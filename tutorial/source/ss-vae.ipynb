{
 "cells": [
  {
   "cell_type": "markdown",
   "metadata": {},
   "source": [
    "# The Semi-Supervised VAE\n",
    "\n",
    "## Introduction\n",
    "\n",
    "Most of the models we've covered in the tutorials are unsupervised:\n",
    "\n",
    "- [Variational Autoencoder (VAE)](http://pyro.ai/examples/vae.html)\n",
    "- [DMM](http://pyro.ai/examples/dmm.html)\n",
    "- [Attend-Infer-Repeat](http://pyro.ai/examples/air.html)\n",
    "\n",
    "We've also covered a simple supervised model:\n",
    "\n",
    "- [Bayesian Regression](http://pyro.ai/examples/bayesian_regression.html)\n",
    "\n",
    "The semi-supervised setting represents an interesting intermediate case where some of the data is labeled and some is not. It is also of great practical importance, since we often have very little labeled data and much more unlabeled data. We'd clearly like to leverage unlabeled data to improve our models of the labeled data. \n",
    "\n",
    "The semi-supervised setting is also well suited to generative models, where missing data can be accounted for quite naturally&mdash;at least conceptually.\n",
    "As we will see, in restricting our attention to semi-supervised generative models, there will be no shortage of different model variants and possible inference strategies. \n",
    "Although we'll only be able to explore a few of these variants in detail, the reader is likely to come away from the tutorial with a greater appreciation for the abstractions and modularity offered by probabilistic programming.\n",
    "\n",
    "So let's go about building a generative model. We have a dataset \n",
    "$\\mathcal{D}$ with $N$ datapoints,\n",
    "\n",
    "$$ \\mathcal{D} = \\{ ({\\bf x}_i, {\\bf y}_i) \\} $$\n",
    "\n",
    "where the $\\{ {\\bf x}_i \\}$ are always observed and the labels $\\{ {\\bf y}_i \\}$ are only observed for some subset of the data. Since we want  to be able to model complex variations in the data, we're going to make this a latent variable model with a local latent variable ${\\bf z}_i$ private to each pair $({\\bf x}_i, {\\bf y}_i)$. Even with this set of choices, a number of model variants are possible: we're going to focus on the model variant depicted in Figure 1 (this is model M2 in reference [1])."
   ]
  },
  {
   "cell_type": "raw",
   "metadata": {
    "raw_mimetype": "text/html"
   },
   "source": [
    "<center><figure><img src=\"_static/img/ss_vae_m2.png\" style=\"width: 180px;\"><center><figcaption> <font size=\"+1\"><b>Figure 1</b>: our semi-supervised generative model </font>(c.f. model M2 in reference [1])</figcaption></center></figure></center>"
   ]
  },
  {
   "cell_type": "markdown",
   "metadata": {},
   "source": [
    "For convenience&mdash;and since we're going to model MNIST in our experiments below&mdash;let's suppose the $\\{ {\\bf x}_i \\}$ are images and the $\\{ {\\bf y}_i \\}$ are digit labels. In this model setup, the latent random variable ${\\bf z}_i$ and the (partially observed) digit label _jointly_ generate the observed image.\n",
    "The ${\\bf z}_i$ represents _everything but_ the digit label, possibly handwriting style or position.\n",
    "Let's sidestep asking when we expect this particular factorization of $({\\bf x}_i, {\\bf y}_i, {\\bf z}_i)$ to be appropriate, since the answer to that question will depend in large part on the dataset in question (among other things). Let's instead highlight some of the ways that inference in this model will be challenging as well as some of the solutions that we'll be exploring in the rest of the tutorial.\n",
    "\n",
    "## The Challenges of Inference\n",
    "\n",
    "For concreteness we're going to continue to assume that the partially-observed $\\{ {\\bf y}_i \\}$ are discrete labels; we will also assume that the $\\{ {\\bf z}_i \\}$ are continuous.\n",
    "\n",
    "- If we apply the general recipe for stochastic variational inference to our model (e.g. see [SVI Part I](http://pyro.ai/examples/svi_part_i.html)) we're going to be sampling the discrete (and thus non-reparameterizable) variable ${\\bf y}_i$ whenever it's unobserved. As discussed in [SVI Part III](http://pyro.ai/examples/svi_part_i.html) this will generally lead to high-variance gradient estimates. \n",
    "- A common way to ameliorate this problem&mdash;and one we'll explore below&mdash;is to forego sampling and instead sum out all ten values of the class label ${\\bf y}_i$ when we calculate the ELBO for an unlabeled datapoint ${\\bf x}_i$. This is more expensive per step, but can help us reduce the variance of our gradient estimator and thereby take fewer steps\n",
    "- Recall that the role of the guide is to 'fill in' _latent_ random variables. Concretely, one component of our guide will be a digit classifier $q_\\phi({\\bf y} | {\\bf x})$ that will randomly 'fill in' labels $\\{ {\\bf y}_i \\}$ given an image $\\{ {\\bf x}_i \\}$. Crucially, this means that the only term in the ELBO that will depend on $q_\\phi(\\cdot | {\\bf x})$ is the term that involves a sum over _unlabeled_ datapoints. This means that our classifier $q_\\phi(\\cdot | {\\bf x})$&mdash;which in many cases will be the primary object of interest&mdash;will not be learning from the labeled datapoints (at least not directly)\n",
    "- This seems like a potential problem. Luckily, various fixes are possible. Below we'll follow the approach in reference [1], which involves introducing an additional objective function for the classifier to ensure that the classifier learns directly from the labeled data\n",
    "\n",
    "We have our work cut out for us so let's get started!"
   ]
  },
  {
   "cell_type": "markdown",
   "metadata": {},
   "source": [
    "## First Variant: Standard objective function, naive estimator\n",
    "\n",
    "As discussed in the introduction, we're considering the model depicted in Figure 1. In more detail, the model has the following structure:\n",
    "\n",
    "- $p({\\bf y}) = Cat({\\bf y}~|~{\\bf \\pi})$: multinomial (or categorical) prior for the class label \n",
    "- $p({\\bf z}) = \\mathcal{N}({\\bf z}~|~{\\bf 0,I})$: unit normal prior for the latent code $\\bf z$\n",
    "- $p_{\\theta}({\\bf x}~|~{\\bf z,y}) = Bernoulli\\left({\\bf x}~|~\\mu\\left({\\bf z,y}\\right)\\right)$: parameterized Bernoulli likelihood function; $\\mu\\left({\\bf z,y}\\right)$ corresponds to `decoder` in the code\n",
    "\n",
    "We structure the components of our guide $q_{\\phi}(.)$ as follows:\n",
    "\n",
    "- $q_{\\phi}({\\bf y}~|~{\\bf x}) = Cat({\\bf y}~|~{\\bf \\alpha}_{\\phi}\\left({\\bf x}\\right))$: parameterized multinomial (or categorical) distribution; ${\\bf \\alpha}_{\\phi}\\left({\\bf x}\\right)$ corresponds to `encoder_y` in the code\n",
    "- $q_{\\phi}({\\bf z}~|~{\\bf x, y}) = \\mathcal{N}({\\bf z}~|~{\\bf \\mu}_{\\phi}\\left({\\bf x, y}\\right), {\\bf \\sigma^2_{\\phi}\\left(x, y\\right)})$: parameterized normal distribution; ${\\bf \\mu}_{\\phi}\\left({\\bf x, y}\\right)$ and ${\\bf \\sigma^2_{\\phi}\\left(x, y\\right)}$ correspond to the neural digit classifier `encoder_z` in the code "
   ]
  },
  {
   "cell_type": "markdown",
   "metadata": {},
   "source": [
    "These choices reproduce the structure of model M2 and its corresponding inference network in reference [1].\n",
    "\n",
    "We translate this model and guide pair into Pyro code below. Note that:\n",
    "\n",
    "- The labels `ys`, which are represented with a one-hot encoding, are only partially observed (`None` denotes unobserved values).\n",
    "\n",
    "- `model()` handles both the observed and unobserved case.\n",
    "\n",
    "- The code assumes that `xs` and `ys` are mini-batches of images and labels, respectively, with the size of each batch denoted by `batch_size`. "
   ]
  },
  {
   "cell_type": "code",
   "execution_count": null,
   "metadata": {},
   "outputs": [],
   "source": [
    "def model(xs, ys=None):\n",
    "    # sample z from the prior \n",
    "    prior_mu = Variable(torch.zeros([batch_size, z_dim]))\n",
    "    prior_sigma = Variable(torch.ones([batch_size, z_dim]))\n",
    "    zs = pyro.sample(\"z\", dist.normal, prior_mu, prior_sigma)\n",
    "\n",
    "    # if the label y is observed, sample from the prior.\n",
    "    # otherwise, observe the value \n",
    "    alpha_prior = Variable(torch.ones([batch_size, 10]) / (10.))\n",
    "    if ys is None:\n",
    "        ys = pyro.sample(\"y\", dist.one_hot_categorical, alpha_prior)\n",
    "    else:\n",
<<<<<<< HEAD
    "        pyro.observe(\"y\", dist.one_hot_categorical, ys, alpha_prior)\n",
=======
    "        pyro.sample(\"y\", dist.categorical, alpha_prior, obs=ys)\n",
>>>>>>> ac5cb096
    "\n",
    "    # finally, score the image x against the\n",
    "    # parameterized distribution p(x|y,z) = bernoulli(decoder(y,z))\n",
    "    mu = decoder.forward([zs, ys])\n",
    "    pyro.sample(\"x\", dist.bernoulli, mu, obs=xs)\n",
    "\n",
    "def guide(self, xs, ys=None):\n",
    "    # if the class label is not observed, sample\n",
    "    # with the variational distribution\n",
    "    # q(y|x) = one_hot_categorical(alpha(x))\n",
    "    if ys is None:\n",
    "        alpha = encoder_y.forward(xs)\n",
    "        ys = pyro.sample(\"y\", dist.one_hot_categorical, alpha)\n",
    "\n",
    "    # sample the latent z with the variational\n",
    "    # distribution q(z|x,y) = normal(mu(x,y),sigma(x,y))\n",
    "    mu, sigma = encoder_z.forward([xs, ys])\n",
    "    zs = pyro.sample(\"z\", dist.normal, mu, sigma)"
   ]
  },
  {
   "cell_type": "markdown",
   "metadata": {},
   "source": [
    "### Network Definitions\n",
    "\n",
    "In our experiments we use the same network configurations as used in reference [1]. The encoder and decoder networks have one hidden layer with $500$ hidden units and softplus activation functions. We use softmax as the activation function for the output of `encoder_y`, sigmoid as the output activation function for `decoder` and exponentiation for the sigma part of the output of `encoder_z`. The latent dimension is 50.\n",
    "\n",
    "\n",
    "### MNIST Pre-Processing\n",
    "\n",
    "We normalize the pixel values to the range $[0.0, 1.0]$. We use the [MNIST data loader](http://pytorch.org/docs/0.2.0/_modules/torchvision/datasets/mnist.html) from the torchvision library. The testing set consists of $10000$ examples. The default training set consists of $60000$ examples. We use the first $50000$ examples for training (divided into supervised and un-supervised parts) and the remaining $10000$ images for validation. For our experiments, we use $4$ configurations of supervision in the training set, i.e. we consider $3000$, $1000$, $600$ and $100$ supervised examples selected randomly (while ensuring that each class is balanced)."
   ]
  },
  {
   "cell_type": "markdown",
   "metadata": {},
   "source": [
    "### The Objective Function\n",
    "\n",
    "The objective function for this model has the two terms (c.f. Eqn. 8 in reference [1]):\n",
    "\n",
    "$$\\mathcal{J} = \\!\\!\\sum_{({\\bf x,y}) \\in \\mathcal{D}_{supervised} } \\!\\!\\!\\!\\!\\!\\!\\!\\mathcal{L}\\big({\\bf x,y}\\big) +\\!\\!\\! \\sum_{{\\bf x} \\in \\mathcal{D}_{unsupervised}} \\!\\!\\!\\!\\!\\!\\!\\mathcal{U}\\left({\\bf x}\\right)\n",
    "$$\n",
    "\n",
    "To implement this in Pyro, we setup a single instance of the `SVI` class. The two different terms in the objective functions will emerge automatically depending on whether we pass the `step` method labeled or unlabeled data. We will alternate taking steps with labeled and unlabeled mini-batches, with the number of steps taken for each type of mini-batch depending on the total fraction of data that is labeled. For example, if we have 1,000 labeled images and 49,000 unlabeled ones, then we'll take 49 steps with unlabeled mini-batches for each labeled mini-batch. (Note that there are different ways we could do this, but for simplicity we only consider this variant.) The code for this setup is given below:"
   ]
  },
  {
   "cell_type": "code",
   "execution_count": null,
   "metadata": {},
   "outputs": [],
   "source": [
    "from pyro.infer import SVI\n",
    "from pyro.optim import Adam\n",
    "\n",
    "# setup the optimizer\n",
    "adam_params = {\"lr\": 0.0003}\n",
    "optimizer = Adam(adam_params)\n",
    "\n",
    "# setup the inference algorithm\n",
    "svi = SVI(model, guide, optimizer, loss=\"ELBO\")"
   ]
  },
  {
   "cell_type": "markdown",
   "metadata": {},
   "source": [
    "When we run this inference in Pyro, the performance seen during test time is degraded by the noise inherent in the sampling of the categorical variables (see Figure 2 and Table 1 at the end of this tutorial). To deal with this we're going to need a better ELBO gradient estimator."
   ]
  },
  {
   "cell_type": "raw",
   "metadata": {
    "raw_mimetype": "text/html"
   },
   "source": [
    "<center><figure>\n",
    "    <table>\n",
    "        <tr>\n",
    "            <td style=\"width: 450px\"> \n",
    "                <img src=\"_static/img/exp_1_losses_24_3000.png?2\"  style=\"width: 450px;\"> \n",
    "            </td>\n",
    "            <td style=\"width: 450px\"> \n",
    "                <img src=\"_static/img/exp_1_acc_24_3000.png?2\" style=\"width: 450px;\"> \n",
    "            </td>\n",
    "        </tr>\n",
    "    </table> \n",
    "    <figcaption> \n",
    "        <font size=\"+1\"><b>Figure 2:</b> Variant 1</font> <b>(Left)</b> Training losses for the case with 3000 supervised examples.\n",
    "        <b>(Right)</b> Test and validation accuracies.\n",
    "    </figcaption>\n",
    "</figure></center>"
   ]
  },
  {
   "cell_type": "markdown",
   "metadata": {},
   "source": [
    "## Interlude: Summing Out Discrete Latents\n",
    "\n",
    "As highlighted in the introduction, when the discrete latent labels ${\\bf y}$ are not observed, the ELBO gradient estimates rely on sampling from $q_\\phi({\\bf y}|{\\bf x})$. These gradient estimates can be very high-variance, especially early in the learning process when the guessed labels are often incorrect. A common approach to reduce variance in this case is to sum out discrete latent variables, replacing the Monte Carlo expectation \n",
    "\n",
    "$$\\mathbb E_{{\\bf y}\\sim q_\\phi(\\cdot|{\\bf x})}\\nabla\\operatorname{ELBO}$$\n",
    "\n",
    "with an explicit sum \n",
    "\n",
    "$$\\sum_{\\bf y} q_\\phi({\\bf y}|{\\bf x})\\nabla\\operatorname{ELBO}$$\n",
    "\n",
    "This sum is usually implemented by hand, as in [1], but Pyro can automate this in many cases. To automatically sum out all discrete latent variables (here only ${\\bf y}$), we simply pass the `enum_discrete=True` argument to `SVI()`:\n",
    "```python\n",
    "svi = SVI(model, guide, optim, loss=\"ELBO\", enum_discrete=True)\n",
    "```\n",
    "In this mode of operation, each `svi.step(...)` computes a gradient term for each of the ten latent states of $y$. Although each step is thus $10\\times$ more expensive, we'll see that the lower-variance gradient estimate outweighs the additional cost.\n",
    "\n",
    "Going beyond the particular model in this tutorial, Pyro supports summing over arbitrarily many discrete latent variables. Beware that the cost of summing is exponential in the number of discrete variables, but is cheap(er) if multiple independent discrete variables are packed into a single tensor (as in this tutorial, where the discrete labels for the entire mini-batch are packed into the single tensor ${\\bf y}$). To use this parallel form of `enum_discrete`, we must inform Pyro that the items in a minibatch are indeed independent by wrapping our vectorized code in a `with iarange(\"name\")` block."
   ]
  },
  {
   "cell_type": "markdown",
   "metadata": {},
   "source": [
    "## Second Variant: Standard Objective Function, Better Estimator\n",
    "\n",
    "Now that we have the technology to sum out discrete latents, we can see if doing so helps our performance. First, as we can see from Figure 3, the test and validation accuracies now evolve much more smoothly over the course of training. More importantly, this single modification improved test accuracy from around `20%` to about `90%` for the case of $3000$ labeled examples. See Table 1 for the full results. This is great, but can we do better?"
   ]
  },
  {
   "cell_type": "raw",
   "metadata": {
    "raw_mimetype": "text/html"
   },
   "source": [
    "<center><figure>\n",
    "    <table>\n",
    "        <tr>\n",
    "            <td> \n",
    "                <img src=\"_static/img/exp_2_losses_56_3000.png?2\"  style=\"width: 450px;\">\n",
    "            </td>\n",
    "            <td> \n",
    "                <img src=\"_static/img/exp_2_acc_56_3000.png?2\" style=\"width: 450px;\">\n",
    "            </td>\n",
    "        </tr>\n",
    "    </table> \n",
    "    <figcaption> \n",
    "        <font size=\"+1\"><b>Figure 3:</b> Variant 2</font> <b>(Left)</b> Training losses for the case with 3000 supervised examples.\n",
    "        <b>(Right)</b> Test and validation accuracies.\n",
    "    </figcaption>\n",
    "</figure></center>"
   ]
  },
  {
   "cell_type": "markdown",
   "metadata": {},
   "source": [
    "## Third Variant: Adding a Term to the Objective\n",
    "\n",
    "For the two variants we've explored so far, the classifier $q_{\\phi}({\\bf y}~|~ {\\bf x})$ doesn't learn directly from labeled data. As we discussed in the introduction, this seems like a potential problem. One approach to addressing this problem is to add an extra term to the objective so that the classifier learns directly from labeled data. Note that this is exactly the approach adopted in reference [1] (see their Eqn. 9). The modified objective function is given by:\n",
    "\n",
    "$$\n",
    "\\begin{align}\n",
    "    \\mathcal{J}^{\\alpha} &= \\mathcal{J} + \\alpha \\mathop{\\mathbb{E}}_{\\tilde{p_l}({\\bf x,y})} \\big[-\\log\\big(q_{\\phi}({\\bf y}~|~ {\\bf x})\\big)\\big] \\\\\n",
    "    &= \\mathcal{J} + \\alpha' \\sum_{({\\bf x,y}) \\in \\mathcal{D}_{supervised}}  \\big[-\\log\\big(q_{\\phi}({\\bf y}~|~ {\\bf x})\\big)\\big]\n",
    "\\end{align}\n",
    "$$\n",
    "\n",
    "where $\\tilde{p_l}({\\bf x,y})$ is the empirical distribution over the labeled (or supervised) data and $\\alpha' \\equiv \\frac{\\alpha}{|\\mathcal{D}_{supervised}|}$. Note that we've introduced an arbitrary hyperparameter $\\alpha$ that modulates the importance of the new term.\n",
    "\n",
    "To learn using this modified objective in Pyro we do the following: \n",
    "\n",
    "- We use a new model and guide pair (see the code snippet below) that corresponds to scoring the observed label ${\\bf y}$ for a given image ${\\bf x}$ against the predictive distribution $q_{\\phi}({\\bf y}~|~ {\\bf x})$ \n",
    "\n",
    "- We specify the scaling factor $\\alpha'$ (`aux_loss_multiplier` in the code) in the `pyro.sample` call by making use of the `log_pdf_mask` argument. Note that `log_pdf_mask` was used to similar effect in the [Deep Markov Model](http://pyro.ai/examples/dmm.html) to implement KL annealing.\n",
    "\n",
    "- We create a new `SVI` object and use it to take gradient steps on the new objective term"
   ]
  },
  {
   "cell_type": "code",
   "execution_count": null,
   "metadata": {},
   "outputs": [],
   "source": [
    "def model_classify(xs, ys):\n",
    "    # this yields the extra term in the objective function\n",
    "    alpha = encoder_y.forward(xs)\n",
    "    pyro.observe(\"y_aux\", dist.one_hot_categorical, ys, alpha, \n",
    "                 log_pdf_mask=aux_loss_multiplier)\n",
    "\n",
    "def guide_classify(xs, ys):\n",
    "    # the guide is trivial, since there are no \n",
    "    # latent random variables\n",
    "    pass\n",
    "\n",
    "svi_aux = SVI(model_classify, guide_classify, optimizer, loss=\"ELBO\")"
   ]
  },
  {
   "cell_type": "markdown",
   "metadata": {},
   "source": [
    "When we run inference in Pyro with the additional term in the objective, we outperform both previous inference setups. For example, the test accuracy for the case with $3000$ labeled examples improves from `90%` to `96%` (see Figure 4 below and Table 1 in the next section). Note that we used validation accuracy to select the hyperparameter $\\alpha'$. "
   ]
  },
  {
   "cell_type": "raw",
   "metadata": {
    "raw_mimetype": "text/html"
   },
   "source": [
    "<center><figure>\n",
    "    <table>\n",
    "        <tr>\n",
    "            <td> \n",
    "                <img src=\"_static/img/exp_3_losses_112_3000.png?2\"  style=\"width: 450px;\">\n",
    "            </td>\n",
    "            <td> \n",
    "                <img src=\"_static/img/exp_3_acc_112_3000.png?2\" style=\"width: 450px;\">\n",
    "            </td>\n",
    "        </tr>\n",
    "    </table> \n",
    "    <figcaption> \n",
    "        <font size=\"+1\"><b>Figure 4:</b> Variant 3</font> <b>(Left)</b> Training losses for the case with 3000 supervised examples.\n",
    "        <b>(Right)</b> Test and validation accuracies.\n",
    "    </figcaption>\n",
    "</figure></center>"
   ]
  },
  {
   "cell_type": "markdown",
   "metadata": {},
   "source": [
    "## Results\n",
    "\n",
    "| Supervised data  | First variant  | Second variant | Third variant  | Baseline classifier | \n",
    "|------------------|----------------|----------------|----------------|---------------------| \n",
    "| 100              | 0.2007(0.0353) | 0.2254(0.0346) | 0.9319(0.0060) | 0.7712(0.0159)      | \n",
    "| 600              | 0.1791(0.0244) | 0.6939(0.0345) | 0.9437(0.0070) | 0.8716(0.0064)      | \n",
    "| 1000             | 0.2006(0.0295) | 0.7562(0.0235) | 0.9487(0.0038) | 0.8863(0.0025)      | \n",
    "| 3000             | 0.1982(0.0522) | 0.8932(0.0159) | 0.9582(0.0012) | 0.9108(0.0015)      | \n",
    "\n",
    "\n",
    "\n",
    "<center> <b>Table 1:</b> Result accuracies (with 95% confidence bounds) for different inference methods</center>\n",
    "\n",
    "Table 1 collects our results from the three variants explored in the tutorial. For comparison, we also show results from a simple classifier baseline, which only makes use of the supervised data (and no latent random variables). Reported are mean accuracies (with 95% confidence bounds in parentheses) across five random selections of supervised data.\n",
    "\n",
    "We first note that the results for the third variant&mdash;where we summed out the discrete latent random variable $\\bf y$ and made use of the additional term in the objective function&mdash;reproduce the results reported in reference [1]. This is encouraging, since it means that the abstractions in Pyro proved flexible enough to accomodate the required modeling and inference setup. Significantly, this flexibility was evidently necessary to outperform the baseline. It's also worth emphasizing that the gap between the baseline and third variant of our generative model setup increases as the number of labeled datapoints decreases (maxing out at about 15% for the case with only 100 labeled datapoints). This is a tantalizing result because it's precisely in the regime where we have few labeled data points that semi-supervised learning is particularly attractive."
   ]
  },
  {
   "cell_type": "markdown",
   "metadata": {},
   "source": [
    "### Latent Space Visualization"
   ]
  },
  {
   "cell_type": "raw",
   "metadata": {
    "raw_mimetype": "text/html"
   },
   "source": [
    "<center><figure>\n",
    "    <table>\n",
    "        <tr>\n",
    "            <td> \n",
    "                <img src=\"_static/img/third_embedding.png?3\" style=\"width: 450px;\">\n",
    "            </td>\n",
    "        </tr>\n",
    "    </table> <center>\n",
    "    <figcaption> \n",
    "        <font size=\"+1\"><b>Figure 5:</b> Latent space embedding for variant 3 with 3000 supervised examples</font> \n",
    "    </figcaption> </center>\n",
    "</figure></center>"
   ]
  },
  {
   "cell_type": "markdown",
   "metadata": {},
   "source": [
    "We use <a href=\"https://lvdmaaten.github.io/tsne/\"> T-SNE</a> to reduce the dimensionality of the latent $\\bf z$ from $50$ to $2$ and visualize the 10 digit classes in Figure 5. Note that the structure of the embedding is quite different than that in the [VAE](http://pyro.ai/examples/vae.html) case, where the digits are clearly separated from one another in the embedding. This make sense, since for the semi-supervised case the latent $\\bf z$ is free to use its representational capacity to model, e.g., handwriting style, since the variation between digits is provided by the (partially observed) labels."
   ]
  },
  {
   "cell_type": "markdown",
   "metadata": {},
   "source": [
    "### Conditional image generation"
   ]
  },
  {
   "cell_type": "raw",
   "metadata": {
    "raw_mimetype": "text/html"
   },
   "source": [
    "<center><figure>\n",
    "    <table>\n",
    "        <tr>\n",
    "            <td> \n",
    "                <img src=\"_static/img/conditional_samples/0.jpg\"  style=\"width: 200px;\">\n",
    "            </td>\n",
    "            <td> \n",
    "                <img src=\"_static/img/conditional_samples/1.jpg\" style=\"width: 200px;\">\n",
    "            </td>\n",
    "            <td> \n",
    "                <img src=\"_static/img/conditional_samples/2.jpg\"  style=\"width: 200px;\">\n",
    "            </td>\n",
    "            <td> \n",
    "                <img src=\"_static/img/conditional_samples/3.jpg\" style=\"width: 200px;\">\n",
    "            </td>\n",
    "            <td> \n",
    "                <img src=\"_static/img/conditional_samples/4.jpg\"  style=\"width: 200px;\">\n",
    "            </td>\n",
    "        </tr>\n",
    "        <tr>\n",
    "            <td> \n",
    "                <img src=\"_static/img/conditional_samples/5.jpg\"  style=\"width: 200px;\">\n",
    "            </td>\n",
    "            <td> \n",
    "                <img src=\"_static/img/conditional_samples/6.jpg\" style=\"width: 200px;\">\n",
    "            </td>\n",
    "            <td> \n",
    "                <img src=\"_static/img/conditional_samples/7.jpg\"  style=\"width: 200px;\">\n",
    "            </td>\n",
    "            <td> \n",
    "                <img src=\"_static/img/conditional_samples/8.jpg\" style=\"width: 200px;\">\n",
    "            </td>\n",
    "            <td> \n",
    "                <img src=\"_static/img/conditional_samples/9.jpg\"  style=\"width: 200px;\">\n",
    "            </td>\n",
    "        </tr>\n",
    "    </table> <center>\n",
    "    <figcaption> \n",
    "        <font size=\"+1\"><b>Figure 6:</b> Conditional samples obtained by fixing the class label and varying <b>z</b> (for variant 3 with 3000 supervised examples)</font> \n",
    "    </figcaption> </center>\n",
    "</figure></center>"
   ]
  },
  {
   "cell_type": "markdown",
   "metadata": {},
   "source": [
    "We sampled $100$ images for each class label ($0$ to $9$) by sampling different values of the latent variable ${\\bf z}$. The diversity of handwriting styles exhibited by each digit is consistent with what we saw in the T-SNE visualization, suggesting that the representation learned by $\\bf z$ is disentangled from the class labels."
   ]
  },
  {
   "cell_type": "markdown",
   "metadata": {},
   "source": [
    "## Final thoughts\n",
    "\n",
    "We've seen that generative models offer a natural approach to semi-supervised machine learning. One of the most attractive features of generative models is that we can explore a large variety of models in a single unified setting. In this tutorial we've only been able to explore a small fraction of the possible model and inference setups that are possible. There is no reason to expect that one variant is best; depending on the dataset and application, there will be reason to prefer one over another. And there a lot of variants (see Figure 7)!"
   ]
  },
  {
   "cell_type": "raw",
   "metadata": {
    "raw_mimetype": "text/html"
   },
   "source": [
    "<center><figure><img src=\"_static/img/ss_vae_zoo.png\" style=\"width: 300px;\"><figcaption> <center><font size=\"+1\"><b>Figure 7</b>: A zoo of semi-supervised generative models </font> </center></figcaption></figure></center>"
   ]
  },
  {
   "cell_type": "markdown",
   "metadata": {},
   "source": [
    "Some of these variants clearly make more sense than others, but a priori it's difficult to know which ones are worth trying out. This is especially true once we open the door to more complicated setups, like the two models at the bottom of the figure, which include an always latent random variable $\\tilde{\\bf y}$ in addition to the partially observed label ${\\bf y}$. (Incidentally, this class of models&mdash;see reference [2] for similar variants&mdash;offers another potential solution to the 'no training' problem that we identified above.)\n",
    "\n",
    "The reader probably doesn't need any convincing that a systematic exploration of even a fraction of these options would be incredibly time-consuming and error-prone if each model and each inference procedure were coded up by scratch. It's only with the modularity and abstraction made possible by a probabilistic programming system that we can hope to explore the landscape of generative models with any kind of nimbleness&mdash;and reap any awaiting rewards.\n",
    "\n",
    "See the full code on [Github](https://github.com/uber/pyro/blob/dev/examples/ss_vae_M2.py).\n",
    "\n",
    "## References\n",
    "\n",
    "[1] `Semi-supervised Learning with Deep Generative Models`,<br/>&nbsp;&nbsp;&nbsp;&nbsp;\n",
    "Diederik P. Kingma, Danilo J. Rezende, Shakir Mohamed, Max Welling\n",
    "\n",
    "[2] `Learning Disentangled Representations with Semi-Supervised Deep Generative Models`,\n",
    "<br/>&nbsp;&nbsp;&nbsp;&nbsp;\n",
    "N. Siddharth, Brooks Paige, Jan-Willem Van de Meent, Alban Desmaison, Frank Wood, <br/>&nbsp;&nbsp;&nbsp;&nbsp;\n",
    "Noah D. Goodman, Pushmeet Kohli, Philip H.S. Torr"
   ]
  }
 ],
 "metadata": {
  "anaconda-cloud": {},
  "celltoolbar": "Raw Cell Format",
  "kernelspec": {
   "display_name": "Python 2",
   "language": "python",
   "name": "python2"
  },
  "language_info": {
   "codemirror_mode": {
    "name": "ipython",
    "version": 2
   },
   "file_extension": ".py",
   "mimetype": "text/x-python",
   "name": "python",
   "nbconvert_exporter": "python",
   "pygments_lexer": "ipython2",
   "version": "2.7.12"
  }
 },
 "nbformat": 4,
 "nbformat_minor": 1
}<|MERGE_RESOLUTION|>--- conflicted
+++ resolved
@@ -112,11 +112,7 @@
     "    if ys is None:\n",
     "        ys = pyro.sample(\"y\", dist.one_hot_categorical, alpha_prior)\n",
     "    else:\n",
-<<<<<<< HEAD
-    "        pyro.observe(\"y\", dist.one_hot_categorical, ys, alpha_prior)\n",
-=======
-    "        pyro.sample(\"y\", dist.categorical, alpha_prior, obs=ys)\n",
->>>>>>> ac5cb096
+    "        pyro.sample(\"y\", dist.one_hot_categorical, alpha_prior, obs=ys)\n",
     "\n",
     "    # finally, score the image x against the\n",
     "    # parameterized distribution p(x|y,z) = bernoulli(decoder(y,z))\n",
