{
 "cells": [
  {
   "cell_type": "markdown",
   "metadata": {},
   "source": [
    "# Bayesian Regression\n",
    "\n",
    "Regression is one of the most common and basic supervised learning tasks in machine learning. Suppose we're given a dataset $\\mathcal{D}$ of the form\n",
    "\n",
    "$$ \\mathcal{D}  = \\{ (X_i, y_i) \\} \\qquad \\text{for}\\qquad i=1,2,...,N$$\n",
    "\n",
    "The goal of linear regression is to fit a function to the data of the form:\n",
    "\n",
    "$$ y = w X + b + \\epsilon $$\n",
    "\n",
    "where $w$ and $b$ are learnable parameters and $\\epsilon$ represents observation noise. Specifically $w$ is a matrix of weights and $b$ is a bias vector.\n",
    "\n",
    "Let's first implement linear regression in PyTorch and learn point estimates for the parameters $w$ and $b$.  Then we'll see how to incorporate uncertainty into our estimates by using Pyro to implement Bayesian linear regression."
   ]
  },
  {
   "cell_type": "markdown",
   "metadata": {},
   "source": [
    "## Setup\n",
    "As always, let's begin by importing the modules we'll need."
   ]
  },
  {
   "cell_type": "code",
   "execution_count": null,
   "metadata": {},
   "outputs": [],
   "source": [
    "import os\n",
    "import numpy as np\n",
    "import torch\n",
    "import torch.nn as nn\n",
    "\n",
    "import pyro\n",
    "from pyro.distributions import Normal\n",
    "from pyro.infer import SVI\n",
    "from pyro.optim import Adam\n",
<<<<<<< HEAD
    "# for CI testing\n",
    "smoke_test = ('CI' in os.environ)"
=======
    "\n",
    "smoke_test = ('CI' in os.environ)\n",
    "pyro.enable_validation(True)"
>>>>>>> c1fad2d3
   ]
  },
  {
   "cell_type": "markdown",
   "metadata": {},
   "source": [
    "## Data\n",
    "We'll generate a toy dataset with one feature and $w = 3$ and $b = 1$ as follows:"
   ]
  },
  {
   "cell_type": "code",
   "execution_count": null,
   "metadata": {},
   "outputs": [],
   "source": [
    "N = 100  # size of toy data\n",
    "\n",
    "def build_linear_dataset(N, p=1, noise_std=0.01):\n",
    "    X = np.random.rand(N, p)\n",
    "    # w = 3\n",
    "    w = 3 * np.ones(p)\n",
    "    # b = 1\n",
    "    y = np.matmul(X, w) + np.repeat(1, N) + np.random.normal(0, noise_std, size=N)\n",
    "    y = y.reshape(N, 1)\n",
    "    X, y = torch.tensor(X), torch.tensor(y)\n",
    "    data = torch.cat((X, y), 1)\n",
    "    assert data.shape == (N, p + 1)\n",
    "    return data"
   ]
  },
  {
   "cell_type": "markdown",
   "metadata": {},
   "source": [
    "Note that we generate the data with a fixed observation noise $\\sigma = 0.1$.\n",
    "\n",
    "## Regression\n",
    "Now let's define our regression model. We'll use PyTorch's `nn.Module` for this.  Our input $X$ is a matrix of size $N \\times p$ and our output $y$ is a vector of size $p \\times 1$.  The function `nn.Linear(p, 1)` defines a linear transformation of the form $Xw + b$ where $w$ is the weight matrix and $b$ is the additive bias.  As you can see, we can easily make this a logistic regression by adding a non-linearity in the `forward()` method."
   ]
  },
  {
   "cell_type": "code",
   "execution_count": null,
   "metadata": {},
   "outputs": [],
   "source": [
    "class RegressionModel(nn.Module):\n",
    "    def __init__(self, p):\n",
    "        # p = number of features\n",
    "        super(RegressionModel, self).__init__()\n",
    "        self.linear = nn.Linear(p, 1)\n",
    "\n",
    "    def forward(self, x):\n",
    "        return self.linear(x)\n",
    "\n",
    "regression_model = RegressionModel(1)"
   ]
  },
  {
   "cell_type": "markdown",
   "metadata": {},
   "source": [
    "## Training\n",
    "We will use the mean squared error (MSE) as our loss and Adam as our optimizer. We would like to optimize the parameters of the `regression_model` neural net above. We will use a somewhat large learning rate of `0.01` and run for 500 iterations."
   ]
  },
  {
   "cell_type": "code",
   "execution_count": null,
   "metadata": {},
   "outputs": [],
   "source": [
    "loss_fn = torch.nn.MSELoss(size_average=False)\n",
    "optim = torch.optim.Adam(regression_model.parameters(), lr=0.05)\n",
    "num_iterations = 1000 if not smoke_test else 2\n",
    "\n",
    "def main():\n",
    "    data = build_linear_dataset(N)\n",
    "    x_data = data[:, :-1]\n",
    "    y_data = data[:, -1]\n",
    "    for j in range(num_iterations):\n",
    "        # run the model forward on the data\n",
    "        y_pred = regression_model(x_data).squeeze(-1)\n",
    "        # calculate the mse loss\n",
    "        loss = loss_fn(y_pred, y_data)\n",
    "        # initialize gradients to zero\n",
    "        optim.zero_grad()\n",
    "        # backpropagate\n",
    "        loss.backward()\n",
    "        # take a gradient step\n",
    "        optim.step()\n",
    "        if (j + 1) % 50 == 0:\n",
    "            print(\"[iteration %04d] loss: %.4f\" % (j + 1, loss.item()))\n",
    "    # Inspect learned parameters\n",
    "    print(\"Learned parameters:\")\n",
    "    for name, param in regression_model.named_parameters():\n",
    "        print(\"%s: %.3f\" % (name, param.data.numpy()))\n",
    "\n",
    "if __name__ == '__main__':\n",
    "    main()"
   ]
  },
  {
   "cell_type": "markdown",
   "metadata": {},
   "source": [
    "**Sample Output**:\n",
    "```\n",
    "[iteration 0400] loss: 0.0105\n",
    "[iteration 0450] loss: 0.0096\n",
    "[iteration 0500] loss: 0.0095\n",
    "[iteration 0550] loss: 0.0095\n",
    "[iteration 0600] loss: 0.0095\n",
    "[iteration 0650] loss: 0.0095\n",
    "[iteration 0700] loss: 0.0095\n",
    "[iteration 0750] loss: 0.0095\n",
    "[iteration 0800] loss: 0.0095\n",
    "[iteration 0850] loss: 0.0095\n",
    "[iteration 0900] loss: 0.0095\n",
    "[iteration 0950] loss: 0.0095\n",
    "[iteration 1000] loss: 0.0095\n",
    "Learned parameters:\n",
    "linear.weight: 3.004\n",
    "linear.bias: 0.997\n",
    "```"
   ]
  },
  {
   "cell_type": "markdown",
   "metadata": {},
   "source": [
    "Not too bad - you can see that the regressor learned parameters that were pretty close to the ground truth of $w = 3, b = 1$.  But how confident should we be in these point estimates?\n",
    "\n",
    "[Bayesian modeling](http://mlg.eng.cam.ac.uk/zoubin/papers/NatureReprint15.pdf) offers a systematic framework for reasoning about model uncertainty. Instead of just learning point estimates, we're going to learn a _distribution_ over values of the parameters $w$ and $b$ that are consistent with the observed data."
   ]
  },
  {
   "cell_type": "markdown",
   "metadata": {},
   "source": [
    "## Bayesian Regression\n",
    "\n",
    "In order to make our linear regression Bayesian, we need to put priors on the parameters $w$ and $b$. These are distributions that represent our prior belief about reasonable values for $w$ and $b$ (before observing any data).\n",
    "\n",
    "### `random_module()`\n",
    "\n",
    "In order to do this, we'll 'lift' the parameters $w$ and $b$ to random variables. We can do this in Pyro via `random_module()`, which effectively takes a given `nn.Module` and turns it into a distribution over the same module; in our case, this will be a distribution over regressors. Specifically, each parameter in the original regression model is sampled from the provided prior. This allows us to repurpose vanilla regression models for use in the Bayesian setting. For example:"
   ]
  },
  {
   "cell_type": "code",
   "execution_count": null,
   "metadata": {},
   "outputs": [],
   "source": [
    "mu = torch.zeros(1, 1)\n",
    "sigma = torch.ones(1, 1)\n",
    "# define a unit normal prior\n",
    "prior = Normal(mu, sigma)\n",
    "# overload the parameters in the regression module with samples from the prior\n",
    "lifted_module = pyro.random_module(\"regression_module\", regression_model, prior)\n",
    "# sample a regressor from the prior\n",
    "sampled_reg_model = lifted_module()"
   ]
  },
  {
   "cell_type": "markdown",
   "metadata": {},
   "source": [
    "### Model\n",
    "\n",
    "We now have all the ingredients needed to specify our model. First we define priors over $w$ and $b$.  Because we're uncertain about the parameters a priori, we'll use relatively wide priors $\\mathcal{N}(\\mu = 0, \\sigma = 10)$.  Then we wrap `regression_model` with `random_module` and sample an instance of the regressor, `lifted_reg_model`. We then run the regressor forward on the inputs `x_data`. Finally we use the `obs` argument to the `pyro.sample` statement to condition on the observed data `y_data`. Note that we use the same fixed observation noise that was used to generate the data."
   ]
  },
  {
   "cell_type": "code",
   "execution_count": null,
   "metadata": {},
   "outputs": [],
   "source": [
    "def model(data):\n",
    "    # Create unit normal priors over the parameters\n",
    "    mu, sigma = torch.zeros(1, 1), 10 * torch.ones(1, 1)\n",
    "    bias_mu, bias_sigma = torch.zeros(1), 10 * torch.ones(1)\n",
    "    w_prior = Normal(mu, sigma).reshape(extra_event_dims=1)\n",
    "    b_prior = Normal(bias_mu, bias_sigma).reshape(extra_event_dims=1)\n",
    "    priors = {'linear.weight': w_prior, 'linear.bias': b_prior}\n",
    "    # lift module parameters to random variables sampled from the priors\n",
    "    lifted_module = pyro.random_module(\"module\", regression_model, priors)\n",
    "    # sample a regressor (which also samples w and b)\n",
    "    lifted_reg_model = lifted_module()\n",
    "    with pyro.iarange(\"map\", N):\n",
    "        x_data = data[:, :-1]\n",
    "        y_data = data[:, -1]\n",
    "    \n",
    "        # run the regressor forward conditioned on data\n",
    "        prediction_mean = lifted_reg_model(x_data).squeeze(-1)\n",
    "        # condition on the observed data\n",
    "        pyro.sample(\"obs\", \n",
    "                    Normal(prediction_mean, 0.1 * torch.ones(data.size(0))),\n",
    "                    obs=y_data)"
   ]
  },
  {
   "cell_type": "markdown",
   "metadata": {},
   "source": [
    "### Guide\n",
    "\n",
    "In order to do inference we're going to need a guide, i.e. a parameterized family of distributions over $w$ and $b$. Writing down a guide will proceed in close analogy to the construction of our model, with the key difference that the guide parameters need to be trainable. To do this we register the guide parameters in the ParamStore using `pyro.param()` and make sure each `torch.Tensor` has the flag `requires_grad` set to `True`. "
   ]
  },
  {
   "cell_type": "code",
   "execution_count": null,
   "metadata": {},
   "outputs": [],
   "source": [
    "softplus = torch.nn.Softplus()\n",
    "\n",
    "def guide(data):\n",
    "    # define our variational parameters\n",
    "    w_mu = torch.randn(1, 1, requires_grad=True)\n",
    "    # note that we initialize our sigmas to be pretty narrow\n",
    "    w_log_sig = torch.tensor(-3.0 * torch.ones(1, 1) + 0.05 * torch.randn(1, 1), \n",
    "                             requires_grad=True)\n",
    "    b_mu = torch.randn(1, requires_grad=True)\n",
    "    b_log_sig = torch.tensor(-3.0 * torch.ones(1) + 0.05 * torch.randn(1), \n",
    "                             requires_grad=True)\n",
    "    # register learnable params in the param store\n",
    "    mw_param = pyro.param(\"guide_mean_weight\", w_mu)\n",
    "    sw_param = softplus(pyro.param(\"guide_log_sigma_weight\", w_log_sig))\n",
    "    mb_param = pyro.param(\"guide_mean_bias\", b_mu)\n",
    "    sb_param = softplus(pyro.param(\"guide_log_sigma_bias\", b_log_sig))\n",
    "    # guide distributions for w and b\n",
    "    w_dist = Normal(mw_param, sw_param).reshape(extra_event_dims=1)\n",
    "    b_dist = Normal(mb_param, sb_param).reshape(extra_event_dims=1)\n",
    "    dists = {'linear.weight': w_dist, 'linear.bias': b_dist}\n",
    "    # overload the parameters in the module with random samples \n",
    "    # from the guide distributions\n",
    "    lifted_module = pyro.random_module(\"module\", regression_model, dists)\n",
    "    # sample a regressor (which also samples w and b)\n",
    "    return lifted_module()"
   ]
  },
  {
   "cell_type": "markdown",
   "metadata": {},
   "source": [
    "Note that we choose Gaussians for both guide distributions. Also, to ensure positivity, we pass each log sigma through a `softplus()` transformation (an alternative to ensure positivity would be an `exp()`-transformation).\n",
    "\n",
    "## Inference\n",
    "\n",
    "To do inference we'll use stochastic variational inference (SVI) (for an introduction to SVI, see [SVI Part I](svi_part_i)). Just like in the non-Bayesian linear regression, each iteration of our training loop will take a gradient step, with the difference that in this case, we'll use the ELBO objective instead of the MSE loss.\n",
    "\n",
    "The Pyro backend will construct the ELBO objective function for us; this logic is handled by the `SVI` class:"
   ]
  },
  {
   "cell_type": "code",
   "execution_count": null,
   "metadata": {},
   "outputs": [],
   "source": [
    "optim = Adam({\"lr\": 0.05})\n",
    "svi = SVI(model, guide, optim, loss=\"ELBO\")"
   ]
  },
  {
   "cell_type": "markdown",
   "metadata": {},
   "source": [
    "Here `Adam` is a thin wrapper around `torch.optim.Adam` (see [here](svi_part_i#Optimizers) for a discussion). The complete training loop is as follows:"
   ]
  },
  {
   "cell_type": "code",
   "execution_count": null,
   "metadata": {},
   "outputs": [],
   "source": [
    "def main():\n",
    "    pyro.clear_param_store()\n",
    "    data = build_linear_dataset(N)\n",
    "    for j in range(num_iterations):\n",
    "        # calculate the loss and take a gradient step\n",
    "        loss = svi.step(data)\n",
    "        if j % 100 == 0:\n",
    "            print(\"[iteration %04d] loss: %.4f\" % (j + 1, loss / float(N)))\n",
    "            \n",
    "if __name__ == '__main__':\n",
    "    main()"
   ]
  },
  {
   "cell_type": "markdown",
   "metadata": {},
   "source": [
    "To take an ELBO gradient step we simply call the `step` method of `SVI`. Notice that the `data` argument we pass to `step` will be passed to both `model()` and `guide()`.\n",
    "\n",
    "## Validating Results\n",
    "Let's compare the variational parameters we learned to our previous result:"
   ]
  },
  {
   "cell_type": "code",
   "execution_count": null,
   "metadata": {},
   "outputs": [],
   "source": [
    "for name in pyro.get_param_store().get_all_param_names():\n",
    "    print(\"[%s]: %.3f\" % (name, pyro.param(name).data.numpy()))"
   ]
  },
  {
   "cell_type": "markdown",
   "metadata": {},
   "source": [
    "**Sample Output**:\n",
    "```\n",
    "[guide_log_sigma_weight]: -3.217\n",
    "[guide_log_sigma_bias]: -3.164\n",
    "[guide_mean_weight]: 2.966\n",
    "[guide_mean_bias]: 0.941\n",
    "```"
   ]
  },
  {
   "cell_type": "markdown",
   "metadata": {},
   "source": [
    "As you can see, the means of our parameter estimates are pretty close to the values we previously learned. Now, however, instead of just point estimates, the parameters `guide_log_sigma_weight` and `guide_log_sigma_bias` provide us with uncertainty estimates.  (Note that the sigmas are in log-space here, so the more negative the value, the narrower the width)."
   ]
  },
  {
   "cell_type": "markdown",
   "metadata": {},
   "source": [
    "Finally, let's evaluate our model by checking its predictive accuracy on new test data. This is known as _point evaluation_.  We'll sample 20 neural nets from our posterior and run them on the new test data, then average across their predictions and calculate the MSE of the predicted values compared to the ground truth."
   ]
  },
  {
   "cell_type": "code",
   "execution_count": null,
   "metadata": {},
   "outputs": [],
   "source": [
    "X = np.linspace(6, 7, num=20)\n",
    "y = 3 * X + 1\n",
    "X, y = X.reshape((20, 1)), y.reshape((20, 1))\n",
    "x_data, y_data = torch.tensor(X), torch.tensor(y)\n",
    "loss = nn.MSELoss()\n",
    "y_preds = torch.zeros(20, 1)\n",
    "for i in range(20):\n",
    "    # guide does not require the data\n",
    "    sampled_reg_model = guide(None)\n",
    "    # run the regression model and add prediction to total\n",
    "    y_preds = y_preds + sampled_reg_model(x_data)\n",
    "# take the average of the predictions\n",
    "y_preds = y_preds / 20\n",
    "print (\"Loss: \", loss(y_preds, y_data).item())"
   ]
  },
  {
   "cell_type": "markdown",
   "metadata": {},
   "source": [
    "**Sample Output**:\n",
    "```\n",
    "Loss:  0.00025596367777325213\n",
    "```"
   ]
  },
  {
   "cell_type": "markdown",
   "metadata": {},
   "source": [
    "See the full code on [Github](https://github.com/uber/pyro/blob/dev/examples/bayesian_regression.py)."
   ]
  }
 ],
 "metadata": {
  "anaconda-cloud": {},
  "kernelspec": {
   "display_name": "Python 2",
   "language": "python",
   "name": "python2"
  },
  "language_info": {
   "codemirror_mode": {
    "name": "ipython",
    "version": 3
   },
   "file_extension": ".py",
   "mimetype": "text/x-python",
   "name": "python",
   "nbconvert_exporter": "python",
   "pygments_lexer": "ipython3",
   "version": "3.6.2"
  }
 },
 "nbformat": 4,
 "nbformat_minor": 1
}<|MERGE_RESOLUTION|>--- conflicted
+++ resolved
@@ -42,14 +42,9 @@
     "from pyro.distributions import Normal\n",
     "from pyro.infer import SVI\n",
     "from pyro.optim import Adam\n",
-<<<<<<< HEAD
     "# for CI testing\n",
-    "smoke_test = ('CI' in os.environ)"
-=======
-    "\n",
     "smoke_test = ('CI' in os.environ)\n",
     "pyro.enable_validation(True)"
->>>>>>> c1fad2d3
    ]
   },
   {
