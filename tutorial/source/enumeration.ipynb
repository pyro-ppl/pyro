--- conflicted
+++ resolved
@@ -50,12 +50,7 @@
     "from pyro.ops.indexing import Vindex\n",
     "\n",
     "smoke_test = ('CI' in os.environ)\n",
-<<<<<<< HEAD
-    "assert pyro.__version__.startswith('1.5.2')\n",
-    "pyro.enable_validation()\n",
-=======
     "assert pyro.__version__.startswith('1.6.0')\n",
->>>>>>> a106882e
     "pyro.set_rng_seed(0)"
    ]
   },
