--- conflicted
+++ resolved
@@ -7,11 +7,7 @@
 
 from profiler.profiling_utils import Profile, profile_print
 from pyro.distributions import (bernoulli, beta, categorical, cauchy, dirichlet, exponential, gamma, halfcauchy,
-<<<<<<< HEAD
                                 lognormal, normal, one_hot_categorical, poisson, uniform)
-=======
-                                lognormal, normal, poisson, uniform)
->>>>>>> b97bca47
 
 
 def T(arr):
@@ -89,13 +85,8 @@
 @Profile(
     tool=get_tool,
     tool_cfg=get_tool_cfg,
-<<<<<<< HEAD
-    fn_id=
-    lambda dist, batch, *args, **kwargs: 'batch_log_pdf_' + dist.dist_class.__name__ + '_N=' + str(batch.size()[0]))
-=======
     fn_id=lambda dist, batch, *args, **kwargs:  #
     'batch_log_pdf_' + dist.dist_class.__name__ + '_N=' + str(batch.size()[0]))
->>>>>>> b97bca47
 def batch_log_pdf(dist, batch, *args, **kwargs):
     return dist.batch_log_pdf(batch, *args, **kwargs)
 
@@ -158,11 +149,7 @@
         help='Run tests on distributions. One or more of following distributions '
         'are supported: ["bernoulli, "beta", "categorical", "dirichlet", '
         '"normal", "lognormal", "halfcauchy", "cauchy", "exponential", '
-<<<<<<< HEAD
         '"poisson", "one_hot_categorical", "gamma", "uniform"] '
-=======
-        '"poisson", "gamma", "uniform"] '
->>>>>>> b97bca47
         'Default - Run profiling on all distributions')
     parser.add_argument(
         '--repeat',
