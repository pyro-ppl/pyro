--- conflicted
+++ resolved
@@ -34,13 +34,8 @@
           install:
           script:
               - make lint
-<<<<<<< HEAD
-                #- make scrub;
-                #git diff-index --quiet HEAD
-=======
               #- make scrub;
               #  git diff-index --quiet HEAD
->>>>>>> e2f8b22b
         - stage: unit test
           python: 2.7
           env: STAGE=docs
