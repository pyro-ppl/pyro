--- conflicted
+++ resolved
@@ -342,36 +342,6 @@
     g.render(graph_output, view=False, cleanup=True)
 
 
-<<<<<<< HEAD
-def identify_dense_edges(trace):
-    """
-    Method to add all edges based on the map_data_stack information
-    stored at each site.
-    """
-    for name, node in trace.nodes.items():
-        if node["type"] == "sample":
-            # XXX why tuple?
-            map_data_stack = tuple(reversed(node["map_data_stack"]))
-            for past_name, past_node in trace.nodes.items():
-                if past_node["type"] == "sample":
-                    if past_name == name:
-                        break
-                    past_node_independent = False
-                    past_node_map_data_stack = tuple(
-                        reversed(past_node["map_data_stack"]))
-                    for query, target in zip(map_data_stack,
-                                             past_node_map_data_stack):
-                        if query[0] == target[0] and query[1] != target[1]:
-                            past_node_independent = True
-                            break
-                    if not past_node_independent:
-                        trace.add_edge(past_name, name)
-
-    return trace
-
-
-=======
->>>>>>> f6196eb3
 def deep_getattr(obj, name):
     """
     Python getattr() for arbitrarily deep attributes
