--- conflicted
+++ resolved
@@ -225,15 +225,10 @@
         The forward method
         """
         # We must be able to broadcast the size of the context over the input
-<<<<<<< HEAD
-        context = context.expand(x.size()[:-1]+(context.size(-1),))
-        
-=======
         if context is None:
             context = self.context
 
         context = context.expand(x.size()[:-1] + (context.size(-1),))
->>>>>>> ec8a4a0c
         x = torch.cat([context, x], dim=-1)
         return self._forward(x)
 
