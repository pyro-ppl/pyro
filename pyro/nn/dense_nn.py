--- conflicted
+++ resolved
@@ -36,22 +36,13 @@
     """
 
     def __init__(
-<<<<<<< HEAD
             self,
             input_dim:int,
             context_dim:int,
             hidden_dims: List[int],
             param_dims: List[int] = [1, 1],
             nonlinearity: torch.nn.Module = torch.nn.ReLU()):
-=======
-        self,
-        input_dim,
-        context_dim,
-        hidden_dims,
-        param_dims=[1, 1],
-        nonlinearity=torch.nn.ReLU(),
-    ):
->>>>>>> 22a93961
+
         super().__init__()
 
         self.input_dim = input_dim
@@ -133,16 +124,12 @@
     """
 
     def __init__(
-<<<<<<< HEAD
             self,
             input_dim: int,
             hidden_dims: List[int],
             param_dims: List[int] = [1, 1],
             nonlinearity: torch.nn.module = torch.nn.ReLU()) ->  None:
-=======
-        self, input_dim, hidden_dims, param_dims=[1, 1], nonlinearity=torch.nn.ReLU()
-    ):
->>>>>>> 22a93961
+      
         super(DenseNN, self).__init__(
             input_dim, 0, hidden_dims, param_dims=param_dims, nonlinearity=nonlinearity
         )
