--- conflicted
+++ resolved
@@ -16,9 +16,6 @@
 import inspect
 import warnings
 import weakref
-<<<<<<< HEAD
-from collections import OrderedDict, namedtuple
-from typing import Union
 
 try:
     from torch._jit_internal import _copy_to_script_wrapper
@@ -31,7 +28,6 @@
     def _copy_to_script_wrapper(fn):
         return fn
 
-=======
 from collections import OrderedDict
 from dataclasses import dataclass
 from types import TracebackType
@@ -49,7 +45,6 @@
     TypeVar,
     Union,
 )
->>>>>>> 01e340e2
 
 import torch
 from torch.distributions import constraints, transform_to
@@ -919,9 +914,7 @@
         pass  # Ignore value.
 
 
-<<<<<<< HEAD
-PyroModule[torch.nn.RNNBase]._flat_weights = _FlatWeightsDescriptor()
-
+PyroModule[torch.nn.RNNBase]._flat_weights = _FlatWeightsDescriptor()  # type: ignore[attr-defined]
 
 # pyro module list
 # using pyro.nn.PyroModule[torch.nn.ModuleList] can cause issues when
@@ -949,7 +942,4 @@
             return self._modules[self._get_abs_string_index(idx)]
 
 
-_PyroModuleMeta._pyro_mixin_cache[torch.nn.ModuleList] = PyroModuleList
-=======
-PyroModule[torch.nn.RNNBase]._flat_weights = _FlatWeightsDescriptor()  # type: ignore[attr-defined]
->>>>>>> 01e340e2
+_PyroModuleMeta._pyro_mixin_cache[torch.nn.ModuleList] = PyroModuleList