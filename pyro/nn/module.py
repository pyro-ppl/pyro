# Copyright (c) 2017-2019 Uber Technologies, Inc.
# SPDX-License-Identifier: Apache-2.0

"""
Pyro includes a class :class:`~pyro.nn.module.PyroModule`, a subclass of
:class:`torch.nn.Module`, whose attributes can be modified by Pyro effects.  To
create a poutine-aware attribute, use either the :class:`PyroParam` struct or
the :class:`PyroSample` struct::

    my_module = PyroModule()
    my_module.x = PyroParam(torch.tensor(1.), constraint=constraints.positive)
    my_module.y = PyroSample(dist.Normal(0, 1))

"""
import functools
import inspect
from collections import OrderedDict, namedtuple
from typing import Callable, Dict, Union, Optional

import torch
from torch.distributions import constraints, transform_to

import pyro # type: ignore
from pyro.poutine.runtime import _PYRO_PARAM_STORE # type: ignore


class PyroParam(namedtuple("PyroParam", ("init_value", "constraint", "event_dim"))):
    """
    Declares a Pyro-managed learnable attribute of a :class:`PyroModule`,
    similar to :func:`pyro.param <pyro.primitives.param>`.

    This can be used either to set attributes of :class:`PyroModule`
    instances::

        assert isinstance(my_module, PyroModule)
        my_module.x = PyroParam(torch.zeros(4))                   # eager
        my_module.y = PyroParam(lambda: torch.randn(4))           # lazy
        my_module.z = PyroParam(torch.ones(4),                    # eager
                                constraint=constraints.positive,
                                event_dim=1)

    or EXPERIMENTALLY as a decorator on lazy initialization properties::

        class MyModule(PyroModule):
            @PyroParam
            def x(self):
                return torch.zeros(4)

            @PyroParam
            def y(self):
                return torch.randn(4)

            @PyroParam(constraint=constraints.real, event_dim=1)
            def z(self):
                return torch.ones(4)

            def forward(self):
                return self.x + self.y + self.z  # accessed like a @property

    :param init_value: Either a tensor for eager initialization, a callable for
        lazy initialization, or None for use as a decorator.
    :type init_value: torch.Tensor or callable returning a torch.Tensor or None
    :param constraint: torch constraint, defaults to ``constraints.real``.
    :type constraint: ~torch.distributions.constraints.Constraint
    :param int event_dim: (optional) number of rightmost dimensions unrelated
        to baching. Dimension to the left of this will be considered batch
        dimensions; if the param statement is inside a subsampled plate, then
        corresponding batch dimensions of the parameter will be correspondingly
        subsampled. If unspecified, all dimensions will be considered event
        dims and no subsampling will be performed.
    """

    # Support use as a decorator.
    def __get__(self, obj, obj_type):
        assert issubclass(obj_type, PyroModule)
        if obj is None:
            return self

        name = self.init_value.__name__
        if name not in obj.__dict__["_pyro_params"]:
            init_value, constraint, event_dim = self
            init_value = functools.partial(init_value, obj)  # bind method's self arg
            setattr(obj, name, PyroParam(init_value, constraint, event_dim))
        return obj.__getattr__(name)

    # Support decoration with optional kwargs, e.g. @PyroParam(event_dim=0).
    def __call__(self, init_value):
        assert self.init_value is None
        return PyroParam(init_value, self.constraint, self.event_dim)


PyroParam.__new__.__defaults__ = (None, constraints.real, None)


class PyroSample(namedtuple("PyroSample", ("prior",))):
    """
    Declares a Pyro-managed random attribute of a :class:`PyroModule`, similar
    to :func:`pyro.sample <pyro.primitives.sample>`.

    This can be used either to set attributes of :class:`PyroModule`
    instances::

        assert isinstance(my_module, PyroModule)
        my_module.x = PyroSample(Normal(0, 1))                    # independent
        my_module.y = PyroSample(lambda self: Normal(self.x, 1))  # dependent

    or EXPERIMENTALLY as a decorator on lazy initialization methods::

        class MyModule(PyroModule):
            @PyroSample
            def x(self):
                return Normal(0, 1)       # independent

            @PyroSample
            def y(self):
                return Normal(self.x, 1)  # dependent

            def forward(self):
                return self.y             # accessed like a @property

    :param prior: distribution object or function that inputs the
        :class:`PyroModule` instance ``self`` and returns a distribution
        object.
    """

    def __init__(self, prior):
        super().__init__()
        if not hasattr(prior, "sample"):  # if not a distribution
            assert 1 == sum(
                1
                for p in inspect.signature(prior).parameters.values()
                if p.default is inspect.Parameter.empty
            ), "prior should take the single argument 'self'"
            self.name = getattr(prior, "__name__", None)
            if self.name is not None:
                # Ensure decorated function is accessible for pickling.
                prior.__name__ = "_pyro_prior_" + prior.__name__
                qualname = prior.__qualname__.rsplit(".", 1)
                qualname[-1] = prior.__name__
                prior.__qualname__ = ".".join(qualname)

    # Support use as a decorator.
    def __get__(self, obj, obj_type):
        assert issubclass(obj_type, PyroModule)
        if obj is None:
            return self

        if self.name is None:
            for name in dir(obj_type):
                if getattr(obj_type, name) is self:
                    self.name = name
                    break
        else:
            setattr(obj_type, self.prior.__name__, self.prior)  # for pickling

        obj.__dict__["_pyro_samples"].setdefault(self.name, self.prior)
        return obj.__getattr__(self.name)


def _make_name(prefix:str, name:str):
    return "{}.{}".format(prefix, name) if prefix else name


def _unconstrain(constrained_value, constraint):
    with torch.no_grad():
        if callable(constrained_value):
            constrained_value = constrained_value()
        unconstrained_value = transform_to(constraint).inv(constrained_value.detach())
        return torch.nn.Parameter(unconstrained_value)


class _Context:
    """
    Sometimes-active cache for ``PyroModule.__call__()`` contexts.
    """

    def __init__(self):
        self.active = 0
        self.cache = {}
        self.used = False

    def __enter__(self):
        self.active += 1
        self.used = True

    def __exit__(self, type, value, traceback):
        self.active -= 1
        if not self.active:
            self.cache.clear()

    def get(self, name):
        if self.active:
            return self.cache.get(name)

    def set(self, name, value):
        if self.active:
            self.cache[name] = value


def _get_pyro_params(module):
    for name in module._parameters:
        if name.endswith("_unconstrained"):
            constrained_name = name[: -len("_unconstrained")]
            if (
                isinstance(module, PyroModule)
                and constrained_name in module._pyro_params
            ):
                yield constrained_name, getattr(module, constrained_name)
                continue
        yield name, module._parameters[name]


class _PyroModuleMeta(type):
    _pyro_mixin_cach: Dict = {}

    # Unpickling helper to create an empty object of type PyroModule[Module].
    class _New:
        def __init__(self, Module):
            self.__class__ = PyroModule[Module]

    def __getitem__(cls, Module):
        assert isinstance(Module, type)
        assert issubclass(Module, torch.nn.Module)
        if issubclass(Module, PyroModule):
            return Module
        if Module is torch.nn.Module:
            return PyroModule
        if Module in _PyroModuleMeta._pyro_mixin_cache:
            return _PyroModuleMeta._pyro_mixin_cache[Module]
        bases = [
            PyroModule[b] for b in Module.__bases__ if issubclass(b, torch.nn.Module)
        ]

        class result(Module, *bases):
            # Unpickling helper to load an object of type PyroModule[Module].
            def __reduce__(self):
                state = getattr(self, "__getstate__", self.__dict__.copy)()
                return _PyroModuleMeta._New, (Module,), state

        result.__name__ = "Pyro" + Module.__name__
        _PyroModuleMeta._pyro_mixin_cache[Module] = result
        return result


class PyroModule(torch.nn.Module, metaclass=_PyroModuleMeta):
    """
    Subclass of :class:`torch.nn.Module` whose attributes can be modified by
    Pyro effects. Attributes can be set using helpers :class:`PyroParam` and
    :class:`PyroSample` , and methods can be decorated by :func:`pyro_method` .

    **Parameters**

    To create a Pyro-managed parameter attribute, set that attribute using
    either :class:`torch.nn.Parameter` (for unconstrained parameters) or
    :class:`PyroParam` (for constrained parameters). Reading that attribute
    will then trigger a :func:`pyro.param <pyro.primitives.param>` statement.
    For example::

        # Create Pyro-managed parameter attributes.
        my_module = PyroModule()
        my_module.loc = nn.Parameter(torch.tensor(0.))
        my_module.scale = PyroParam(torch.tensor(1.),
                                    constraint=constraints.positive)
        # Read the attributes.
        loc = my_module.loc  # Triggers a pyro.param statement.
        scale = my_module.scale  # Triggers another pyro.param statement.

    Note that, unlike normal :class:`torch.nn.Module` s, :class:`PyroModule` s
    should not be registered with :func:`pyro.module <pyro.primitives.module>`
    statements.  :class:`PyroModule` s can contain other :class:`PyroModule` s
    and normal :class:`torch.nn.Module` s.  Accessing a normal
    :class:`torch.nn.Module` attribute of a :class:`PyroModule` triggers a
    :func:`pyro.module <pyro.primitives.module>` statement.  If multiple
    :class:`PyroModule` s appear in a single Pyro model or guide, they should
    be included in a single root :class:`PyroModule` for that model.

    :class:`PyroModule` s synchronize data with the param store at each
    ``setattr``, ``getattr``, and ``delattr`` event, based on the nested name
    of an attribute:

    -   Setting ``mod.x = x_init`` tries to read ``x`` from the param store. If a
        value is found in the param store, that value is copied into ``mod``
        and ``x_init`` is ignored; otherwise ``x_init`` is copied into both
        ``mod`` and the param store.
    -   Reading ``mod.x`` tries to read ``x`` from the param store. If a
        value is found in the param store, that value is copied into ``mod``;
        otherwise ``mod``'s value is copied into the param store. Finally
        ``mod`` and the param store agree on a single value to return.
    -   Deleting ``del mod.x`` removes a value from both ``mod`` and the param
        store.

    Note two :class:`PyroModule` of the same name will both synchronize with
    the global param store and thus contain the same data.  When creating a
    :class:`PyroModule`, then deleting it, then creating another with the same
    name, the latter will be populated with the former's data from the param
    store. To avoid this persistence, either ``pyro.clear_param_store()`` or
    call :func:`clear` before deleting a :class:`PyroModule` .

    :class:`PyroModule` s can be saved and loaded either directly using
    :func:`torch.save` / :func:`torch.load` or indirectly using the param
    store's :meth:`~pyro.params.param_store.ParamStoreDict.save` /
    :meth:`~pyro.params.param_store.ParamStoreDict.load` . Note that
    :func:`torch.load` will be overridden by any values in the param store, so
    it is safest to ``pyro.clear_param_store()`` before loading.

    **Samples**

    To create a Pyro-managed random attribute, set that attribute using the
    :class:`PyroSample` helper, specifying a prior distribution. Reading that
    attribute will then trigger a :func:`pyro.sample <pyro.primitives.sample>`
    statement. For example::

        # Create Pyro-managed random attributes.
        my_module.x = PyroSample(dist.Normal(0, 1))
        my_module.y = PyroSample(lambda self: dist.Normal(self.loc, self.scale))

        # Sample the attributes.
        x = my_module.x  # Triggers a pyro.sample statement.
        y = my_module.y  # Triggers one pyro.sample + two pyro.param statements.

    Sampling is cached within each invocation of ``.__call__()`` or method
    decorated by :func:`pyro_method` .  Because sample statements can appear
    only once in a Pyro trace, you should ensure that traced access to sample
    attributes is wrapped in a single invocation of ``.__call__()`` or method
    decorated by :func:`pyro_method` .

    To make an existing module probabilistic, you can create a subclass and
    overwrite some parameters with :class:`PyroSample` s::

        class RandomLinear(nn.Linear, PyroModule):  # used as a mixin
            def __init__(self, in_features, out_features):
                super().__init__(in_features, out_features)
                self.weight = PyroSample(
                    lambda self: dist.Normal(0, 1)
                                     .expand([self.out_features,
                                              self.in_features])
                                     .to_event(2))

    **Mixin classes**

    :class:`PyroModule` can be used as a mixin class, and supports simple
    syntax for dynamically creating mixins, for example the following are
    equivalent::

        # Version 1. create a named mixin class
        class PyroLinear(nn.Linear, PyroModule):
            pass

        m.linear = PyroLinear(m, n)

        # Version 2. create a dynamic mixin class
        m.linear = PyroModule[nn.Linear](m, n)

    This notation can be used recursively to create Bayesian modules, e.g.::

        model = PyroModule[nn.Sequential](
            PyroModule[nn.Linear](28 * 28, 100),
            PyroModule[nn.Sigmoid](),
            PyroModule[nn.Linear](100, 100),
            PyroModule[nn.Sigmoid](),
            PyroModule[nn.Linear](100, 10),
        )
        assert isinstance(model, nn.Sequential)
        assert isinstance(model, PyroModule)

        # Now we can be Bayesian about weights in the first layer.
        model[0].weight = PyroSample(
            prior=dist.Normal(0, 1).expand([28 * 28, 100]).to_event(2))
        guide = AutoDiagonalNormal(model)

    Note that ``PyroModule[...]`` does not recursively mix in
    :class:`PyroModule` to submodules of the input ``Module``; hence we needed
    to wrap each submodule of the ``nn.Sequential`` above.

    :param str name: Optional name for a root PyroModule. This is ignored in
        sub-PyroModules of another PyroModule.
    """
<<<<<<< HEAD
    def __init__(self, name:str=""):
=======

    def __init__(self, name=""):
>>>>>>> 22a93961
        self._pyro_name = name
        self._pyro_context = _Context()  # shared among sub-PyroModules
        self._pyro_params: OrderedDict = OrderedDict()
        self._pyro_samples: OrderedDict = OrderedDict()
        super().__init__()

    def add_module(self, name:str, module):
        """
        Adds a child module to the current module.
        """
        if isinstance(module, PyroModule):
            module._pyro_set_supermodule(
                _make_name(self._pyro_name, name), self._pyro_context
            )
        super().add_module(name, module)

<<<<<<< HEAD
    def named_pyro_params(self, prefix:str='', recurse:bool=True):
=======
    def named_pyro_params(self, prefix="", recurse=True):
>>>>>>> 22a93961
        """
        Returns an iterator over PyroModule parameters, yielding both the
        name of the parameter as well as the parameter itself.

        :param str prefix: prefix to prepend to all parameter names.
        :param bool recurse: if True, then yields parameters of this module
            and all submodules. Otherwise, yields only parameters that
            are direct members of this module.
        :returns: a generator which yields tuples containing the name and parameter
        """
        gen = self._named_members(_get_pyro_params, prefix=prefix, recurse=recurse)
        for elem in gen:
            yield elem

    def _pyro_set_supermodule(self, name:str, context):
        self._pyro_name = name
        self._pyro_context = context
        for key, value in self._modules.items():
            if isinstance(value, PyroModule):
                assert (
                    not value._pyro_context.used
                ), "submodule {} has executed outside of supermodule".format(name)
                value._pyro_set_supermodule(_make_name(name, key), context)

<<<<<<< HEAD
    def _pyro_get_fullname(self, name:str):
        assert self.__dict__['_pyro_context'].used, "fullname is not yet defined"
        return _make_name(self.__dict__['_pyro_name'], name)
=======
    def _pyro_get_fullname(self, name):
        assert self.__dict__["_pyro_context"].used, "fullname is not yet defined"
        return _make_name(self.__dict__["_pyro_name"], name)
>>>>>>> 22a93961

    def __call__(self, *args, **kwargs):
        with self._pyro_context:
            return super().__call__(*args, **kwargs)

    def __getattr__(self, name:str):
        # PyroParams trigger pyro.param statements.
        if "_pyro_params" in self.__dict__:
            _pyro_params = self.__dict__["_pyro_params"]
            if name in _pyro_params:
                constraint, event_dim = _pyro_params[name]
                unconstrained_value = getattr(self, name + "_unconstrained")
                if self._pyro_context.active:
                    fullname = self._pyro_get_fullname(name)
                    if fullname in _PYRO_PARAM_STORE:
                        if (
                            _PYRO_PARAM_STORE._params[fullname]
                            is not unconstrained_value
                        ):
                            # Update PyroModule <--- ParamStore.
                            unconstrained_value = _PYRO_PARAM_STORE._params[fullname]
                            if not isinstance(unconstrained_value, torch.nn.Parameter):
                                # Update PyroModule ---> ParamStore (type only; data is preserved).
                                unconstrained_value = torch.nn.Parameter(
                                    unconstrained_value
                                )
                                _PYRO_PARAM_STORE._params[
                                    fullname
                                ] = unconstrained_value
                                _PYRO_PARAM_STORE._param_to_name[
                                    unconstrained_value
                                ] = fullname
                            super().__setattr__(
                                name + "_unconstrained", unconstrained_value
                            )
                    else:
                        # Update PyroModule ---> ParamStore.
                        _PYRO_PARAM_STORE._constraints[fullname] = constraint
                        _PYRO_PARAM_STORE._params[fullname] = unconstrained_value
                        _PYRO_PARAM_STORE._param_to_name[unconstrained_value] = fullname
                    return pyro.param(fullname, event_dim=event_dim)
                else:  # Cannot determine supermodule and hence cannot compute fullname.
                    return transform_to(constraint)(unconstrained_value)

        # PyroSample trigger pyro.sample statements.
        if "_pyro_samples" in self.__dict__:
            _pyro_samples = self.__dict__["_pyro_samples"]
            if name in _pyro_samples:
                prior = _pyro_samples[name]
                context = self._pyro_context
                if context.active:
                    fullname = self._pyro_get_fullname(name)
                    value = context.get(fullname)
                    if value is None:
                        if not hasattr(prior, "sample"):  # if not a distribution
                            prior = prior(self)
                        value = pyro.sample(fullname, prior)
                        context.set(fullname, value)
                    return value
                else:  # Cannot determine supermodule and hence cannot compute fullname.
                    if not hasattr(prior, "sample"):  # if not a distribution
                        prior = prior(self)
                    return prior()

        result = super().__getattr__(name)

        # Regular nn.Parameters trigger pyro.param statements.
        if isinstance(result, torch.nn.Parameter) and not name.endswith(
            "_unconstrained"
        ):
            if self._pyro_context.active:
                pyro.param(self._pyro_get_fullname(name), result)

        if isinstance(result, torch.nn.Module):
            if isinstance(result, PyroModule):
                if not result._pyro_name:
                    # Update sub-PyroModules that were converted from nn.Modules in-place.
                    result._pyro_set_supermodule(
                        _make_name(self._pyro_name, name), self._pyro_context
                    )
            else:
                # Regular nn.Modules trigger pyro.module statements.
                if self._pyro_context.active:
                    pyro.module(self._pyro_get_fullname(name), result)

        return result

    def __setattr__(self, name:str, value:Union[PyroParam,"PyroModule",torch.nn.Parameter,torch.Tensor]):
        if isinstance(value, PyroModule):
            # Create a new sub PyroModule, overwriting any old value.
            try:
                delattr(self, name)
            except AttributeError:
                pass
            self.add_module(name, value)
            return

        if isinstance(value, PyroParam):
            # Create a new PyroParam, overwriting any old value.
            try:
                delattr(self, name)
            except AttributeError:
                pass
            constrained_value, constraint, event_dim = value
            self._pyro_params[name] = constraint, event_dim
            if self._pyro_context.active:
                fullname = self._pyro_get_fullname(name)
                pyro.param(
                    fullname,
                    constrained_value,
                    constraint=constraint,
                    event_dim=event_dim,
                )
                constrained_value = pyro.param(fullname)
                unconstrained_value = constrained_value.unconstrained()
                if not isinstance(unconstrained_value, torch.nn.Parameter):
                    # Update PyroModule ---> ParamStore (type only; data is preserved).
                    unconstrained_value = torch.nn.Parameter(unconstrained_value)
                    _PYRO_PARAM_STORE._params[fullname] = unconstrained_value
                    _PYRO_PARAM_STORE._param_to_name[unconstrained_value] = fullname
            else:  # Cannot determine supermodule and hence cannot compute fullname.
                unconstrained_value = _unconstrain(constrained_value, constraint)
            super().__setattr__(name + "_unconstrained", unconstrained_value)
            return

        if isinstance(value, torch.nn.Parameter):
            # Create a new nn.Parameter, overwriting any old value.
            try:
                delattr(self, name)
            except AttributeError:
                pass
            if self._pyro_context.active:
                fullname = self._pyro_get_fullname(name)
                value = pyro.param(fullname, value)
                if not isinstance(value, torch.nn.Parameter):
                    # Update PyroModule ---> ParamStore (type only; data is preserved).
                    value = torch.nn.Parameter(value)
                    _PYRO_PARAM_STORE._params[fullname] = value
                    _PYRO_PARAM_STORE._param_to_name[value] = fullname
            super().__setattr__(name, value)
            return

        if isinstance(value, torch.Tensor):
            if name in self._pyro_params:
                # Update value of an existing PyroParam.
                constraint, event_dim = self._pyro_params[name]
                unconstrained_value = getattr(self, name + "_unconstrained")
                with torch.no_grad():
                    unconstrained_value.data = transform_to(constraint).inv(
                        value.detach()
                    )
                return

        if isinstance(value, PyroSample):
            # Create a new PyroSample, overwriting any old value.
            try:
                delattr(self, name)
            except AttributeError:
                pass
            _pyro_samples = self.__dict__["_pyro_samples"]
            _pyro_samples[name] = value.prior
            return

        super().__setattr__(name, value)

    def __delattr__(self, name:str):
        if name in self._parameters:
            del self._parameters[name]
            if self._pyro_context.used:
                fullname = self._pyro_get_fullname(name)
                if fullname in _PYRO_PARAM_STORE:
                    # Update PyroModule ---> ParamStore.
                    del _PYRO_PARAM_STORE[fullname]
            return

        if name in self._pyro_params:
            delattr(self, name + "_unconstrained")
            del self._pyro_params[name]
            if self._pyro_context.used:
                fullname = self._pyro_get_fullname(name)
                if fullname in _PYRO_PARAM_STORE:
                    # Update PyroModule ---> ParamStore.
                    del _PYRO_PARAM_STORE[fullname]
            return

        if name in self._pyro_samples:
            del self._pyro_samples[name]
            return

        if name in self._modules:
            del self._modules[name]
            if self._pyro_context.used:
                fullname = self._pyro_get_fullname(name)
                for p in list(_PYRO_PARAM_STORE.keys()):
                    if p.startswith(fullname):
                        del _PYRO_PARAM_STORE[p]
            return

        super().__delattr__(name)


def pyro_method(fn: Callable):
    """
    Decorator for top-level methods of a :class:`PyroModule` to enable pyro
    effects and cache ``pyro.sample`` statements.

    This should be applied to all public methods that read Pyro-managed
    attributes, but is not needed for ``.forward()``.
    """

    @functools.wraps(fn)
    def cached_fn(self, *args, **kwargs):
        with self._pyro_context:
            return fn(self, *args, **kwargs)

    return cached_fn


def clear(mod:PyroModule):
    """
    Removes data from both a :class:`PyroModule` and the param store.

    :param PyroModule mod: A module to clear.
    """
    assert isinstance(mod, PyroModule)
    for name in list(mod._pyro_params):
        delattr(mod, name)
    for name in list(mod._parameters):
        delattr(mod, name)
    for name in list(mod._modules):
        delattr(mod, name)


def to_pyro_module_(m:torch.nn.Module, recurse:bool=True):
    """
    Converts an ordinary :class:`torch.nn.Module` instance to a
    :class:`PyroModule` **in-place**.

    This is useful for adding Pyro effects to third-party modules: no
    third-party code needs to be modified. For example::

        model = nn.Sequential(
            nn.Linear(28 * 28, 100),
            nn.Sigmoid(),
            nn.Linear(100, 100),
            nn.Sigmoid(),
            nn.Linear(100, 10),
        )
        to_pyro_module_(model)
        assert isinstance(model, PyroModule[nn.Sequential])
        assert isinstance(model[0], PyroModule[nn.Linear])

        # Now we can attempt to be fully Bayesian:
        for m in model.modules():
            for name, value in list(m.named_parameters(recurse=False)):
                setattr(m, name, PyroSample(prior=dist.Normal(0, 1)
                                                      .expand(value.shape)
                                                      .to_event(value.dim())))
        guide = AutoDiagonalNormal(model)

    :param torch.nn.Module m: A module instance.
    :param bool recurse: Whether to convert submodules to :class:`PyroModules` .
    """
    if not isinstance(m, torch.nn.Module):
        raise TypeError("Expected an nn.Module instance but got a {}".format(type(m)))

    if isinstance(m, PyroModule):
        if recurse:
            for name, value in list(m._modules.items()):
                to_pyro_module_(value)
                setattr(m, name, value)
        return

    # Change m's type in-place.
    m.__class__ = PyroModule[m.__class__]
    m._pyro_name = ""
    m._pyro_context = _Context()
    m._pyro_params = OrderedDict()
    m._pyro_samples = OrderedDict()

    # Reregister parameters and submodules.
    for name, value in list(m._parameters.items()):
        setattr(m, name, value)
    for name, value in list(m._modules.items()):
        if recurse:
            to_pyro_module_(value)
        setattr(m, name, value)


# The following descriptor disables the ._flat_weights cache of
# torch.nn.RNNBase, forcing recomputation on each access of the ._flat_weights
# attribute. This is required if any attribute is set to a PyroParam or
# PyroSample. For motivation, see https://github.com/pyro-ppl/pyro/issues/2390
class _FlatWeightsDescriptor:
    def __get__(self, obj, obj_type:Optional=None):
        if obj is None:
            return self
        return [getattr(obj, name) for name in obj._flat_weights_names]

    def __set__(self, obj, value):
        pass  # Ignore value.


PyroModule[torch.nn.RNNBase]._flat_weights = _FlatWeightsDescriptor()<|MERGE_RESOLUTION|>--- conflicted
+++ resolved
@@ -375,12 +375,8 @@
     :param str name: Optional name for a root PyroModule. This is ignored in
         sub-PyroModules of another PyroModule.
     """
-<<<<<<< HEAD
+    
     def __init__(self, name:str=""):
-=======
-
-    def __init__(self, name=""):
->>>>>>> 22a93961
         self._pyro_name = name
         self._pyro_context = _Context()  # shared among sub-PyroModules
         self._pyro_params: OrderedDict = OrderedDict()
@@ -397,11 +393,7 @@
             )
         super().add_module(name, module)
 
-<<<<<<< HEAD
     def named_pyro_params(self, prefix:str='', recurse:bool=True):
-=======
-    def named_pyro_params(self, prefix="", recurse=True):
->>>>>>> 22a93961
         """
         Returns an iterator over PyroModule parameters, yielding both the
         name of the parameter as well as the parameter itself.
@@ -426,15 +418,13 @@
                 ), "submodule {} has executed outside of supermodule".format(name)
                 value._pyro_set_supermodule(_make_name(name, key), context)
 
-<<<<<<< HEAD
     def _pyro_get_fullname(self, name:str):
         assert self.__dict__['_pyro_context'].used, "fullname is not yet defined"
         return _make_name(self.__dict__['_pyro_name'], name)
-=======
+
     def _pyro_get_fullname(self, name):
         assert self.__dict__["_pyro_context"].used, "fullname is not yet defined"
         return _make_name(self.__dict__["_pyro_name"], name)
->>>>>>> 22a93961
 
     def __call__(self, *args, **kwargs):
         with self._pyro_context:
