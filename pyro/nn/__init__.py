--- conflicted
+++ resolved
@@ -1,18 +1,11 @@
 from __future__ import absolute_import, division, print_function
 
-<<<<<<< HEAD
 from pyro.nn.auto_reg_nn import AutoRegressiveNN, ConditionalAutoRegressiveNN, MaskedLinear
+from pyro.nn.dense_nn import DenseNN
 
 __all__ = [
     "AutoRegressiveNN",
     "ConditionalAutoRegressiveNN",
-=======
-from pyro.nn.auto_reg_nn import AutoRegressiveNN, MaskedLinear
-from pyro.nn.dense_nn import DenseNN
-
-__all__ = [
-    "AutoRegressiveNN",
     "DenseNN",
->>>>>>> 0fe57d2b
     "MaskedLinear",
 ]