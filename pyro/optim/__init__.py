--- conflicted
+++ resolved
@@ -1,10 +1,7 @@
-<<<<<<< HEAD
 from .clipped_adam import ClippedAdam
-=======
 import torch
 from .optim import PyroOptim
 
 
 def Adam(optim_args):
-    return PyroOptim(torch.optim.Adam, optim_args)
->>>>>>> 9c97baf7
+    return PyroOptim(torch.optim.Adam, optim_args)