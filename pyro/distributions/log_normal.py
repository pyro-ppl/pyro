import numpy as np
import torch
from torch.autograd import Variable

from pyro.distributions.distribution import Distribution


class LogNormal(Distribution):
    """
    :param mu: mean *(vector)*
    :param sigma: standard deviations *(vector (0, Infinity))*

    A distribution over probability vectors obtained by exp-transforming a random
    variable drawn from ``Normal({mu: mu, sigma: sigma})``.
    """
    reparameterized = True

    def _sanitize_input(self, mu, sigma):
        if mu is not None:
            # stateless distribution
            return mu, sigma
        elif self.mu is not None:
            # stateful distribution
            return self.mu, self.sigma
        else:
            raise ValueError("Parameter(s) were None")

    def __init__(self, mu=None, sigma=None, batch_size=None, *args, **kwargs):
        """
        Params:
          `mu` - mean
          `sigma` - root variance
        """
        self.mu = mu
        self.sigma = sigma
        if mu is not None:
            if mu.dim() != sigma.dim():
                raise ValueError("Mu and sigma need to have the same dimensions.")
            elif mu.dim() == 1 and batch_size is not None:
                self.mu = mu.expand(batch_size, mu.size(0))
                self.sigma = sigma.expand(batch_size, sigma.size(0))
        super(LogNormal, self).__init__(*args, **kwargs)
<<<<<<< HEAD
=======

    def batch_shape(self, mu=None, sigma=None, *args, **kwargs):
        mu, sigma = self._sanitize_input(mu, sigma)
        event_dim = 1
        return mu.size()[:-event_dim]

    def event_shape(self, mu=None, sigma=None, *args, **kwargs):
        mu, sigma = self._sanitize_input(mu, sigma)
        event_dim = 1
        return mu.size()[-event_dim:]
>>>>>>> 3e713342

    def sample(self, mu=None, sigma=None, *args, **kwargs):
        """
        Reparameterized log-normal sampler.
        """
        mu, sigma = self._sanitize_input(mu, sigma)
        eps = Variable(torch.randn(1).type_as(mu.data))
        z = mu + sigma * eps
        return torch.exp(z)

    def batch_log_pdf(self, x, mu=None, sigma=None, *args, **kwargs):
        """
        log-normal log-likelihood
        """
        mu, sigma = self._sanitize_input(mu, sigma)
        assert mu.dim() == sigma.dim()
        if mu.size() != sigma.size():
            mu = mu.expand_as(x)
            sigma = sigma.expand_as(x)
        ll_1 = Variable(torch.Tensor([-0.5 * np.log(2.0 * np.pi)])
                        .type_as(mu.data).expand_as(x))
        ll_2 = -torch.log(sigma * x)
        ll_3 = -0.5 * torch.pow((torch.log(x) - mu) / sigma, 2.0)
        batch_log_pdf = torch.sum(ll_1 + ll_2 + ll_3, -1)
        batch_log_pdf_shape = x.size()[:-1] + (1,)
        return batch_log_pdf.contiguous().view(batch_log_pdf_shape)

    def analytic_mean(self, mu=None, sigma=None):
        mu, sigma = self._sanitize_input(mu, sigma)
        return torch.exp(mu + 0.5 * torch.pow(sigma, 2.0))

    def analytic_var(self, mu=None, sigma=None):
        mu, sigma = self._sanitize_input(mu, sigma)
        return (torch.exp(torch.pow(sigma, 2.0)) - Variable(torch.ones(1))) * \
            torch.pow(self.analytic_mean(mu, sigma), 2)<|MERGE_RESOLUTION|>--- conflicted
+++ resolved
@@ -40,8 +40,6 @@
                 self.mu = mu.expand(batch_size, mu.size(0))
                 self.sigma = sigma.expand(batch_size, sigma.size(0))
         super(LogNormal, self).__init__(*args, **kwargs)
-<<<<<<< HEAD
-=======
 
     def batch_shape(self, mu=None, sigma=None, *args, **kwargs):
         mu, sigma = self._sanitize_input(mu, sigma)
@@ -52,7 +50,6 @@
         mu, sigma = self._sanitize_input(mu, sigma)
         event_dim = 1
         return mu.size()[-event_dim:]
->>>>>>> 3e713342
 
     def sample(self, mu=None, sigma=None, *args, **kwargs):
         """
