--- conflicted
+++ resolved
@@ -115,7 +115,6 @@
         :return: An iterator over the distribution's discrete support.
         :rtype: iterator
         """
-<<<<<<< HEAD
         raise NotImplementedError("Support not implemented for {}".format(type(self).__name__))
 
     def conjugate_update(self, other):
@@ -149,8 +148,6 @@
         """
         raise NotImplementedError("{} does not support .conjugate_update()"
                                   .format(type(self).__name__))
-=======
-        raise NotImplementedError("Support not implemented for {}".format(type(self)))
 
     def has_rsample_(self, value):
         """
@@ -168,5 +165,4 @@
         if not (value is True or value is False):
             raise ValueError("Expected value in {False,True}, actual {}".format(value))
         self.has_rsample = value
-        return self
->>>>>>> 349f26f8
+        return self