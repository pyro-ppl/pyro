--- conflicted
+++ resolved
@@ -127,48 +127,6 @@
         :return: Tensor shape of samples.
         :rtype: torch.Size
         """
-<<<<<<< HEAD
-
-    def batch_shape(self, *args, **kwargs):
-        """
-        The left-hand tensor shape of samples, used for batching.
-
-        Samples are of shape `d().shape == d.batch_shape() + d.event_shape()`.
-
-        :return: Tensor shape used for batching.
-        :rtype: torch.Size
-        """
-        raise NotImplementedError
-
-    def event_shape(self, *args, **kwargs):
-        """
-        The right-hand tensor shape of samples, used for individual events.
-
-        Samples are of shape `d().shape == d.batch_shape() + d.event_shape()`.
-
-        :return: Tensor shape used for individual events.
-        :rtype: torch.Size
-        """
-        raise NotImplementedError
-
-    def event_dim(self, *args, **kwargs):
-        """
-        :return: Number of dimensions of individual events.
-        :rtype: int
-        """
-        return len(self.event_shape(*args, **kwargs))
-
-    def shape(self, *args, **kwargs):
-        """
-        The tensor shape of samples from this distribution.
-
-        Samples are of shape `d().shape == d.batch_shape() + d.event_shape()`.
-
-        :return: Tensor shape of samples.
-        :rtype: torch.Size
-        """
-=======
->>>>>>> 3e713342
         return self.batch_shape(*args, **kwargs) + self.event_shape(*args, **kwargs)
 
     def __call__(self, *args, **kwargs):
