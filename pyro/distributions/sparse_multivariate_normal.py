from __future__ import absolute_import, division, print_function

import math

import torch
from torch.distributions import constraints
from torch.distributions.utils import lazy_property

from pyro.distributions.torch_distribution import TorchDistribution
from pyro.distributions.util import matrix_triangular_solve_compat


class SparseMultivariateNormal(TorchDistribution):
    """
    Sparse Multivariate Normal distribution.

    Implements fast computation for log probability of Multivariate Normal distribution
    when the covariance matrix has the form::

        covariance_matrix = D + W.T @ W.

    Here D is a diagonal vector and ``W`` is a matrix of size ``M x N``. The
    computation will be beneficial when ``M << N``.

    :param torch.Tensor loc: Mean.
        Must be a 1D or 2D tensor with the last dimension of size N.
    :param torch.Tensor D_term: D term of covariance matrix.
        Must be in 1 dimensional of size N.
    :param torch.Tensor W_term: W term of covariance matrix.
        Must be in 2 dimensional of size M x N.
    :param float trace_term: A optional term to be added into Mahalabonis term
        according to p(y) = N(y|loc, cov).exp(-1/2 * trace_term).
    """
    params = {"loc": constraints.real, "covariance_matrix_D_term": constraints.positive,
              "scale_tril": constraints.lower_triangular}
    support = constraints.real
    has_rsample = True

    def __init__(self, loc, D_term, W_term, trace_term=None):
        if loc.size(-1) != D_term.size(0):
            raise ValueError("Expected loc.size() == D_term.size(), but got {} vs {}".format(
                loc.size(), D_term.size()))
        if D_term.size(0) != W_term.size(1):
            raise ValueError("The dimension of D_term must match the second dimension of W_term.")
        if D_term.dim() != 1 or W_term.dim() != 2 or loc.dim() > 2:
            raise ValueError("D_term, W_term must be 1D, 2D tensors respectively and "
                             "loc must be a 1D or 2D tensor.")

        self.loc = loc
        self.covariance_matrix_D_term = D_term
        self.covariance_matrix_W_term = W_term
        self.trace_term = trace_term if trace_term is not None else 0

        batch_shape, event_shape = loc.shape[:-1], loc.shape[-1:]
        super(SparseMultivariateNormal, self).__init__(batch_shape, event_shape)

    @property
    def mean(self):
        return self.loc

    @property
    def variance(self):
        return self.covariance_matrix_D_term + (self.covariance_matrix_W_term ** 2).sum(0)

    @lazy_property
    def scale_tril(self):
        # We use the following formula to increase the numerically computation stability
        # when using Cholesky decomposition (see GPML section 3.4.3):
        #     D + W.T @ W = D1/2 @ (I + D-1/2 @ W.T @ W @ D-1/2) @ D1/2
        Dsqrt = self.covariance_matrix_D_term.sqrt()
        A = self.covariance_matrix_W_term / Dsqrt
        At_A = A.t().matmul(A)
        N = A.size(1)
        Id = torch.eye(N, N, out=A.data.new(N, N))
        K = Id + At_A
        L = K.potrf(upper=False)
        return Dsqrt.unsqueeze(1) * L

    def rsample(self, sample_shape=torch.Size()):
        white = self.loc.new(sample_shape + self.loc.shape).normal_()
        return self.loc + torch.matmul(white, self.scale_tril.t())

    def log_prob(self, value):
        delta = value - self.loc
        logdet, mahalanobis_squared = self._compute_logdet_and_mahalanobis(
            self.covariance_matrix_D_term, self.covariance_matrix_W_term, delta, self.trace_term)
        normalization_const = 0.5 * (self.event_shape[-1] * math.log(2 * math.pi) + logdet)
        return -(normalization_const + 0.5 * mahalanobis_squared)

    def _compute_logdet_and_mahalanobis(self, D, W, y, trace_term=0):
        """
        Calculates log determinant and (squared) Mahalanobis term of covariance
        matrix ``(D + Wt.W)``, where ``D`` is a diagonal matrix, based on the
        "Woodbury matrix identity" and "matrix determinant lemma"::

            inv(D + Wt.W) = inv(D) - inv(D).Wt.inv(I + W.inv(D).Wt).W.inv(D)
            log|D + Wt.W| = log|Id + Wt.inv(D).W| + log|D|
        """
        W_Dinv = W / D
        M = W.size(0)
        Id = torch.eye(M, M, out=torch.tensor(W.data.new(M, M)))
        K = Id + W_Dinv.matmul(W.t())
        L = K.potrf(upper=False)
        if y.dim() == 1:
            W_Dinv_y = W_Dinv.matmul(y)
        elif y.dim() == 2:
            W_Dinv_y = W_Dinv.matmul(y.t())
        else:
<<<<<<< HEAD
            raise ValueError("This distribution does not support computing log_prob "
                             "for a tensor with more than 2 dimensionals.")
=======
            raise ValueError("SparseMultivariateNormal distribution does not support "
                             "computing log_prob for a tensor with more than 2 dimensionals.")
>>>>>>> e8a72c9f
        Linv_W_Dinv_y = matrix_triangular_solve_compat(W_Dinv_y, L, upper=False)
        if y.dim() == 2:
            Linv_W_Dinv_y = Linv_W_Dinv_y.t()

        logdet = 2 * L.diag().log().sum() + D.log().sum()

        mahalanobis1 = (y * y / D).sum(-1)
        mahalanobis2 = (Linv_W_Dinv_y * Linv_W_Dinv_y).sum(-1)
        mahalanobis_squared = mahalanobis1 - mahalanobis2 + trace_term

        return logdet, mahalanobis_squared<|MERGE_RESOLUTION|>--- conflicted
+++ resolved
@@ -106,13 +106,8 @@
         elif y.dim() == 2:
             W_Dinv_y = W_Dinv.matmul(y.t())
         else:
-<<<<<<< HEAD
-            raise ValueError("This distribution does not support computing log_prob "
-                             "for a tensor with more than 2 dimensionals.")
-=======
             raise ValueError("SparseMultivariateNormal distribution does not support "
                              "computing log_prob for a tensor with more than 2 dimensionals.")
->>>>>>> e8a72c9f
         Linv_W_Dinv_y = matrix_triangular_solve_compat(W_Dinv_y, L, upper=False)
         if y.dim() == 2:
             Linv_W_Dinv_y = Linv_W_Dinv_y.t()
