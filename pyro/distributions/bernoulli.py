--- conflicted
+++ resolved
@@ -62,14 +62,6 @@
         xmul = torch.mul(x, ps)
         xmul_1 = torch.mul(x_1, ps_1)
         logsum = torch.log(torch.add(xmul, xmul_1))
-<<<<<<< HEAD
-        # XXX this allows for the user to mask out certain parts of the score, for example
-        # when the data is a ragged tensor. also useful for KL annealing. this entire logic
-        # will likely be done in a better/cleaner way in the future
-        if 'log_pdf_mask' in kwargs:
-            return torch.sum(kwargs['log_pdf_mask'] * logsum, 1)
-        return torch.sum(logsum, 1)
-=======
 
         # XXX this allows for the user to mask out certain parts of the score, for example
         # when the data is a ragged tensor. also useful for KL annealing. this entire logic
@@ -80,7 +72,6 @@
             return torch.sum(log_pdf_mask * logsum, -1)
         batch_log_pdf_shape = self.batch_shape(ps) + (1,)
         return torch.sum(logsum, -1).contiguous().view(batch_log_pdf_shape)
->>>>>>> 3e713342
 
     def support(self, ps=None, *args, **kwargs):
         """
