from __future__ import absolute_import, division, print_function

import warnings

import numpy as np

import torch
from pyro.distributions.distribution import Distribution
from pyro.distributions.util import (broadcast_shape, get_probs_and_logits, torch_multinomial, torch_wrapper,
                                     torch_zeros_like)
from torch.autograd import Variable


class Categorical(Distribution):
    """
    Categorical (discrete) distribution.

    Discrete distribution over elements of `vs` with :math:`P(vs[i]) \\propto ps[i]`.
    ``.sample()`` returns an element of ``vs`` category index.

    :param ps: Probabilities. These should be non-negative and normalized
        along the rightmost axis.
    :type ps: torch.autograd.Variable
    :param logits: Log probability values. When exponentiated, these should
        sum to 1 along the last axis. Either `ps` or `logits` should be
        specified but not both.
    :type logits: torch.autograd.Variable
    :param vs: Optional list of values in the support.
    :type vs: list or numpy.ndarray or torch.autograd.Variable
    :param batch_size: Optional number of elements in the batch used to
        generate a sample. The batch dimension will be the leftmost dimension
        in the generated sample.
    :type batch_size: int
    """
    enumerable = True

    def __init__(self, ps=None, vs=None, logits=None, batch_size=None, log_pdf_mask=None, *args, **kwargs):
        if (ps is None) == (logits is None):
            raise ValueError("Got ps={}, logits={}. Either `ps` or `logits` must be specified, "
                             "but not both.".format(ps, logits))
        self.ps, self.logits = get_probs_and_logits(ps=ps, logits=logits, is_multidimensional=True)
        # vs is None, Variable(Tensor), or numpy.array
        self.vs = self._process_data(vs)
        self.log_pdf_mask = log_pdf_mask
        if vs is not None:
            vs_shape = self.vs.shape if isinstance(self.vs, np.ndarray) else self.vs.size()
            if vs_shape != ps.size():
                raise ValueError("Expected vs.size() or vs.shape == ps.size(), but got {} vs {}"
                                 .format(vs_shape, ps.size()))
        if batch_size is not None:
            if self.ps.dim() != 1:
                raise NotImplementedError
            self.ps = self.ps.expand(batch_size, *self.ps.size())
            self.logits = self.logits.expand(batch_size, *self.logits.size())
            if log_pdf_mask is not None:
                self.log_pdf_mask = log_pdf_mask.expand(batch_size, log_pdf_mask.size(0))
        super(Categorical, self).__init__(*args, **kwargs)

    def _process_data(self, x):
        if x is not None:
            if isinstance(x, list):
                x = np.array(x)
            elif not isinstance(x, (Variable, torch.Tensor, np.ndarray)):
                raise TypeError(("Data should be of type: list, Variable, Tensor, or numpy array"
                                 "but was of {}".format(str(type(x)))))
        return x

    def batch_shape(self, x=None):
        """
        Ref: :py:meth:`pyro.distributions.distribution.Distribution.batch_shape`
        """
        event_dim = 1
        ps = self.ps
        if x is not None:
            x = self._process_data(x)
            x_shape = x.shape if isinstance(x, np.ndarray) else x.size()
            try:
                ps = self.ps.expand(x_shape[:-event_dim] + self.ps.size()[-1:])
            except RuntimeError as e:
                raise ValueError("Parameter `ps` with shape {} is not broadcastable to "
                                 "the data shape {}. \nError: {}".format(ps.size(), x.size(), str(e)))
        return ps.size()[:-event_dim]

    def event_shape(self):
        """
        Ref: :py:meth:`pyro.distributions.distribution.Distribution.event_shape`
        """
        return (1,)

    def sample(self):
        """
        Returns a sample which has the same shape as `ps` (or `vs`). The type
        of the sample is `numpy.ndarray` if `vs` is a list or a numpy array,
        else a tensor is returned.

        :return: sample from the Categorical distribution
        :rtype: numpy.ndarray or torch.LongTensor
        """
        sample = torch_multinomial(self.ps.data, 1, replacement=True).expand(*self.shape())
        sample_one_hot = torch_zeros_like(self.ps.data).scatter_(-1, sample, 1)

        if self.vs is not None:
            if isinstance(self.vs, np.ndarray):
                sample_bool_index = sample_one_hot.cpu().numpy().astype(bool)
                return self.vs[sample_bool_index].reshape(*self.shape())
            else:
                return self.vs.masked_select(sample_one_hot.byte())
        return Variable(sample)

    def batch_log_pdf(self, x):
        """
        Evaluates log probability densities for one or a batch of samples and parameters.
        The last dimension for `ps` encodes the event probabilities, and the remaining
        dimensions are considered batch dimensions.

        `ps` and `vs` are first broadcasted to the size of the data `x`. The
        data tensor is used to to create a mask over `vs` where a 1 in the mask
        indicates that the corresponding value in `vs` was selected. Since, `ps`
        and `vs` have the same size, this mask when applied over `ps` gives
        the probabilities of the selected events. The method returns the logarithm
        of these probabilities.

        :return: tensor with log probabilities for each of the batches.
        :rtype: torch.autograd.Variable
        """
        logits = self.logits
        vs = self.vs
        x = self._process_data(x)
        batch_pdf_shape = self.batch_shape(x) + (1,)
        # probability tensor mask when data is numpy
        if isinstance(x, np.ndarray):
            batch_vs_size = x.shape[:-1] + (vs.shape[-1],)
            vs = np.broadcast_to(vs, batch_vs_size)
            boolean_mask = torch.from_numpy((vs == x).astype(int))
        # probability tensor mask when data is pytorch tensor
        else:
            x = x.cuda(logits.get_device()) if logits.is_cuda else x.cpu()
            batch_ps_shape = self.batch_shape(x) + logits.size()[-1:]
            logits = logits.expand(batch_ps_shape)

            if vs is not None:
                vs = vs.expand(batch_ps_shape)
                boolean_mask = (vs == x)
            else:
                boolean_mask = torch_zeros_like(logits.data).scatter_(-1, x.data.long(), 1)
        boolean_mask = boolean_mask.cuda(logits.get_device()) if logits.is_cuda else boolean_mask.cpu()
        if not isinstance(boolean_mask, Variable):
            boolean_mask = Variable(boolean_mask)
        # apply log function to masked probability tensor
        batch_log_pdf = logits.masked_select(boolean_mask.byte()).contiguous().view(batch_pdf_shape)
        if self.log_pdf_mask is not None:
            batch_log_pdf = batch_log_pdf * self.log_pdf_mask
        return batch_log_pdf

    def enumerate_support(self):
        """
        Returns the categorical distribution's support, as a tensor along the first dimension.

        Note that this returns support values of all the batched RVs in lock-step, rather
        than the full cartesian product. To iterate over the cartesian product, you must
        construct univariate Categoricals and use itertools.product() over all univariate
        variables (but this is very expensive).

        :param ps: Tensor where the last dimension denotes the event probabilities, *p_k*,
            which must sum to 1. The remaining dimensions are considered batch dimensions.
        :type ps: torch.autograd.Variable
        :param vs: Optional parameter, enumerating the items in the support. This could either
            have a numeric or string type. This should have the same dimension as ``ps``.
        :type vs: list or numpy.ndarray or torch.autograd.Variable
        :return: Torch variable or numpy array enumerating the support of the categorical distribution.
            Each item in the return value, when enumerated along the first dimensions, yields a
            value from the distribution's support which has the same dimension as would be returned by
            sample.
        :rtype: torch.autograd.Variable or numpy.ndarray.
        """
        sample_shape = self.batch_shape() + (1,)
        support_samples_size = self.ps.size()[-1:] + sample_shape
        vs = self.vs

<<<<<<< HEAD
        if vs is not None:
            if isinstance(vs, np.ndarray):
                return vs.transpose().reshape(*support_samples_size)
            else:
                return torch.transpose(vs, 0, -1).contiguous().view(support_samples_size)
        LongTensor = torch.cuda.LongTensor if self.ps.is_cuda else torch.LongTensor
        return Variable(
            torch.stack([LongTensor([t]).expand(sample_shape) for t in torch.arange(0, self.ps.size(-1)).long()]))


class TorchCategorical(Distribution):
    """
    Compatibility wrapper around
    `torch.distributions.Categorical <http://pytorch.org/docs/master/_modules/torch/distributions.html#Categorical>`_
    """
    reparameterized = False
    enumerable = True

    def __init__(self, ps=None, vs=None, logits=None, log_pdf_mask=None, *args, **kwargs):
        if logits is not None:
            ps = torch.exp(logits - torch.max(logits))
            ps /= ps.sum(-1, True)
        self._torch_dist = torch.distributions.Categorical(probs=ps)
        self._param_shape = ps.size()
        self.ps = ps
        self.log_pdf_mask = log_pdf_mask
        super(TorchCategorical, self).__init__(*args, **kwargs)

    def batch_shape(self, x=None):
        x_shape = [] if x is None else x.size()
        shape = torch.Size(broadcast_shape(x_shape, self._param_shape, strict=True))
        return shape[:-1]

    def event_shape(self):
        return self._param_shape[-1:]

    def sample(self):
        return self._torch_dist.sample()

    def batch_log_pdf(self, x):
        batch_log_pdf_shape = self.batch_shape(x) + (1,)
        log_pxs = self._torch_dist.log_prob(x)
        batch_log_pdf = torch.sum(log_pxs, -1).contiguous().view(batch_log_pdf_shape)
        if self.log_pdf_mask is not None:
            batch_log_pdf = batch_log_pdf * self.log_pdf_mask
        return batch_log_pdf

    def enumerate_support(self):
        sample_shape = self.batch_shape() + (1,)
        LongTensor = torch.cuda.LongTensor if self.ps.is_cuda else torch.LongTensor
        return Variable(torch.stack([
            LongTensor([t]).expand(sample_shape)
            for t in torch.arange(0, self.ps.size(-1)).long()
        ]))


def _warn_fallback(message):
    warnings.warn('{}, falling back to Categorical'.format(message), DeprecationWarning)


@torch_wrapper(Categorical)
def WrapCategorical(ps=None, vs=None, logits=None, batch_size=None, log_pdf_mask=None, *args, **kwargs):
    assert not kwargs.pop('reparameterized', False)
    if not hasattr(torch, 'distributions'):
        _warn_fallback('Missing module torch.distribution')
    elif not hasattr(torch.distributions, 'Categorical'):
        _warn_fallback('Missing class torch.distribution.Categorical')
    elif vs is not None or batch_size is not None or args or kwargs:
        _warn_fallback('Unsupported args')
    else:
        return TorchCategorical(ps, vs, logits, log_pdf_mask=log_pdf_mask, *args, **kwargs)
    return Categorical(ps, vs, logits, batch_size=batch_size, log_pdf_mask=log_pdf_mask, *args, **kwargs)
=======
        if isinstance(vs, np.ndarray):
            return vs.transpose().reshape(*support_samples_size)
        elif vs is not None:
            result = torch.transpose(vs, 0, -1).contiguous().view(support_samples_size)
        else:
            shape = self.ps.size()[:-1] + (1,)
            cardinality = self.ps.size()[-1]
            result = torch.arange(0, cardinality).long()
            result = result.view((cardinality,) + (1,) * len(shape)).expand((cardinality,) + shape)

        if not isinstance(result, Variable):
            result = Variable(result)
        if self.ps.is_cuda:
            result = result.cuda(self.ps.get_device())
        return result
>>>>>>> 87eb2a8d
<|MERGE_RESOLUTION|>--- conflicted
+++ resolved
@@ -177,15 +177,21 @@
         support_samples_size = self.ps.size()[-1:] + sample_shape
         vs = self.vs
 
-<<<<<<< HEAD
-        if vs is not None:
-            if isinstance(vs, np.ndarray):
-                return vs.transpose().reshape(*support_samples_size)
-            else:
-                return torch.transpose(vs, 0, -1).contiguous().view(support_samples_size)
-        LongTensor = torch.cuda.LongTensor if self.ps.is_cuda else torch.LongTensor
-        return Variable(
-            torch.stack([LongTensor([t]).expand(sample_shape) for t in torch.arange(0, self.ps.size(-1)).long()]))
+        if isinstance(vs, np.ndarray):
+            return vs.transpose().reshape(*support_samples_size)
+        elif vs is not None:
+            result = torch.transpose(vs, 0, -1).contiguous().view(support_samples_size)
+        else:
+            shape = self.ps.size()[:-1] + (1,)
+            cardinality = self.ps.size()[-1]
+            result = torch.arange(0, cardinality).long()
+            result = result.view((cardinality,) + (1,) * len(shape)).expand((cardinality,) + shape)
+
+        if not isinstance(result, Variable):
+            result = Variable(result)
+        if self.ps.is_cuda:
+            result = result.cuda(self.ps.get_device())
+        return result
 
 
 class TorchCategorical(Distribution):
@@ -249,21 +255,4 @@
         _warn_fallback('Unsupported args')
     else:
         return TorchCategorical(ps, vs, logits, log_pdf_mask=log_pdf_mask, *args, **kwargs)
-    return Categorical(ps, vs, logits, batch_size=batch_size, log_pdf_mask=log_pdf_mask, *args, **kwargs)
-=======
-        if isinstance(vs, np.ndarray):
-            return vs.transpose().reshape(*support_samples_size)
-        elif vs is not None:
-            result = torch.transpose(vs, 0, -1).contiguous().view(support_samples_size)
-        else:
-            shape = self.ps.size()[:-1] + (1,)
-            cardinality = self.ps.size()[-1]
-            result = torch.arange(0, cardinality).long()
-            result = result.view((cardinality,) + (1,) * len(shape)).expand((cardinality,) + shape)
-
-        if not isinstance(result, Variable):
-            result = Variable(result)
-        if self.ps.is_cuda:
-            result = result.cuda(self.ps.get_device())
-        return result
->>>>>>> 87eb2a8d
+    return Categorical(ps, vs, logits, batch_size=batch_size, log_pdf_mask=log_pdf_mask, *args, **kwargs)