from __future__ import absolute_import, division, print_function

import torch

from pyro.distributions.bernoulli import Bernoulli as _Bernoulli
from pyro.distributions.torch_wrapper import TorchDistribution
from pyro.distributions.util import copy_docs_from


@copy_docs_from(_Bernoulli)
class Bernoulli(TorchDistribution):
    enumerable = True

    def __init__(self, ps=None, logits=None, *args, **kwargs):
        torch_dist = torch.distributions.Bernoulli(probs=ps, logits=logits)
        x_shape = ps.size() if ps is not None else logits.size()
        event_dim = 1
<<<<<<< HEAD
        super(Bernoulli, self).__init__(torch_dist, x_shape, event_dim, *args, **kwargs)
=======
        super(Bernoulli, self).__init__(torch_dist, x_shape, event_dim, *args, **kwargs)

    def enumerate_support(self):
        return super(Bernoulli, self).enumerate_support().type_as(self.torch_dist.probs)
>>>>>>> cb1f5558
<|MERGE_RESOLUTION|>--- conflicted
+++ resolved
@@ -15,11 +15,4 @@
         torch_dist = torch.distributions.Bernoulli(probs=ps, logits=logits)
         x_shape = ps.size() if ps is not None else logits.size()
         event_dim = 1
-<<<<<<< HEAD
-        super(Bernoulli, self).__init__(torch_dist, x_shape, event_dim, *args, **kwargs)
-=======
-        super(Bernoulli, self).__init__(torch_dist, x_shape, event_dim, *args, **kwargs)
-
-    def enumerate_support(self):
-        return super(Bernoulli, self).enumerate_support().type_as(self.torch_dist.probs)
->>>>>>> cb1f5558
+        super(Bernoulli, self).__init__(torch_dist, x_shape, event_dim, *args, **kwargs)