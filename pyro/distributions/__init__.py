# Copyright (c) 2017-2019 Uber Technologies, Inc.
# SPDX-License-Identifier: Apache-2.0

import pyro.distributions.torch_patch  # noqa F403
from pyro.distributions.torch import *  # noqa F403

# isort: split

from pyro.distributions.affine_beta import AffineBeta
from pyro.distributions.asymmetriclaplace import AsymmetricLaplace
from pyro.distributions.avf_mvn import AVFMultivariateNormal
from pyro.distributions.coalescent import (
    CoalescentRateLikelihood,
    CoalescentTimes,
    CoalescentTimesWithRate,
)
from pyro.distributions.conditional import (
    ConditionalDistribution,
    ConditionalTransform,
    ConditionalTransformedDistribution,
    ConditionalTransformModule,
)
from pyro.distributions.conjugate import (
    BetaBinomial,
    DirichletMultinomial,
    GammaPoisson,
)
from pyro.distributions.delta import Delta
from pyro.distributions.diag_normal_mixture import MixtureOfDiagNormals
from pyro.distributions.diag_normal_mixture_shared_cov import (
    MixtureOfDiagNormalsSharedCovariance,
)
from pyro.distributions.distribution import Distribution
from pyro.distributions.empirical import Empirical
from pyro.distributions.extended import ExtendedBetaBinomial, ExtendedBinomial
from pyro.distributions.folded import FoldedDistribution
from pyro.distributions.gaussian_scale_mixture import GaussianScaleMixture
from pyro.distributions.hmm import (
    DiscreteHMM,
    GammaGaussianHMM,
    GaussianHMM,
    GaussianMRF,
    IndependentHMM,
    LinearHMM,
)
from pyro.distributions.improper_uniform import ImproperUniform
from pyro.distributions.inverse_gamma import InverseGamma
from pyro.distributions.lkj import LKJ, LKJCorrCholesky
from pyro.distributions.mixture import MaskedMixture
from pyro.distributions.multivariate_studentt import MultivariateStudentT
from pyro.distributions.omt_mvn import OMTMultivariateNormal
from pyro.distributions.one_one_matching import OneOneMatching
from pyro.distributions.one_two_matching import OneTwoMatching
from pyro.distributions.ordered_logistic import OrderedLogistic
from pyro.distributions.polya_gamma import TruncatedPolyaGamma
from pyro.distributions.projected_normal import ProjectedNormal
from pyro.distributions.rejector import Rejector
from pyro.distributions.relaxed_straight_through import (
    RelaxedBernoulliStraightThrough,
    RelaxedOneHotCategoricalStraightThrough,
)
<<<<<<< HEAD
from pyro.distributions.sine_skewed import SineSkewed
=======
from pyro.distributions.sine_bivariate_von_mises import SineBivariateVonMises
>>>>>>> 4a61ef2f
from pyro.distributions.softlaplace import SoftLaplace
from pyro.distributions.spanning_tree import SpanningTree
from pyro.distributions.stable import Stable
from pyro.distributions.torch import __all__ as torch_dists
from pyro.distributions.torch_distribution import (
    ExpandedDistribution,
    MaskedDistribution,
    TorchDistribution,
)
from pyro.distributions.torch_transform import ComposeTransformModule, TransformModule
from pyro.distributions.unit import Unit
from pyro.distributions.util import (
    enable_validation,
    is_validation_enabled,
    validation_enabled,
)
from pyro.distributions.von_mises_3d import VonMises3D
from pyro.distributions.zero_inflated import (
    ZeroInflatedDistribution,
    ZeroInflatedNegativeBinomial,
    ZeroInflatedPoisson,
)

from . import constraints, kl, transforms

__all__ = [
    "AffineBeta",
    "AsymmetricLaplace",
    "AVFMultivariateNormal",
    "BetaBinomial",
    "CoalescentRateLikelihood",
    "CoalescentTimes",
    "CoalescentTimesWithRate",
    "ComposeTransformModule",
    "ConditionalDistribution",
    "ConditionalTransform",
    "ConditionalTransformModule",
    "ConditionalTransformedDistribution",
    "Delta",
    "DirichletMultinomial",
    "DiscreteHMM",
    "Distribution",
    "Empirical",
    "ExpandedDistribution",
    "ExtendedBetaBinomial",
    "ExtendedBinomial",
    "FoldedDistribution",
    "GammaGaussianHMM",
    "GammaPoisson",
    "GaussianHMM",
    "GaussianMRF",
    "GaussianScaleMixture",
    "ImproperUniform",
    "IndependentHMM",
    "InverseGamma",
    "LinearHMM",
    "LKJ",
    "LKJCorrCholesky",
    "MaskedDistribution",
    "MaskedMixture",
    "MixtureOfDiagNormals",
    "MixtureOfDiagNormalsSharedCovariance",
    "MultivariateStudentT",
    "OMTMultivariateNormal",
    "OneOneMatching",
    "OneTwoMatching",
    "OrderedLogistic",
    "ProjectedNormal",
    "Rejector",
    "RelaxedBernoulliStraightThrough",
    "RelaxedOneHotCategoricalStraightThrough",
<<<<<<< HEAD
    "SineSkewed",
=======
    "SineBivariateVonMises",
>>>>>>> 4a61ef2f
    "SoftLaplace",
    "SpanningTree",
    "Stable",
    "TorchDistribution",
    "TransformModule",
    "TruncatedPolyaGamma",
    "Unit",
    "VonMises3D",
    "ZeroInflatedDistribution",
    "ZeroInflatedNegativeBinomial",
    "ZeroInflatedPoisson",
    "constraints",
    "enable_validation",
    "is_validation_enabled",
    "kl",
    "transforms",
    "validation_enabled",
]

# Import all torch distributions from `pyro.distributions.torch_distribution`
__all__.extend(torch_dists)
del torch_dists<|MERGE_RESOLUTION|>--- conflicted
+++ resolved
@@ -59,11 +59,8 @@
     RelaxedBernoulliStraightThrough,
     RelaxedOneHotCategoricalStraightThrough,
 )
-<<<<<<< HEAD
+from pyro.distributions.sine_bivariate_von_mises import SineBivariateVonMises
 from pyro.distributions.sine_skewed import SineSkewed
-=======
-from pyro.distributions.sine_bivariate_von_mises import SineBivariateVonMises
->>>>>>> 4a61ef2f
 from pyro.distributions.softlaplace import SoftLaplace
 from pyro.distributions.spanning_tree import SpanningTree
 from pyro.distributions.stable import Stable
@@ -135,11 +132,8 @@
     "Rejector",
     "RelaxedBernoulliStraightThrough",
     "RelaxedOneHotCategoricalStraightThrough",
-<<<<<<< HEAD
+    "SineBivariateVonMises",
     "SineSkewed",
-=======
-    "SineBivariateVonMises",
->>>>>>> 4a61ef2f
     "SoftLaplace",
     "SpanningTree",
     "Stable",
