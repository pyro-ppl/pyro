# abstract base class
from pyro.distributions.bernoulli import Bernoulli
from pyro.distributions.beta import Beta
from pyro.distributions.categorical import Categorical
from pyro.distributions.cauchy import Cauchy
from pyro.distributions.delta import Delta
from pyro.distributions.distribution import Distribution  # noqa: F401
# specific distributions
from pyro.distributions.diag_normal import DiagNormal
from pyro.distributions.dirichlet import Dirichlet
from pyro.distributions.exponential import Exponential
from pyro.distributions.gamma import Gamma
from pyro.distributions.log_normal import LogNormal
from pyro.distributions.multinomial import Multinomial
from pyro.distributions.normal import Normal
from pyro.distributions.normal_chol import NormalChol
from pyro.distributions.poisson import Poisson
from pyro.distributions.uniform import Uniform
from pyro.distributions.subsample import Subsample

# function aliases
diagnormal = DiagNormal()
lognormal = LogNormal()
categorical = Categorical()
bernoulli = Bernoulli()
beta = Beta()
delta = Delta()
exponential = Exponential()
gamma = Gamma()
multinomial = Multinomial()
normal = Normal()
normalchol = NormalChol()
poisson = Poisson()
uniform = Uniform()
dirichlet = Dirichlet()
<<<<<<< HEAD
subsample = Subsample()
=======
cauchy = Cauchy()
>>>>>>> 59e27197
<|MERGE_RESOLUTION|>--- conflicted
+++ resolved
@@ -33,8 +33,5 @@
 poisson = Poisson()
 uniform = Uniform()
 dirichlet = Dirichlet()
-<<<<<<< HEAD
-subsample = Subsample()
-=======
 cauchy = Cauchy()
->>>>>>> 59e27197
+subsample = Subsample()