--- conflicted
+++ resolved
@@ -23,11 +23,8 @@
 from pyro.distributions.torch import __all__ as torch_dists
 from pyro.distributions.torch_distribution import TorchDistribution
 from pyro.distributions.torch_transform import TransformModule
-<<<<<<< HEAD
 from pyro.distributions.triangular import Triangular
-=======
 from pyro.distributions.unit import Unit
->>>>>>> 0fc800d7
 from pyro.distributions.util import enable_validation, is_validation_enabled, validation_enabled
 from pyro.distributions.von_mises import VonMises
 from pyro.distributions.von_mises_3d import VonMises3D
@@ -64,11 +61,8 @@
     "SpanningTree",
     "TorchDistribution",
     "TransformModule",
-<<<<<<< HEAD
     "Triangular",
-=======
     "Unit",
->>>>>>> 0fc800d7
     "VonMises",
     "VonMises3D",
     "ZeroInflatedPoisson",
