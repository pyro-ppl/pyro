# Copyright Contributors to the Pyro project.
# Copyright (c) 2020 Hadi M. Dolatabadi, Sarah Erfani, Christopher Leckie
# Copyright (c) 2019 Conor Durkan, Artur Bekasov, Iain Murray, George Papamakarios
# Copyright (c) 2019 Tony Duan
# SPDX-License-Identifier: MIT

# This implementation is adapted in part from:
# * https://github.com/tonyduan/normalizing-flows/blob/master/nf/flows.py;
# * https://github.com/hmdolatabadi/LRS_NF/blob/master/nde/transforms/nonlinearities.py; and,
# * https://github.com/bayesiains/nsf/blob/master/nde/transforms/splines/rational_quadratic.py
# under the MIT license.

import torch
import torch.nn as nn
import torch.nn.functional as F
from torch.distributions import Transform, constraints

from pyro.distributions.conditional import ConditionalTransformModule
from pyro.distributions.torch_transform import TransformModule
from pyro.distributions.util import copy_docs_from
from pyro.nn import DenseNN


def _searchsorted(sorted_sequence, values):
    """
    Searches for which bin an input belongs to (in a way that is parallelizable and
    amenable to autodiff)

    TODO: Replace with torch.searchsorted once it is released
    """
    return torch.sum(
        values[..., None] >= sorted_sequence,
        dim=-1
    ) - 1


def _select_bins(x, idx):
    """
    Performs gather to select the bin in the correct way on batched inputs
    """
    idx = idx.clamp(min=0, max=x.size(-1) - 1)

    """
    Broadcast dimensions of idx over x

    idx ~ (batch_dims, input_dim, 1)
    x ~ (context_batch_dims, input_dim, count_bins)

    Note that by convention, the context variable batch dimensions must broadcast
    over the input batch dimensions.
    """
    if len(idx.shape) >= len(x.shape):
        x = x.reshape((1,) * (len(idx.shape) - len(x.shape)) + x.shape)
        x = x.expand(idx.shape[:-2] + (-1,) * 2)

    return x.gather(-1, idx).squeeze(-1)


def _calculate_knots(lengths, lower, upper):
    """
    Given a tensor of unscaled bin lengths that sum to 1, plus the lower and upper
    limits, returns the shifted and scaled lengths plus knot positions
    """

    # Cumulative widths gives x (y for inverse) position of knots
    knots = torch.cumsum(lengths, dim=-1)

    # Pad left of last dimension with 1 zero to compensate for dim lost to cumsum
    knots = F.pad(knots, pad=(1, 0), mode='constant', value=0.0)

    # Translate [0,1] knot points to [-B, B]
    knots = (upper - lower) * knots + lower

    # Convert the knot points back to lengths
    # NOTE: Are following two lines a necessary fix for accumulation (round-off) error?
    knots[..., 0] = lower
    knots[..., -1] = upper
    lengths = knots[..., 1:] - knots[..., :-1]

    return lengths, knots


def _monotonic_rational_spline(inputs,
                               widths,
                               heights,
                               derivatives,
                               lambdas=None,
                               inverse=False,
                               bound=3.,
                               min_bin_width=1e-3,
                               min_bin_height=1e-3,
                               min_derivative=1e-3,
                               min_lambda=0.025,
                               eps=1e-6):
    """
    Calculating a monotonic rational spline (linear or quadratic) or its inverse,
    plus the log(abs(detJ)) required for normalizing flows.
    NOTE: I omit the docstring with parameter descriptions for this method since it
    is not considered "public" yet!
    """

    # Ensure bound is positive
    # NOTE: For simplicity, we apply the identity function outside [-B, B] X [-B, B] rather than allowing arbitrary
    # corners to the bounding box. If you want a different bounding box you can apply an affine transform before and
    # after the input
    assert bound > 0.0

    num_bins = widths.shape[-1]
    if min_bin_width * num_bins > 1.0:
        raise ValueError('Minimal bin width too large for the number of bins')
    if min_bin_height * num_bins > 1.0:
        raise ValueError('Minimal bin height too large for the number of bins')

    # inputs, inside_interval_mask, outside_interval_mask ~ (batch_dim, input_dim)
    left, right = -bound, bound
    bottom, top = -bound, bound
    inside_interval_mask = (inputs >= left) & (inputs <= right)
    outside_interval_mask = ~inside_interval_mask

    # outputs, logabsdet ~ (batch_dim, input_dim)
    outputs = torch.zeros_like(inputs)
    logabsdet = torch.zeros_like(inputs)

    # For numerical stability, put lower/upper limits on parameters. E.g .give every bin min_bin_width,
    # then add width fraction of remaining length
    # NOTE: Do this here rather than higher up because we want everything to ensure numerical
    # stability within this function
    widths = min_bin_width + (1.0 - min_bin_width * num_bins) * widths
    heights = min_bin_height + (1.0 - min_bin_height * num_bins) * heights
    derivatives = min_derivative + derivatives

    # Cumulative widths are x (y for inverse) position of knots
    # Similarly, cumulative heights are y (x for inverse) position of knots
    widths, cumwidths = _calculate_knots(widths, left, right)
    heights, cumheights = _calculate_knots(heights, bottom, top)

    # Pad left and right derivatives with fixed values at first and last knots
    # These are 1 since the function is the identity outside the bounding box and the derivative is continuous
    # NOTE: Not sure why this is 1.0 - min_derivative rather than 1.0. I've copied this from original implementation
    derivatives = F.pad(derivatives, pad=(1, 1), mode='constant', value=1.0 - min_derivative)

    # Get the index of the bin that each input is in
    # bin_idx ~ (batch_dim, input_dim, 1)
    bin_idx = _searchsorted(cumheights + eps if inverse else cumwidths + eps, inputs)[..., None]

    # Select the value for the relevant bin for the variables used in the main calculation
    input_widths = _select_bins(widths, bin_idx)
    input_cumwidths = _select_bins(cumwidths, bin_idx)
    input_cumheights = _select_bins(cumheights, bin_idx)
    input_delta = _select_bins(heights / widths, bin_idx)
    input_derivatives = _select_bins(derivatives, bin_idx)
    input_derivatives_plus_one = _select_bins(derivatives[..., 1:], bin_idx)
    input_heights = _select_bins(heights, bin_idx)

    # Calculate monotonic *linear* rational spline
    if lambdas is not None:
        lambdas = (1 - 2 * min_lambda) * lambdas + min_lambda
        input_lambdas = _select_bins(lambdas, bin_idx)

        # The weight, w_a, at the left-hand-side of each bin
        # We are free to choose w_a, so set it to 1
        wa = 1.0

        # The weight, w_b, at the right-hand-side of each bin
        # This turns out to be a multiple of the w_a
        # TODO: Should this be done in log space for numerical stability?
        wb = torch.sqrt(input_derivatives / input_derivatives_plus_one) * wa

        # The weight, w_c, at the division point of each bin
        # Recall that each bin is divided into two parts so we have enough d.o.f. to fit spline
        wc = (input_lambdas * wa * input_derivatives + (1 - input_lambdas)
              * wb * input_derivatives_plus_one) / input_delta

        # Calculate y coords of bins
        ya = input_cumheights
        yb = input_heights + input_cumheights
        yc = ((1.0 - input_lambdas) * wa * ya + input_lambdas * wb * yb) / \
            ((1.0 - input_lambdas) * wa + input_lambdas * wb)

        if inverse:
            numerator = (input_lambdas * wa * (ya - inputs)) * (inputs <= yc).float() \
                + ((wc - input_lambdas * wb) * inputs + input_lambdas * wb * yb - wc * yc) * (inputs > yc).float()

            denominator = ((wc - wa) * inputs + wa * ya - wc * yc) * (inputs <= yc).float()\
                + ((wc - wb) * inputs + wb * yb - wc * yc) * (inputs > yc).float()

            theta = numerator / denominator

            outputs = theta * input_widths + input_cumwidths

            derivative_numerator = (wa * wc * input_lambdas * (yc - ya) * (inputs <= yc).float()
                                    + wb * wc * (1 - input_lambdas) * (yb - yc) * (inputs > yc).float()) * input_widths

            logabsdet = torch.log(derivative_numerator) - 2 * torch.log(torch.abs(denominator))

        else:
            theta = (inputs - input_cumwidths) / input_widths

            numerator = (wa * ya * (input_lambdas - theta) + wc * yc * theta) * (theta <= input_lambdas).float()\
                + (wc * yc * (1 - theta) + wb * yb * (theta - input_lambdas)) * (theta > input_lambdas).float()

            denominator = (wa * (input_lambdas - theta) + wc * theta) * (theta <= input_lambdas).float()\
                + (wc * (1 - theta) + wb * (theta - input_lambdas)) * (theta > input_lambdas).float()

            outputs = numerator / denominator

            derivative_numerator = (wa * wc * input_lambdas * (yc - ya) * (theta <= input_lambdas).float() +
                                    wb * wc * (1 - input_lambdas) * (yb - yc) * (theta > input_lambdas).float()) \
                / input_widths

            logabsdet = torch.log(derivative_numerator) - 2 * torch.log(torch.abs(denominator))

    # Calculate monotonic *quadratic* rational spline
    else:
        if inverse:
            a = (((inputs - input_cumheights) * (input_derivatives
                                                 + input_derivatives_plus_one
                                                 - 2 * input_delta)
                  + input_heights * (input_delta - input_derivatives)))
            b = (input_heights * input_derivatives
                 - (inputs - input_cumheights) * (input_derivatives
                                                  + input_derivatives_plus_one
                                                  - 2 * input_delta))
            c = - input_delta * (inputs - input_cumheights)

            discriminant = b.pow(2) - 4 * a * c
            assert (discriminant >= 0).all()

            root = (2 * c) / (-b - torch.sqrt(discriminant))
            outputs = root * input_widths + input_cumwidths

            theta_one_minus_theta = root * (1 - root)
            denominator = input_delta + ((input_derivatives + input_derivatives_plus_one - 2 * input_delta)
                                         * theta_one_minus_theta)
            derivative_numerator = input_delta.pow(2) * (input_derivatives_plus_one * root.pow(2)
                                                         + 2 * input_delta * theta_one_minus_theta
                                                         + input_derivatives * (1 - root).pow(2))
            logabsdet = -(torch.log(derivative_numerator) - 2 * torch.log(denominator))

        else:
            theta = (inputs - input_cumwidths) / input_widths
            theta_one_minus_theta = theta * (1 - theta)

            numerator = input_heights * (input_delta * theta.pow(2)
                                         + input_derivatives * theta_one_minus_theta)
            denominator = input_delta + ((input_derivatives + input_derivatives_plus_one - 2 * input_delta)
                                         * theta_one_minus_theta)
            outputs = input_cumheights + numerator / denominator

            derivative_numerator = input_delta.pow(2) * (input_derivatives_plus_one * theta.pow(2)
                                                         + 2 * input_delta * theta_one_minus_theta
                                                         + input_derivatives * (1 - theta).pow(2))
            logabsdet = torch.log(derivative_numerator) - 2 * torch.log(denominator)

    # Apply the identity function outside the bounding box
    outputs[outside_interval_mask] = inputs[outside_interval_mask]
    logabsdet[outside_interval_mask] = 0.0
    return outputs, logabsdet


@copy_docs_from(Transform)
class ConditionedSpline(Transform):
    """
    Helper class to manage learnable splines. One could imagine this as a standard
    layer in PyTorch...
    """
    domain = constraints.real
    codomain = constraints.real
    bijective = True
    event_dim = 0

    def __init__(self, bound=3.0, order='linear'):
        super().__init__(cache_size=1)

        self.order = order
        self.bound = bound
        self._cache_log_detJ = None

    def _params(self):
        raise NotImplementedError()

    def _call(self, x):
        y, log_detJ = self.spline_op(x)
        self._cache_log_detJ = log_detJ
        return y

    def _inverse(self, y):
        """
        :param y: the output of the bijection
        :type y: torch.Tensor

        Inverts y => x. Uses a previously cached inverse if available,
        otherwise performs the inversion afresh.
        """
        x, log_detJ = self.spline_op(y, inverse=True)
        self._cache_log_detJ = -log_detJ
        return x

    def log_abs_det_jacobian(self, x, y):
        """
        Calculates the elementwise determinant of the log jacobian
        """
        x_old, y_old = self._cached_x_y
        if x is not x_old or y is not y_old:
            # This call to the parent class Transform will update the cache
            # as well as calling self._call and recalculating y and log_detJ
            self(x)

        return self._cache_log_detJ

    def spline_op(self, x, **kwargs):
        w, h, d, l = self._params()
        y, log_detJ = _monotonic_rational_spline(x, w, h, d, l, bound=self.bound, **kwargs)
        return y, log_detJ


@copy_docs_from(ConditionedSpline)
class Spline(ConditionedSpline, TransformModule):
    r"""
    An implementation of the element-wise rational spline bijections of linear and
    quadratic order (Durkan et al., 2019; Dolatabadi et al., 2020). Rational splines
    are functions that are comprised of segments that are the ratio of two
    polynomials. For instance, for the :math:`d`-th dimension and the :math:`k`-th
    segment on the spline, the function will take the form,

        :math:`y_d = \frac{\alpha^{(k)}(x_d)}{\beta^{(k)}(x_d)},`

    where :math:`\alpha^{(k)}` and :math:`\beta^{(k)}` are two polynomials of
    order :math:`d`. For :math:`d=1`, we say that the spline is linear, and for
    :math:`d=2`, quadratic. The spline is constructed on the specified bounding box,
    :math:`[-K,K]\times[-K,K]`, with the identity function used elsewhere.

    Rational splines offer an excellent combination of functional flexibility whilst
    maintaining a numerically stable inverse that is of the same computational and
    space complexities as the forward operation. This element-wise transform permits
    the accurate represention of complex univariate distributions.

    Example usage:

    >>> base_dist = dist.Normal(torch.zeros(10), torch.ones(10))
    >>> transform = Spline(10, count_bins=4, bound=3.)
    >>> pyro.module("my_transform", transform)  # doctest: +SKIP
    >>> flow_dist = dist.TransformedDistribution(base_dist, [transform])
    >>> flow_dist.sample()  # doctest: +SKIP

    :param input_dim: Dimension of the input vector. This is required so we know how
        many parameters to store.
    :type input_dim: int
    :param count_bins: The number of segments comprising the spline.
    :type count_bins: int
    :param bound: The quantity :math:`K` determining the bounding box,
        :math:`[-K,K]\times[-K,K]`, of the spline.
    :type bound: float
    :param order: One of ['linear', 'quadratic'] specifying the order of the spline.
    :type order: string

    References:

    Conor Durkan, Artur Bekasov, Iain Murray, George Papamakarios. Neural
    Spline Flows. NeurIPS 2019.

    Hadi M. Dolatabadi, Sarah Erfani, Christopher Leckie. Invertible Generative
    Modeling using Linear Rational Splines. AISTATS 2020.

    """

    domain = constraints.real
    codomain = constraints.real
    bijective = True
    event_dim = 0

    def __init__(self, input_dim, count_bins=8, bound=3., order='linear'):
        super(Spline, self).__init__()

        self.input_dim = input_dim
        self.count_bins = count_bins
        self.bound = bound
        self.order = order

        self.unnormalized_widths = nn.Parameter(torch.randn(self.input_dim, self.count_bins))
        self.unnormalized_heights = nn.Parameter(torch.randn(self.input_dim, self.count_bins))
        self.unnormalized_derivatives = nn.Parameter(torch.randn(self.input_dim, self.count_bins - 1))

        # Rational linear splines have additional lambda parameters
        if self.order == "linear":
            self.unnormalized_lambdas = nn.Parameter(torch.rand(self.input_dim, self.count_bins))
        elif self.order != "quadratic":
            raise ValueError(
                "Keyword argument 'order' must be one of ['linear', 'quadratic'], but '{}' was found!".format(
                    self.order))

    def _params(self):
        # widths, unnormalized_widths ~ (input_dim, num_bins)
        w = F.softmax(self.unnormalized_widths, dim=-1)
        h = F.softmax(self.unnormalized_heights, dim=-1)
        d = F.softplus(self.unnormalized_derivatives)
        if self.order == 'linear':
            l = torch.sigmoid(self.unnormalized_lambdas)
        else:
            l = None
        return w, h, d, l


@copy_docs_from(ConditionalTransformModule)
class ConditionalSpline(ConditionalTransformModule):
    r"""
    An implementation of the element-wise rational spline bijections of linear and
    quadratic order (Durkan et al., 2019; Dolatabadi et al., 2020) conditioning on
    an additional context variable.

    Rational splines are functions that are comprised of segments that are the ratio
    of two polynomials. For instance, for the :math:`d`-th dimension and the
    :math:`k`-th segment on the spline, the function will take the form,

        :math:`y_d = \frac{\alpha^{(k)}(x_d)}{\beta^{(k)}(x_d)},`

    where :math:`\alpha^{(k)}` and :math:`\beta^{(k)}` are two polynomials of
    order :math:`d` whose parameters are the output of a function, e.g. a NN, with
    input :math:`z\\in\\mathbb{R}^{M}` representing the context variable to
    condition on.. For :math:`d=1`, we say that the spline is linear, and for
    :math:`d=2`, quadratic. The spline is constructed on the specified bounding box,
    :math:`[-K,K]\times[-K,K]`, with the identity function used elsewhere.

    Rational splines offer an excellent combination of functional flexibility whilst
    maintaining a numerically stable inverse that is of the same computational and
    space complexities as the forward operation. This element-wise transform permits
    the accurate represention of complex univariate distributions.

    Example usage:

    >>> from pyro.nn.dense_nn import DenseNN
    >>> input_dim = 10
    >>> context_dim = 5
    >>> batch_size = 3
    >>> count_bins = 8
    >>> base_dist = dist.Normal(torch.zeros(input_dim), torch.ones(input_dim))
    >>> param_dims = [input_dim * count_bins, input_dim * count_bins,
    ... input_dim * (count_bins - 1), input_dim * count_bins]
    >>> hypernet = DenseNN(context_dim, [50, 50], param_dims)
    >>> transform = ConditionalSpline(hypernet, input_dim, count_bins)
    >>> z = torch.rand(batch_size, context_dim)
    >>> flow_dist = dist.ConditionalTransformedDistribution(base_dist,
    ... [transform]).condition(z)
    >>> flow_dist.sample(sample_shape=torch.Size([batch_size])) # doctest: +SKIP

    :param input_dim: Dimension of the input vector. This is required so we know how
        many parameters to store.
    :type input_dim: int
    :param count_bins: The number of segments comprising the spline.
    :type count_bins: int
    :param bound: The quantity :math:`K` determining the bounding box,
        :math:`[-K,K]\times[-K,K]`, of the spline.
    :type bound: float
    :param order: One of ['linear', 'quadratic'] specifying the order of the spline.
    :type order: string

    References:

    Conor Durkan, Artur Bekasov, Iain Murray, George Papamakarios. Neural
    Spline Flows. NeurIPS 2019.

    Hadi M. Dolatabadi, Sarah Erfani, Christopher Leckie. Invertible Generative
    Modeling using Linear Rational Splines. AISTATS 2020.

    """

    domain = constraints.real
    codomain = constraints.real
    bijective = True
    event_dim = 0

    def __init__(self, nn, input_dim, count_bins, bound=3.0, order='linear'):
        super().__init__()

        self.nn = nn
        self.input_dim = input_dim
        self.count_bins = count_bins
        self.bound = bound
        self.order = order

    def condition(self, context):
<<<<<<< HEAD
        def params():
            # Rational linear splines have additional lambda parameters
            if self.order == "linear":
                w, h, d, l = self.nn(context)
                l = torch.sigmoid(l.reshape(l.shape[:-1] + (self.input_dim, self.count_bins)))
            elif self.order == "quadratic":
                w, h, d = self.nn(context)
                l = None
            else:
                raise ValueError(
                    "Keyword argument 'order' must be one of ['linear', 'quadratic'], but '{}' was found!".format(
                        self.order))

            w = F.softmax(w.reshape(w.shape[:-1] + (self.input_dim, self.count_bins)), dim=-1)
            h = F.softmax(h.reshape(h.shape[:-1] + (self.input_dim, self.count_bins)), dim=-1)
            d = F.softplus(d.reshape(d.shape[:-1] + (self.input_dim, self.count_bins - 1)))
            return w, h, d, l

        t = ConditionedSpline(bound=self.bound, order=self.order)
        t._params = params
        return t
=======
        # Rational linear splines have additional lambda parameters
        if self.order == "linear":
            w, h, d, l = self.nn(context)
            # AutoRegressiveNN and DenseNN return different shapes...
            if w.shape[-1] == self.input_dim:
                l = l.transpose(-1, -2)
            else:
                l = l.reshape(l.shape[:-1] + (self.input_dim, self.count_bins))

            l = torch.sigmoid(l)
        elif self.order == "quadratic":
            w, h, d = self.nn(context)
            l = None
        else:
            raise ValueError(
                "Keyword argument 'order' must be one of ['linear', 'quadratic'], but '{}' was found!".format(
                    self.order))

        # AutoRegressiveNN and DenseNN return different shapes...
        if w.shape[-1] == self.input_dim:
            w = w.transpose(-1, -2)
            h = h.transpose(-1, -2)
            d = d.transpose(-1, -2)

        else:
            w = w.reshape(w.shape[:-1] + (self.input_dim, self.count_bins))
            h = h.reshape(h.shape[:-1] + (self.input_dim, self.count_bins))
            d = d.reshape(d.shape[:-1] + (self.input_dim, self.count_bins - 1))

        w = F.softmax(w, dim=-1)
        h = F.softmax(h, dim=-1)
        d = F.softplus(d)
        return ConditionedSpline(w, h, d, l, bound=self.bound, order=self.order)
>>>>>>> 28eb8ed1


def spline(input_dim, **kwargs):
    """
    A helper function to create a
    :class:`~pyro.distributions.transforms.Spline` object for consistency with
    other helpers.

    :param input_dim: Dimension of input variable
    :type input_dim: int

    """

    # TODO: A useful heuristic for choosing number of bins from input
    # dimension like: count_bins=min(5, math.log(input_dim))?
    return Spline(input_dim, **kwargs)


def conditional_spline(input_dim, context_dim, hidden_dims=None, count_bins=8, bound=3.0, order='linear'):
    """
    A helper function to create a
    :class:`~pyro.distributions.transforms.ConditionalSpline` object that takes care
    of constructing a dense network with the correct input/output dimensions.

    :param input_dim: Dimension of input variable
    :type input_dim: int
    :param context_dim: Dimension of context variable
    :type context_dim: int
    :param hidden_dims: The desired hidden dimensions of the dense network. Defaults
        to using [input_dim * 10, input_dim * 10]
    :type hidden_dims: list[int]
    :param count_bins: The number of segments comprising the spline.
    :type count_bins: int
    :param bound: The quantity :math:`K` determining the bounding box,
        :math:`[-K,K]\times[-K,K]`, of the spline.
    :type bound: float
    :param order: One of ['linear', 'quadratic'] specifying the order of the spline.
    :type order: string

    """

    if hidden_dims is None:
        hidden_dims = [input_dim * 10, input_dim * 10]

    if order == 'linear':
        nn = DenseNN(context_dim,
                     hidden_dims,
                     param_dims=[input_dim * count_bins,
                                 input_dim * count_bins,
                                 input_dim * (count_bins - 1),
                                 input_dim * count_bins])
    elif order == 'quadratic':
        nn = DenseNN(context_dim,
                     hidden_dims,
                     param_dims=[input_dim * count_bins,
                                 input_dim * count_bins,
                                 input_dim * (count_bins - 1)])

    else:
        raise ValueError("Keyword argument 'order' must be one of ['linear', 'quadratic'], but '{}' was found!".format(
            order))

    return ConditionalSpline(nn, input_dim, count_bins, bound=bound, order=order)<|MERGE_RESOLUTION|>--- conflicted
+++ resolved
@@ -479,12 +479,17 @@
         self.order = order
 
     def condition(self, context):
-<<<<<<< HEAD
         def params():
             # Rational linear splines have additional lambda parameters
             if self.order == "linear":
                 w, h, d, l = self.nn(context)
-                l = torch.sigmoid(l.reshape(l.shape[:-1] + (self.input_dim, self.count_bins)))
+                # AutoRegressiveNN and DenseNN return different shapes...
+                if w.shape[-1] == self.input_dim:
+                    l = l.transpose(-1, -2)
+                else:
+                    l = l.reshape(l.shape[:-1] + (self.input_dim, self.count_bins))
+
+                l = torch.sigmoid(l)
             elif self.order == "quadratic":
                 w, h, d = self.nn(context)
                 l = None
@@ -493,49 +498,25 @@
                     "Keyword argument 'order' must be one of ['linear', 'quadratic'], but '{}' was found!".format(
                         self.order))
 
-            w = F.softmax(w.reshape(w.shape[:-1] + (self.input_dim, self.count_bins)), dim=-1)
-            h = F.softmax(h.reshape(h.shape[:-1] + (self.input_dim, self.count_bins)), dim=-1)
-            d = F.softplus(d.reshape(d.shape[:-1] + (self.input_dim, self.count_bins - 1)))
+            # AutoRegressiveNN and DenseNN return different shapes...
+            if w.shape[-1] == self.input_dim:
+                w = w.transpose(-1, -2)
+                h = h.transpose(-1, -2)
+                d = d.transpose(-1, -2)
+
+            else:
+                w = w.reshape(w.shape[:-1] + (self.input_dim, self.count_bins))
+                h = h.reshape(h.shape[:-1] + (self.input_dim, self.count_bins))
+                d = d.reshape(d.shape[:-1] + (self.input_dim, self.count_bins - 1))
+
+            w = F.softmax(w, dim=-1)
+            h = F.softmax(h, dim=-1)
+            d = F.softplus(d)
             return w, h, d, l
 
         t = ConditionedSpline(bound=self.bound, order=self.order)
         t._params = params
         return t
-=======
-        # Rational linear splines have additional lambda parameters
-        if self.order == "linear":
-            w, h, d, l = self.nn(context)
-            # AutoRegressiveNN and DenseNN return different shapes...
-            if w.shape[-1] == self.input_dim:
-                l = l.transpose(-1, -2)
-            else:
-                l = l.reshape(l.shape[:-1] + (self.input_dim, self.count_bins))
-
-            l = torch.sigmoid(l)
-        elif self.order == "quadratic":
-            w, h, d = self.nn(context)
-            l = None
-        else:
-            raise ValueError(
-                "Keyword argument 'order' must be one of ['linear', 'quadratic'], but '{}' was found!".format(
-                    self.order))
-
-        # AutoRegressiveNN and DenseNN return different shapes...
-        if w.shape[-1] == self.input_dim:
-            w = w.transpose(-1, -2)
-            h = h.transpose(-1, -2)
-            d = d.transpose(-1, -2)
-
-        else:
-            w = w.reshape(w.shape[:-1] + (self.input_dim, self.count_bins))
-            h = h.reshape(h.shape[:-1] + (self.input_dim, self.count_bins))
-            d = d.reshape(d.shape[:-1] + (self.input_dim, self.count_bins - 1))
-
-        w = F.softmax(w, dim=-1)
-        h = F.softmax(h, dim=-1)
-        d = F.softplus(d)
-        return ConditionedSpline(w, h, d, l, bound=self.bound, order=self.order)
->>>>>>> 28eb8ed1
 
 
 def spline(input_dim, **kwargs):
