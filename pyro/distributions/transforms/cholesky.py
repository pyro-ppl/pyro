--- conflicted
+++ resolved
@@ -6,11 +6,7 @@
 import torch
 from torch.distributions.transforms import Transform
 
-<<<<<<< HEAD
 from .. import constraints
-=======
-from pyro.distributions.constraints import corr_cholesky_constraint, corr_matrix
->>>>>>> 6dec3d26
 
 
 def _vector_to_l_cholesky(z):
@@ -118,9 +114,9 @@
     bijective = True
     sign = +1
     event_dim = 2
-    domain = corr_matrix
+    domain = constraints.corr_matrix
     # TODO: change corr_cholesky_constraint to corr_cholesky when the latter is availabler
-    codomain = corr_cholesky_constraint
+    codomain = constraints.corr_cholesky_constraint
 
     def __eq__(self, other):
         return isinstance(other, CorrMatrixCholeskyTransform)
