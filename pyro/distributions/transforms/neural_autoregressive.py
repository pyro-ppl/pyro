--- conflicted
+++ resolved
@@ -7,94 +7,16 @@
 import torch.nn as nn
 import torch.nn.functional as F
 from torch.distributions import constraints
-<<<<<<< HEAD
-from torch.distributions.transforms import SigmoidTransform
-=======
 from torch.distributions.transforms import SigmoidTransform, TanhTransform, Transform
->>>>>>> ec8a4a0c
 
 from pyro.distributions.conditional import ConditionalTransformModule
 from pyro.distributions.torch_transform import TransformModule
-from pyro.distributions.transforms.basic import ELUTransform, LeakyReLUTransform, TanhTransform
+from pyro.distributions.transforms.basic import ELUTransform, LeakyReLUTransform
 from pyro.distributions.util import copy_docs_from
 from pyro.nn import AutoRegressiveNN, ConditionalAutoRegressiveNN
 
-<<<<<<< HEAD
-=======
 eps = 1e-8
 
-
-class ELUTransform(Transform):
-    r"""
-    Bijective transform via the mapping :math:`y = \text{ELU}(x)`.
-    """
-    domain = constraints.real
-    codomain = constraints.positive
-    bijective = True
-    sign = +1
-
-    def __eq__(self, other):
-        return isinstance(other, ELUTransform)
-
-    def _call(self, x):
-        return F.elu(x)
-
-    def _inverse(self, y):
-        return torch.max(y, torch.zeros_like(y)) + torch.min(torch.log1p(y + eps), torch.zeros_like(y))
-
-    def log_abs_det_jacobian(self, x, y):
-        return -F.relu(-x)
-
-
-def elu():
-    """
-    A helper function to create an
-    :class:`~pyro.distributions.transform.ELUTransform` object for consistency with
-    other helpers.
-    """
-    return ELUTransform()
-
-
-class LeakyReLUTransform(Transform):
-    r"""
-    Bijective transform via the mapping :math:`y = \text{LeakyReLU}(x)`.
-    """
-    domain = constraints.real
-    codomain = constraints.positive
-    bijective = True
-    sign = +1
-
-    def __eq__(self, other):
-        return isinstance(other, LeakyReLUTransform)
-
-    def _call(self, x):
-        return F.leaky_relu(x)
-
-    def _inverse(self, y):
-        return F.leaky_relu(y, negative_slope=100.0)
-
-    def log_abs_det_jacobian(self, x, y):
-        return torch.where(x >= 0., torch.zeros_like(x), torch.ones_like(x) * math.log(0.01))
-
-
-def leaky_relu():
-    """
-    A helper function to create a
-    :class:`~pyro.distributions.transforms.LeakyReLUTransform` object for
-    consistency with other helpers.
-    """
-    return LeakyReLUTransform()
-
-
-def tanh():
-    """
-    A helper function to create a
-    :class:`~pyro.distributions.transforms.TanhTransform` object for consistency
-    with other helpers.
-    """
-    return TanhTransform()
-
->>>>>>> ec8a4a0c
 
 @copy_docs_from(TransformModule)
 class NeuralAutoregressive(TransformModule):
@@ -140,11 +62,8 @@
     codomain = constraints.real
     bijective = True
     event_dim = 1
-<<<<<<< HEAD
     eps = 1e-8
-=======
     autoregressive = True
->>>>>>> ec8a4a0c
 
     def __init__(self, autoregressive_nn, hidden_units=16, activation='sigmoid'):
         super().__init__(cache_size=1)
