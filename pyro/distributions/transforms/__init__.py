# Copyright (c) 2017-2019 Uber Technologies, Inc.
# SPDX-License-Identifier: Apache-2.0

from torch.distributions import biject_to, transform_to
from torch.distributions.transforms import *  # noqa F403
from torch.distributions.transforms import __all__ as torch_transforms

from pyro.distributions.constraints import IndependentConstraint, corr_cholesky_constraint
from pyro.distributions.torch_transform import ComposeTransformModule
from pyro.distributions.transforms.affine_autoregressive import (AffineAutoregressive, ConditionalAffineAutoregressive,
                                                                 affine_autoregressive,
                                                                 conditional_affine_autoregressive)
from pyro.distributions.transforms.affine_coupling import (AffineCoupling, ConditionalAffineCoupling, affine_coupling,
                                                           conditional_affine_coupling)
from pyro.distributions.transforms.batchnorm import BatchNorm, batchnorm
from pyro.distributions.transforms.basic import ELUTransform, LeakyReLUTransform, TanhTransform, elu, leaky_relu, tanh
from pyro.distributions.transforms.block_autoregressive import BlockAutoregressive, block_autoregressive
from pyro.distributions.transforms.cholesky import CorrLCholeskyTransform
from pyro.distributions.transforms.discrete_cosine import DiscreteCosineTransform
from pyro.distributions.transforms.generalized_channel_permute import (ConditionalGeneralizedChannelPermute,
                                                                       GeneralizedChannelPermute,
                                                                       conditional_generalized_channel_permute,
                                                                       generalized_channel_permute)
from pyro.distributions.transforms.householder import (ConditionalHouseholder, Householder, conditional_householder,
                                                       householder)
from pyro.distributions.transforms.lower_cholesky_affine import LowerCholeskyAffine
<<<<<<< HEAD
from pyro.distributions.transforms.neural_autoregressive import (
    ConditionalNeuralAutoregressive,
    NeuralAutoregressive,
    conditional_neural_autoregressive,
    neural_autoregressive)
=======
from pyro.distributions.transforms.neural_autoregressive import (ConditionalNeuralAutoregressive, ELUTransform,
                                                                 LeakyReLUTransform, NeuralAutoregressive,
                                                                 conditional_neural_autoregressive, elu, leaky_relu,
                                                                 neural_autoregressive, tanh)
>>>>>>> ec8a4a0c
from pyro.distributions.transforms.permute import Permute, permute
from pyro.distributions.transforms.planar import ConditionalPlanar, Planar, conditional_planar, planar
from pyro.distributions.transforms.polynomial import Polynomial, polynomial
from pyro.distributions.transforms.radial import ConditionalRadial, Radial, conditional_radial, radial
from pyro.distributions.transforms.spline import Spline, spline
from pyro.distributions.transforms.sylvester import Sylvester, sylvester

########################################
# register transforms

biject_to.register(IndependentConstraint, lambda c: biject_to(c.base_constraint))
transform_to.register(IndependentConstraint, lambda c: transform_to(c.base_constraint))


@biject_to.register(corr_cholesky_constraint)
@transform_to.register(corr_cholesky_constraint)
def _transform_to_corr_cholesky(constraint):
    return CorrLCholeskyTransform()


def iterated(repeats, base_fn, *args, **kwargs):
    """
    Helper function to compose a sequence of bijective transforms with potentially
    learnable parameters using :class:`~pyro.distributions.ComposeTransformModule`.

    :param repeats: number of repeated transforms.
    :param base_fn: function to construct the bijective transform.
    :param args: arguments taken by `base_fn`.
    :param kwargs: keyword arguments taken by `base_fn`.
    :return: instance of :class:`~pyro.distributions.TransformModule`.
    """
    assert isinstance(repeats, int) and repeats >= 1
    return ComposeTransformModule([base_fn(*args, **kwargs) for _ in range(repeats)])


__all__ = [
    'iterated',
    'AffineAutoregressive',
    'AffineCoupling',
    'BatchNorm',
    'BlockAutoregressive',
    'ComposeTransformModule',
    'ConditionalAffineAutoregressive',
    'ConditionalAffineCoupling',
    'ConditionalGeneralizedChannelPermute',
    'ConditionalHouseholder',
    'ConditionalNeuralAutoregressive',
    'ConditionalPlanar',
    'ConditionalRadial',
    'CorrLCholeskyTransform',
    'DiscreteCosineTransform',
    'ELUTransform',
    'GeneralizedChannelPermute',
    'Householder',
    'LeakyReLUTransform',
    'LowerCholeskyAffine',
    'NeuralAutoregressive',
    'Permute',
    'Planar',
    'Polynomial',
    'Radial',
    'Spline',
    'Sylvester',
    'affine_autoregressive',
    'affine_coupling',
    'batchnorm',
    'block_autoregressive',
    'conditional_affine_autoregressive',
    'conditional_affine_coupling',
    'conditional_generalized_channel_permute',
    'conditional_householder',
    'conditional_neural_autoregressive',
    'conditional_planar',
    'conditional_radial',
    'elu',
    'generalized_channel_permute',
    'householder',
    'leaky_relu',
    'neural_autoregressive',
    'permute',
    'planar',
    'polynomial',
    'radial',
    'spline',
    'sylvester',
    'tanh',
]

__all__.extend(torch_transforms)
del torch_transforms<|MERGE_RESOLUTION|>--- conflicted
+++ resolved
@@ -13,7 +13,7 @@
 from pyro.distributions.transforms.affine_coupling import (AffineCoupling, ConditionalAffineCoupling, affine_coupling,
                                                            conditional_affine_coupling)
 from pyro.distributions.transforms.batchnorm import BatchNorm, batchnorm
-from pyro.distributions.transforms.basic import ELUTransform, LeakyReLUTransform, TanhTransform, elu, leaky_relu, tanh
+from pyro.distributions.transforms.basic import ELUTransform, LeakyReLUTransform, elu, leaky_relu
 from pyro.distributions.transforms.block_autoregressive import BlockAutoregressive, block_autoregressive
 from pyro.distributions.transforms.cholesky import CorrLCholeskyTransform
 from pyro.distributions.transforms.discrete_cosine import DiscreteCosineTransform
@@ -24,18 +24,11 @@
 from pyro.distributions.transforms.householder import (ConditionalHouseholder, Householder, conditional_householder,
                                                        householder)
 from pyro.distributions.transforms.lower_cholesky_affine import LowerCholeskyAffine
-<<<<<<< HEAD
 from pyro.distributions.transforms.neural_autoregressive import (
     ConditionalNeuralAutoregressive,
     NeuralAutoregressive,
     conditional_neural_autoregressive,
     neural_autoregressive)
-=======
-from pyro.distributions.transforms.neural_autoregressive import (ConditionalNeuralAutoregressive, ELUTransform,
-                                                                 LeakyReLUTransform, NeuralAutoregressive,
-                                                                 conditional_neural_autoregressive, elu, leaky_relu,
-                                                                 neural_autoregressive, tanh)
->>>>>>> ec8a4a0c
 from pyro.distributions.transforms.permute import Permute, permute
 from pyro.distributions.transforms.planar import ConditionalPlanar, Planar, conditional_planar, planar
 from pyro.distributions.transforms.polynomial import Polynomial, polynomial
@@ -121,7 +114,6 @@
     'radial',
     'spline',
     'sylvester',
-    'tanh',
 ]
 
 __all__.extend(torch_transforms)
