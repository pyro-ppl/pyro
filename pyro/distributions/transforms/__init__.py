--- conflicted
+++ resolved
@@ -69,11 +69,8 @@
     'BlockAutoregressive',
     'ComposeTransformModule',
     'ConditionalAffineCoupling',
-<<<<<<< HEAD
+    'ConditionalHouseholder',
     'ConditionalNeuralAutoregressive',
-=======
-    'ConditionalHouseholder',
->>>>>>> c50b6da6
     'ConditionalPlanar',
     'ConditionalRadial',
     'CorrLCholeskyTransform',
@@ -96,11 +93,8 @@
     'batchnorm',
     'block_autoregressive',
     'conditional_affine_coupling',
-<<<<<<< HEAD
+    'conditional_householder',
     'conditional_neural_autoregressive',
-=======
-    'conditional_householder',
->>>>>>> c50b6da6
     'conditional_planar',
     'conditional_radial',
     'elu',
