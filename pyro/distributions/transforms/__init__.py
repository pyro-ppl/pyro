from __future__ import absolute_import

from pyro.distributions.transforms.affine_autoregressive import AffineAutoregressive
from pyro.distributions.transforms.affine_coupling import AffineCoupling
from pyro.distributions.transforms.batch_norm import BatchNormTransform
from pyro.distributions.transforms.block_autoregressive import BlockAutoregressive
from pyro.distributions.transforms.householder import HouseholderFlow
<<<<<<< HEAD
from pyro.distributions.transforms.naf import DeepELUFlow, DeepLeakyReLUFlow, DeepSigmoidalFlow
=======
from pyro.distributions.transforms.iaf import InverseAutoregressiveFlow, InverseAutoregressiveFlowStable
from pyro.distributions.transforms.neural_autoregressive import (ELUTransform, LeakyReLUTransform,
                                                                 TanhTransform, NeuralAutoregressive)
>>>>>>> 9896f013
from pyro.distributions.transforms.permute import PermuteTransform
from pyro.distributions.transforms.polynomial import PolynomialFlow
from pyro.distributions.transforms.planar import PlanarFlow, ConditionalPlanarFlow
from pyro.distributions.transforms.radial import RadialFlow
from pyro.distributions.transforms.sylvester import SylvesterFlow

__all__ = [
    'AffineAutoregressive',
    'AffineCoupling',
    'BatchNormTransform',
    'BlockAutoregressive',
    'ELUTransform',
    'ConditionalPlanarFlow',
    'HouseholderFlow',
<<<<<<< HEAD
=======
    'InverseAutoregressiveFlow',
    'InverseAutoregressiveFlowStable',
    'LeakyReLUTransform',
    'NeuralAutoregressive',
>>>>>>> 9896f013
    'PermuteTransform',
    'PolynomialFlow',
    'PlanarFlow',
    'RadialFlow',
    'SylvesterFlow',
    'TanhTransform'
]<|MERGE_RESOLUTION|>--- conflicted
+++ resolved
@@ -1,42 +1,49 @@
 from __future__ import absolute_import
 
-from pyro.distributions.transforms.affine_autoregressive import AffineAutoregressive
-from pyro.distributions.transforms.affine_coupling import AffineCoupling
-from pyro.distributions.transforms.batch_norm import BatchNormTransform
-from pyro.distributions.transforms.block_autoregressive import BlockAutoregressive
-from pyro.distributions.transforms.householder import HouseholderFlow
-<<<<<<< HEAD
-from pyro.distributions.transforms.naf import DeepELUFlow, DeepLeakyReLUFlow, DeepSigmoidalFlow
-=======
-from pyro.distributions.transforms.iaf import InverseAutoregressiveFlow, InverseAutoregressiveFlowStable
+from pyro.distributions.transforms.affine_autoregressive import AffineAutoregressive, affine_autoregressive
+from pyro.distributions.transforms.affine_coupling import AffineCoupling, affine_coupling
+from pyro.distributions.transforms.batchnorm import BatchNorm, batchnorm
+from pyro.distributions.transforms.block_autoregressive import BlockAutoregressive, block_autoregressive
+from pyro.distributions.transforms.householder import Householder, householder
 from pyro.distributions.transforms.neural_autoregressive import (ELUTransform, LeakyReLUTransform,
-                                                                 TanhTransform, NeuralAutoregressive)
->>>>>>> 9896f013
-from pyro.distributions.transforms.permute import PermuteTransform
-from pyro.distributions.transforms.polynomial import PolynomialFlow
-from pyro.distributions.transforms.planar import PlanarFlow, ConditionalPlanarFlow
-from pyro.distributions.transforms.radial import RadialFlow
-from pyro.distributions.transforms.sylvester import SylvesterFlow
+                                                                 TanhTransform, NeuralAutoregressive,
+                                                                 neural_autoregressive,
+                                                                 elu, leaky_relu, tanh)
+from pyro.distributions.transforms.permute import Permute, permute
+from pyro.distributions.transforms.polynomial import Polynomial, polynomial
+from pyro.distributions.transforms.planar import Planar, ConditionalPlanar, planar, conditional_planar
+from pyro.distributions.transforms.radial import Radial, radial
+from pyro.distributions.transforms.sylvester import Sylvester, sylvester
 
 __all__ = [
     'AffineAutoregressive',
     'AffineCoupling',
-    'BatchNormTransform',
+    'BatchNorm',
     'BlockAutoregressive',
+    'ConditionalPlanar',
     'ELUTransform',
-    'ConditionalPlanarFlow',
-    'HouseholderFlow',
-<<<<<<< HEAD
-=======
-    'InverseAutoregressiveFlow',
-    'InverseAutoregressiveFlowStable',
+    'Householder',
     'LeakyReLUTransform',
     'NeuralAutoregressive',
->>>>>>> 9896f013
-    'PermuteTransform',
-    'PolynomialFlow',
-    'PlanarFlow',
-    'RadialFlow',
-    'SylvesterFlow',
-    'TanhTransform'
+    'Permute',
+    'Planar',
+    'Polynomial',
+    'Radial',
+    'Sylvester',
+    'TanhTransform',
+    'affine_autoregressive',
+    'affine_coupling',
+    'batchnorm',
+    'block_autoregressive',
+    'conditional_planar',
+    'elu',
+    'householder',
+    'leaky_relu',
+    'neural_autoregressive',
+    'permute',
+    'planar',
+    'polynomial',
+    'radial',
+    'sylvester',
+    'tanh',
 ]