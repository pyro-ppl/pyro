--- conflicted
+++ resolved
@@ -94,11 +94,8 @@
     'Polynomial',
     'Radial',
     'Spline',
-<<<<<<< HEAD
     'SplineAutoregressive',
-=======
     'SplineCoupling',
->>>>>>> 89b7f6b8
     'Sylvester',
     'affine_autoregressive',
     'affine_coupling',
@@ -122,13 +119,9 @@
     'polynomial',
     'radial',
     'spline',
-<<<<<<< HEAD
     'spline_autoregressive',
-    'sylvester'
-=======
     'spline_coupling',
     'sylvester',
->>>>>>> 89b7f6b8
 ]
 
 __all__.extend(torch_transforms)
