--- conflicted
+++ resolved
@@ -17,14 +17,8 @@
     'AffineCoupling',
     'BatchNormTransform',
     'BlockAutoregressive',
-<<<<<<< HEAD
     'ELUTransform',
-=======
     'ConditionalPlanarFlow',
-    'DeepELUFlow',
-    'DeepLeakyReLUFlow',
-    'DeepSigmoidalFlow',
->>>>>>> b7045c4e
     'HouseholderFlow',
     'InverseAutoregressiveFlow',
     'InverseAutoregressiveFlowStable',
