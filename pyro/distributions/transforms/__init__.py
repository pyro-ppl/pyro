--- conflicted
+++ resolved
@@ -119,13 +119,8 @@
     'polynomial',
     'radial',
     'spline',
-<<<<<<< HEAD
     'spline_coupling',
     'sylvester',
-    'tanh',
-=======
-    'sylvester'
->>>>>>> faf9d5ca
 ]
 
 __all__.extend(torch_transforms)
