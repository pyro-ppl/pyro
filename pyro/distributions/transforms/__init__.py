--- conflicted
+++ resolved
@@ -32,12 +32,8 @@
 from pyro.distributions.transforms.planar import ConditionalPlanar, Planar, conditional_planar, planar
 from pyro.distributions.transforms.polynomial import Polynomial, polynomial
 from pyro.distributions.transforms.radial import ConditionalRadial, Radial, conditional_radial, radial
-<<<<<<< HEAD
-from pyro.distributions.transforms.spline import Spline, spline
-from pyro.distributions.transforms.spline_coupling import ConditionalSplineCoupling, SplineCoupling, conditional_spline_coupling, spline_coupling
-=======
 from pyro.distributions.transforms.spline import ConditionalSpline, Spline, conditional_spline, spline
->>>>>>> d18fec8d
+from pyro.distributions.transforms.spline_coupling import SplineCoupling, spline_coupling
 from pyro.distributions.transforms.sylvester import Sylvester, sylvester
 
 ########################################
@@ -82,11 +78,7 @@
     'ConditionalNeuralAutoregressive',
     'ConditionalPlanar',
     'ConditionalRadial',
-<<<<<<< HEAD
-    'ConditionalSplineCoupling',
-=======
     'ConditionalSpline',
->>>>>>> d18fec8d
     'CorrLCholeskyTransform',
     'DiscreteCosineTransform',
     'ELUTransform',
@@ -114,11 +106,7 @@
     'conditional_neural_autoregressive',
     'conditional_planar',
     'conditional_radial',
-<<<<<<< HEAD
-    'conditional_spline_coupling',
-=======
     'conditional_spline',
->>>>>>> d18fec8d
     'elu',
     'generalized_channel_permute',
     'householder',
