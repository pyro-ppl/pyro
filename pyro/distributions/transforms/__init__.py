--- conflicted
+++ resolved
@@ -2,7 +2,6 @@
 from torch.distributions.transforms import *  # noqa F403
 from torch.distributions.transforms import __all__ as torch_transforms
 
-<<<<<<< HEAD
 from pyro.distributions.transforms.affine_autoregressive import AffineAutoregressive, affine_autoregressive
 from pyro.distributions.transforms.affine_coupling import AffineCoupling, affine_coupling
 from pyro.distributions.transforms.batchnorm import BatchNorm, batchnorm
@@ -17,22 +16,8 @@
 from pyro.distributions.transforms.planar import Planar, ConditionalPlanar, planar, conditional_planar
 from pyro.distributions.transforms.radial import Radial, radial
 from pyro.distributions.transforms.sylvester import Sylvester, sylvester
-=======
 from pyro.distributions.constraints import IndependentConstraint, corr_cholesky_constraint
-from pyro.distributions.transforms.affine_coupling import AffineCoupling
-from pyro.distributions.transforms.batch_norm import BatchNormTransform
-from pyro.distributions.transforms.block_autoregressive import BlockAutoregressive
 from pyro.distributions.transforms.cholesky import CorrLCholeskyTransform
-from pyro.distributions.transforms.householder import HouseholderFlow
-from pyro.distributions.transforms.iaf import InverseAutoregressiveFlow, InverseAutoregressiveFlowStable
-from pyro.distributions.transforms.neural_autoregressive import (ELUTransform, LeakyReLUTransform, NeuralAutoregressive,
-                                                                 TanhTransform)
-from pyro.distributions.transforms.permute import PermuteTransform
-from pyro.distributions.transforms.planar import ConditionalPlanarFlow, PlanarFlow
-from pyro.distributions.transforms.polynomial import PolynomialFlow
-from pyro.distributions.transforms.radial import RadialFlow
-from pyro.distributions.transforms.sylvester import SylvesterFlow
->>>>>>> 63a38a44
 
 ########################################
 # register transforms
@@ -52,8 +37,8 @@
     'AffineCoupling',
     'BatchNorm',
     'BlockAutoregressive',
-<<<<<<< HEAD
     'ConditionalPlanar',
+    'CorrLCholeskyTransform',
     'ELUTransform',
     'Householder',
     'LeakyReLUTransform',
@@ -80,23 +65,6 @@
     'sylvester',
     'tanh',
 ]
-=======
-    'ConditionalPlanarFlow',
-    'CorrLCholeskyTransform',
-    'ELUTransform',
-    'HouseholderFlow',
-    'InverseAutoregressiveFlow',
-    'InverseAutoregressiveFlowStable',
-    'LeakyReLUTransform',
-    'NeuralAutoregressive',
-    'PermuteTransform',
-    'PlanarFlow',
-    'PolynomialFlow',
-    'RadialFlow',
-    'SylvesterFlow',
-    'TanhTransform',
-]
 
 __all__.extend(torch_transforms)
-del torch_transforms
->>>>>>> 63a38a44
+del torch_transforms