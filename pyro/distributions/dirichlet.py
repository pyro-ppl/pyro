import numpy as np
import scipy.stats as spr
import torch
from torch.autograd import Variable

from pyro.distributions.distribution import Distribution
from pyro.util import log_beta


class Dirichlet(Distribution):
    """
    Dirichlet distribution parameterized by a vector `alpha`.

    Dirichlet is a multivariate generalization of the Beta distribution.

    :param alpha:  *(real (0, Infinity))*
    """

    def _sanitize_input(self, alpha):
        if alpha is not None:
            # stateless distribution
            if self.alpha is not None:
                raise ValueError('Multiple parameters specified')
            return alpha
        if self.alpha is not None:
            # stateful distribution
            return self.alpha
        raise ValueError("Parameter(s) were None")

    def _expand_dims(self, x, alpha):
        """
        Expand to 2-dimensional tensors of the same shape.
        """
        if not isinstance(x, (torch.Tensor, Variable)):
            raise TypeError('Expected x a Tensor or Variable, got a {}'.format(type(x)))
        if not isinstance(alpha, Variable):
            raise TypeError('Expected alpha a Variable, got a {}'.format(type(alpha)))
<<<<<<< HEAD

=======
>>>>>>> 3d06af05
        if x.dim() not in (1, 2):
            raise ValueError('Expected x.dim() in (1,2), actual: {}'.format(x.dim()))
        if alpha.dim() not in (1, 2):
            raise ValueError('Expected alpha.dim() in (1,2), actual: {}'.format(alpha.dim()))
<<<<<<< HEAD
=======
        if x.size(-1) != alpha.size(-1):
            raise ValueError('x and alpha size mismatch: {} vs {}'.format(x.size(-1), alpha.size(-1)))
>>>>>>> 3d06af05
        if x.dim() == 2 and alpha.dim() == 2 and x.size(0) != alpha.size(0):
            # Disallow broadcasting, e.g. disallow resizing (1,4) -> (4,4).
            raise ValueError('Batch sizes disagree: {} vs {}'.format(x.size(0), alpha.size(0)))

        if x.dim() == 1:
            x = x.unsqueeze(0)
        if alpha.dim() == 1:
            alpha = alpha.unsqueeze(0)
        batch_size = max(x.size(0), alpha.size(0))
        x = x.expand(batch_size, x.size(1))
        alpha = alpha.expand(batch_size, alpha.size(1))
        return x, alpha

    def __init__(self, alpha=None, batch_size=1, *args, **kwargs):
        """
        :param alpha: A vector of concentration parameters.
        :type alpha: None or a torch.autograd.Variable of a torch.Tensor of dimension 1 or 2.
        :param int batch_size: DEPRECATED.
        """
<<<<<<< HEAD
        assert batch_size == 1, 'DEPRECATED'
        self.alpha = alpha
=======
        if alpha is None:
            self.alpha = None
        else:
            assert alpha.dim() in (1, 2)
            self.alpha = alpha
>>>>>>> 3d06af05
        self.reparameterized = False
        super(Dirichlet, self).__init__(*args, **kwargs)

    def sample(self, alpha=None, *args, **kwargs):
        """
        Draws either a single sample (if alpha.dim() == 1), or one sample per param (if alpha.dim() == 2).

        (Un-reparameterized).

<<<<<<< HEAD
        :param alpha: A vector of concentration parameters.
        :type alpha: None or a torch.autograd.Variable of a torch.Tensor of dimension 1 or 2.
=======
        :param torch.autograd.Variable alpha:
>>>>>>> 3d06af05
        """
        alpha = self._sanitize_input(alpha)
        if alpha.dim() not in (1, 2):
            raise ValueError('Expected alpha.dim() in (1,2), actual: {}'.format(alpha.dim()))
        alpha_np = alpha.data.numpy()
        if alpha.dim() == 1:
            x_np = spr.dirichlet.rvs(alpha_np)[0]
        else:
            x_np = np.empty_like(alpha_np)
            for i in range(alpha_np.shape[0]):
                x_np[i, :] = spr.dirichlet.rvs(alpha_np[i, :])[0]
        x = Variable(torch.Tensor(x_np))
        return x

    # TODO Remove the batch_size argument.
    def batch_log_pdf(self, x, alpha=None, batch_size=1, *args, **kwargs):
        """
        Evaluates log probabity density over one or a batch of samples.

<<<<<<< HEAD
=======
        Each of alpha and x can be either a single value or a batch of values batched along dimension 0.
        If they are both batches, their batch sizes must agree.
        In any case, the rightmost size must agree.

>>>>>>> 3d06af05
        :param torch.autograd.Variable x: A value (if x.dim() == 1) or or batch of values (if x.dim() == 2).
        :param alpha: A vector of concentration parameters.
        :type alpha: torch.autograd.Variable or None.
        :param int batch_size: DEPRECATED.
        :return: log probability densities of each element in the batch.
<<<<<<< HEAD
        :rtype: torch.autograd.Variable of dimension 1.
        """
        assert batch_size == 1, 'DEPRECATED'
=======
        :rtype: torch.autograd.Variable of torch.Tensor of dimension 1.
        """
>>>>>>> 3d06af05
        alpha = self._sanitize_input(alpha)
        x, alpha = self._expand_dims(x, alpha)
        assert x.dim() == 2
        assert alpha.dim() == 2
        assert x.size() == alpha.size()
        x_sum = torch.sum(torch.mul(alpha - 1, torch.log(x)), 1)
        beta = log_beta(alpha)
        return x_sum - beta

    def analytic_mean(self, alpha):
        alpha = self._sanitize_input(alpha)
        sum_alpha = torch.sum(alpha)
        return alpha / sum_alpha

    def analytic_var(self, alpha):
        """
        :return: Analytic variance of the dirichlet distribution, with parameter alpha.
        :rtype: torch.autograd.Variable (Vector of the same size as alpha).
        """
        alpha = self._sanitize_input(alpha)
        sum_alpha = torch.sum(alpha)
        return alpha * (sum_alpha - alpha) / (torch.pow(sum_alpha, 2) * (1 + sum_alpha))<|MERGE_RESOLUTION|>--- conflicted
+++ resolved
@@ -35,19 +35,11 @@
             raise TypeError('Expected x a Tensor or Variable, got a {}'.format(type(x)))
         if not isinstance(alpha, Variable):
             raise TypeError('Expected alpha a Variable, got a {}'.format(type(alpha)))
-<<<<<<< HEAD
 
-=======
->>>>>>> 3d06af05
         if x.dim() not in (1, 2):
             raise ValueError('Expected x.dim() in (1,2), actual: {}'.format(x.dim()))
         if alpha.dim() not in (1, 2):
             raise ValueError('Expected alpha.dim() in (1,2), actual: {}'.format(alpha.dim()))
-<<<<<<< HEAD
-=======
-        if x.size(-1) != alpha.size(-1):
-            raise ValueError('x and alpha size mismatch: {} vs {}'.format(x.size(-1), alpha.size(-1)))
->>>>>>> 3d06af05
         if x.dim() == 2 and alpha.dim() == 2 and x.size(0) != alpha.size(0):
             # Disallow broadcasting, e.g. disallow resizing (1,4) -> (4,4).
             raise ValueError('Batch sizes disagree: {} vs {}'.format(x.size(0), alpha.size(0)))
@@ -67,16 +59,8 @@
         :type alpha: None or a torch.autograd.Variable of a torch.Tensor of dimension 1 or 2.
         :param int batch_size: DEPRECATED.
         """
-<<<<<<< HEAD
         assert batch_size == 1, 'DEPRECATED'
         self.alpha = alpha
-=======
-        if alpha is None:
-            self.alpha = None
-        else:
-            assert alpha.dim() in (1, 2)
-            self.alpha = alpha
->>>>>>> 3d06af05
         self.reparameterized = False
         super(Dirichlet, self).__init__(*args, **kwargs)
 
@@ -86,12 +70,8 @@
 
         (Un-reparameterized).
 
-<<<<<<< HEAD
         :param alpha: A vector of concentration parameters.
         :type alpha: None or a torch.autograd.Variable of a torch.Tensor of dimension 1 or 2.
-=======
-        :param torch.autograd.Variable alpha:
->>>>>>> 3d06af05
         """
         alpha = self._sanitize_input(alpha)
         if alpha.dim() not in (1, 2):
@@ -111,26 +91,14 @@
         """
         Evaluates log probabity density over one or a batch of samples.
 
-<<<<<<< HEAD
-=======
-        Each of alpha and x can be either a single value or a batch of values batched along dimension 0.
-        If they are both batches, their batch sizes must agree.
-        In any case, the rightmost size must agree.
-
->>>>>>> 3d06af05
         :param torch.autograd.Variable x: A value (if x.dim() == 1) or or batch of values (if x.dim() == 2).
         :param alpha: A vector of concentration parameters.
         :type alpha: torch.autograd.Variable or None.
         :param int batch_size: DEPRECATED.
         :return: log probability densities of each element in the batch.
-<<<<<<< HEAD
         :rtype: torch.autograd.Variable of dimension 1.
         """
         assert batch_size == 1, 'DEPRECATED'
-=======
-        :rtype: torch.autograd.Variable of torch.Tensor of dimension 1.
-        """
->>>>>>> 3d06af05
         alpha = self._sanitize_input(alpha)
         x, alpha = self._expand_dims(x, alpha)
         assert x.dim() == 2
