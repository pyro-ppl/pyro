--- conflicted
+++ resolved
@@ -89,22 +89,8 @@
         x = Variable(torch.Tensor(x_np))
         return x
 
-    # TODO Move this generic implementation into the Distribution base class.
-    def log_pdf(self, x, *args, **kwargs):
-        """
-        Evaluates total log probability density for one or a batch of samples and parameters.
-
-        :param torch.autograd.Variable x: A value (if x.dim() == 1) or or batch of values (if x.dim() == 2).
-        :param alpha: A vector of concentration parameters.
-        :type alpha: None or a torch.autograd.Variable of a torch.Tensor of dimension 1 or 2.
-        :return: log probability density.
-        :rtype: torch.autograd.Variable of torch.Tensor of dimension 1.
-        """
-        return torch.sum(self.batch_log_pdf(x, *args, **kwargs))
-
     # TODO Remove the batch_size argument.
     def batch_log_pdf(self, x, alpha=None, batch_size=1, *args, **kwargs):
-<<<<<<< HEAD
         """
         Evaluates log probabity density over one or a batch of samples.
 
@@ -129,15 +115,6 @@
         result = x_sum - beta
         assert result.dim() == 1
         return result
-=======
-        _alpha = self._sanitize_input(alpha)
-        if x.dim() == 1 and batch_size == 1:
-            return self.log_pdf(x, _alpha)
-        elif x.dim() == 1:
-            x = x.expand(batch_size, x.size(0))
-        x_sum = torch.sum(torch.mul(_alpha - 1, torch.log(x)), 1)
-        beta = log_beta(_alpha)
-        return x_sum - beta
 
     def analytic_mean(self, alpha):
         _alpha = self._sanitize_input(alpha)
@@ -151,5 +128,4 @@
         """
         _alpha = self._sanitize_input(alpha)
         _sum_alpha = torch.sum(_alpha)
-        return _alpha * (_sum_alpha - _alpha) / (torch.pow(_sum_alpha, 2) * (1 + _sum_alpha))
->>>>>>> cca2de12
+        return _alpha * (_sum_alpha - _alpha) / (torch.pow(_sum_alpha, 2) * (1 + _sum_alpha))