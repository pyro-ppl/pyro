from __future__ import absolute_import, division, print_function

import torch


def patch_dependency(target, root_module=torch):
    parts = target.split('.')
    assert parts[0] == root_module.__name__
    module = root_module
    for part in parts[1:-1]:
        module = getattr(module, part)
    name = parts[-1]
    old_fn = getattr(module, name)
    old_fn = getattr(old_fn, '_pyro_unpatched', old_fn)  # ensure patching is idempotent

    def decorator(new_fn):
        new_fn.__name__ = name
        new_fn._pyro_unpatched = old_fn
        setattr(module, name, new_fn)
        return new_fn

    return decorator


<<<<<<< HEAD
@patch_dependency('torch._standard_gamma')
def _torch_standard_gamma(concentration):
    unpatched_fn = _torch_standard_gamma._pyro_unpatched
    if concentration.is_cuda:
        return unpatched_fn(concentration.cpu()).cuda(concentration.get_device())
    return unpatched_fn(concentration)


@patch_dependency('torch.distributions.gamma._standard_gamma')
def _standard_gamma(concentration):
    if concentration.is_cuda:
        return concentration.cpu()._standard_gamma().cuda(concentration.get_device())
    return concentration._standard_gamma()


@patch_dependency('torch._dirichlet_grad')
=======
@_patch('torch._dirichlet_grad')
>>>>>>> 364e2a10
def _torch_dirichlet_grad(x, concentration, total):
    unpatched_fn = _torch_dirichlet_grad._pyro_unpatched
    if x.is_cuda:
        return unpatched_fn(x.cpu(), concentration.cpu(), total.cpu()).cuda(x.get_device())
    return unpatched_fn(x, concentration, total)


# This can be removed when super(...).__init__() is added upstream
@patch_dependency('torch.distributions.transforms.Transform.__init__')
def _Transform__init__(self, cache_size=0):
    self._cache_size = cache_size
    self._inv = None
    if cache_size == 0:
        pass  # default behavior
    elif cache_size == 1:
        self._cached_x_y = None, None
    else:
        raise ValueError('cache_size must be 0 or 1')
    super(torch.distributions.transforms.Transform, self).__init__()


@patch_dependency('torch.linspace')
def _torch_linspace(*args, **kwargs):
    unpatched_fn = _torch_linspace._pyro_unpatched
    template = torch.Tensor()
    if template.is_cuda:
        kwargs["device"] = "cpu"
        ret = unpatched_fn(*args, **kwargs).to(device=template.device)
        kwargs.pop("device", None)
    else:
        ret = unpatched_fn(*args, **kwargs)
    return ret


@patch_dependency('torch.einsum')
def _einsum(equation, operands):
    # work around torch.einsum performance issues
    # see https://github.com/pytorch/pytorch/issues/10661
    if equation == 'ac,abc->bc':
        x, y = operands
        return (x.unsqueeze(1) * y).sum(0)
    elif equation == 'ac,abc->cb':
        x, y = operands
        return (x.unsqueeze(1) * y).sum(0).transpose(0, 1)
    elif equation == 'abc,ac->cb':
        y, x = operands
        return (x.unsqueeze(1) * y).sum(0).transpose(0, 1)

    return _einsum._pyro_unpatched(equation, operands)


__all__ = []<|MERGE_RESOLUTION|>--- conflicted
+++ resolved
@@ -22,26 +22,7 @@
     return decorator
 
 
-<<<<<<< HEAD
-@patch_dependency('torch._standard_gamma')
-def _torch_standard_gamma(concentration):
-    unpatched_fn = _torch_standard_gamma._pyro_unpatched
-    if concentration.is_cuda:
-        return unpatched_fn(concentration.cpu()).cuda(concentration.get_device())
-    return unpatched_fn(concentration)
-
-
-@patch_dependency('torch.distributions.gamma._standard_gamma')
-def _standard_gamma(concentration):
-    if concentration.is_cuda:
-        return concentration.cpu()._standard_gamma().cuda(concentration.get_device())
-    return concentration._standard_gamma()
-
-
 @patch_dependency('torch._dirichlet_grad')
-=======
-@_patch('torch._dirichlet_grad')
->>>>>>> 364e2a10
 def _torch_dirichlet_grad(x, concentration, total):
     unpatched_fn = _torch_dirichlet_grad._pyro_unpatched
     if x.is_cuda:
