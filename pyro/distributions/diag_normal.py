import numpy as np
import torch
from torch.autograd import Variable

from pyro.distributions.distribution import Distribution


class DiagNormal(Distribution):
    """
    :param mu: mean *(tensor)*
    :param sigma: standard deviations *(tensor (0, Infinity))*

    A distribution over tensors in which each element is independent and
    Gaussian distributed, with its own mean and standard deviation. i.e. A
    multivariate Gaussian distribution with diagonal covariance matrix. The
    distribution is over tensors that have the same shape as the parameters ``mu``
    and ``sigma``, which in turn must have the same shape as each other.
    """
    reparameterized = True

    def _sanitize_input(self, mu, sigma):
        if mu is not None:
            # stateless distribution
            return mu, sigma
        elif self.mu is not None:
            # stateful distribution
            return self.mu, self.sigma
        else:
            raise ValueError("Parameter(s) were None")

    def __init__(self, mu=None, sigma=None, batch_size=None, *args, **kwargs):
        """
        Params:
          `mu` - mean
          `sigma` - root variance
        """
        self.mu = mu
        self.sigma = sigma
        if mu is not None:
            if mu.dim() == 1 and batch_size is not None:
                self.mu = mu.expand(batch_size, mu.size(0))
                self.sigma = sigma.expand(batch_size, sigma.size(0))
        super(DiagNormal, self).__init__(*args, **kwargs)
<<<<<<< HEAD

    def batch_shape(self, mu=None, sigma=None, *args, **kwargs):
        mu, sigma = self._sanitize_input(mu, sigma)
        event_dim = 1
        return mu.size()[:-event_dim]

    def event_shape(self, mu=None, sigma=None, *args, **kwargs):
        mu, sigma = self._sanitize_input(mu, sigma)
        event_dim = 1
        return mu.size()[-event_dim:]
=======
>>>>>>> 3e713342

    def batch_shape(self, mu=None, sigma=None, log_pdf_mask=None):
        mu, sigma = self._sanitize_input(mu, sigma)
        event_dim = 1
        return mu.size()[:-event_dim]

    def event_shape(self, mu=None, sigma=None, log_pdf_mask=None):
        mu, sigma = self._sanitize_input(mu, sigma)
        event_dim = 1
        return mu.size()[-event_dim:]

    def sample(self, mu=None, sigma=None, log_pdf_mask=None):
        """
        Reparameterized diagonal Normal sampler.
        """
        mu, sigma = self._sanitize_input(mu, sigma)
        eps = Variable(torch.randn(mu.size()).type_as(mu.data))
        z = mu + eps * sigma
        return z if self.reparameterized else z.detach()

    def batch_log_pdf(self, x, mu=None, sigma=None, log_pdf_mask=None):
        """
        Diagonal Normal log-likelihood
        """
        # expand to patch size of input
        mu, sigma = self._sanitize_input(mu, sigma)
        assert mu.dim() == sigma.dim()
        if mu.size() != x.size():
            mu = mu.expand_as(x)
            sigma = sigma.expand_as(x)
        log_pxs = -1 * torch.add(torch.add(torch.log(sigma),
                                 0.5 * torch.log(2.0 * np.pi *
                                 Variable(torch.ones(sigma.size()).type_as(mu.data)))),
                                 0.5 * torch.pow(((x - mu) / sigma), 2))
        # XXX this allows for the user to mask out certain parts of the score, for example
        # when the data is a ragged tensor. also useful for KL annealing. this entire logic
        # will likely be done in a better/cleaner way in the future
<<<<<<< HEAD
        if 'log_pdf_mask' in kwargs:
            return torch.sum(kwargs['log_pdf_mask'] * log_pxs, 1)
        return torch.sum(log_pxs, 1)
=======
        if log_pdf_mask is not None:
            # TODO fix this to broadcasting as below, e.g. by instead:
            # log_pxs *= log_pdf_mask  # Then continue with broadcasting logic below.
            return torch.sum(log_pdf_mask * log_pxs, -1)
        batch_log_pdf = torch.sum(log_pxs, -1)
        batch_log_pdf_shape = x.size()[:-1] + (1,)
        return batch_log_pdf.contiguous().view(batch_log_pdf_shape)
>>>>>>> 3e713342

    def analytic_mean(self, mu=None, sigma=None):
        mu, sigma = self._sanitize_input(mu, sigma)
        return mu

    def analytic_var(self,  mu=None, sigma=None):
        mu, sigma = self._sanitize_input(mu, sigma)
        return torch.pow(sigma, 2)<|MERGE_RESOLUTION|>--- conflicted
+++ resolved
@@ -41,19 +41,6 @@
                 self.mu = mu.expand(batch_size, mu.size(0))
                 self.sigma = sigma.expand(batch_size, sigma.size(0))
         super(DiagNormal, self).__init__(*args, **kwargs)
-<<<<<<< HEAD
-
-    def batch_shape(self, mu=None, sigma=None, *args, **kwargs):
-        mu, sigma = self._sanitize_input(mu, sigma)
-        event_dim = 1
-        return mu.size()[:-event_dim]
-
-    def event_shape(self, mu=None, sigma=None, *args, **kwargs):
-        mu, sigma = self._sanitize_input(mu, sigma)
-        event_dim = 1
-        return mu.size()[-event_dim:]
-=======
->>>>>>> 3e713342
 
     def batch_shape(self, mu=None, sigma=None, log_pdf_mask=None):
         mu, sigma = self._sanitize_input(mu, sigma)
@@ -91,11 +78,6 @@
         # XXX this allows for the user to mask out certain parts of the score, for example
         # when the data is a ragged tensor. also useful for KL annealing. this entire logic
         # will likely be done in a better/cleaner way in the future
-<<<<<<< HEAD
-        if 'log_pdf_mask' in kwargs:
-            return torch.sum(kwargs['log_pdf_mask'] * log_pxs, 1)
-        return torch.sum(log_pxs, 1)
-=======
         if log_pdf_mask is not None:
             # TODO fix this to broadcasting as below, e.g. by instead:
             # log_pxs *= log_pdf_mask  # Then continue with broadcasting logic below.
@@ -103,7 +85,6 @@
         batch_log_pdf = torch.sum(log_pxs, -1)
         batch_log_pdf_shape = x.size()[:-1] + (1,)
         return batch_log_pdf.contiguous().view(batch_log_pdf_shape)
->>>>>>> 3e713342
 
     def analytic_mean(self, mu=None, sigma=None):
         mu, sigma = self._sanitize_input(mu, sigma)
