--- conflicted
+++ resolved
@@ -62,15 +62,8 @@
         mu, sigma = self._sanitize_input(mu, sigma)
         log_pxs = -1 * torch.add(torch.add(torch.log(sigma),
                                  0.5 * torch.log(2.0 * np.pi *
-<<<<<<< HEAD
-                                 Variable(torch.ones(_sigma.size()).type_as(_mu.data)))),
-                                 0.5 * torch.pow(((x - _mu) / _sigma), 2))
-        if 'log_pdf_mask' in kwargs:
-            return torch.sum(kwargs['log_pdf_mask'] * log_pxs)
-=======
                                  Variable(torch.ones(sigma.size()).type_as(mu.data)))),
                                  0.5 * torch.pow(((x - mu) / sigma), 2))
->>>>>>> c84dc5a5
         return torch.sum(log_pxs)
 
     def batch_log_pdf(self, x, mu=None, sigma=None, batch_size=1, *args, **kwargs):
