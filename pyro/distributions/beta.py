--- conflicted
+++ resolved
@@ -40,12 +40,6 @@
             if alpha.dim() == 1 and beta.dim() == 1 and batch_size is not None:
                 self.alpha = alpha.expand(batch_size, alpha.size(0))
                 self.beta = beta.expand(batch_size, beta.size(0))
-<<<<<<< HEAD
-            else:
-                self.alpha = alpha
-                self.beta = beta
-=======
->>>>>>> 3e713342
         super(Beta, self).__init__(*args, **kwargs)
 
     def batch_shape(self, alpha=None, beta=None, *args, **kwargs):
