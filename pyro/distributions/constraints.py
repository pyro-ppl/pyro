# Copyright (c) 2017-2019 Uber Technologies, Inc.
# SPDX-License-Identifier: Apache-2.0

import torch
from torch.distributions.constraints import *  # noqa F403
from torch.distributions.constraints import Constraint
from torch.distributions.constraints import __all__ as torch_constraints
<<<<<<< HEAD
from torch.distributions.constraints import independent, lower_cholesky, positive, positive_definite
=======
from torch.distributions.constraints import independent, positive, positive_definite
>>>>>>> 1f023926


# TODO move this upstream to torch.distributions
class _Integer(Constraint):
    """
    Constrain to integers.
    """
    is_discrete = True

    def check(self, value):
        return value % 1 == 0

    def __repr__(self):
        return self.__class__.__name__[1:]


class _Sphere(Constraint):
    """
    Constrain to the Euclidean sphere of any dimension.
    """
    event_dim = 1
    reltol = 10.  # Relative to finfo.eps.

    def check(self, value):
        eps = torch.finfo(value.dtype).eps
        norm = torch.linalg.norm(value, dim=-1)
        error = (norm - 1).abs()
        return error < self.reltol * eps * value.size(-1) ** 0.5

    def __repr__(self):
        return self.__class__.__name__[1:]


class _CorrMatrix(Constraint):
    """
    Constrains to a correlation matrix.
    """
    event_dim = 2

    def check(self, value):
        # check for diagonal equal to 1
        unit_variance = torch.all(torch.abs(torch.diagonal(value, dim1=-2, dim2=-1) - 1) < 1e-6, dim=-1)
        # TODO: fix upstream - positive_definite has an extra dimension in front of output shape
        return positive_definite.check(value) & unit_variance


class _OrderedVector(Constraint):
    """
    Constrains to a real-valued tensor where the elements are monotonically
    increasing along the `event_shape` dimension.
    """
    event_dim = 1

    def check(self, value):
        if value.ndim == 0:
            return torch.tensor(False, device=value.device)
        elif value.shape[-1] == 1:
            return torch.ones_like(value[..., 0], dtype=bool)
        else:
            return torch.all(value[..., 1:] > value[..., :-1], dim=-1)


class _PositiveOrderedVector(Constraint):
    """
    Constrains to a positive real-valued tensor where the elements are monotonically
    increasing along the `event_shape` dimension.
    """

    def check(self, value):
        return ordered_vector.check(value) & independent(positive, 1).check(value)


<<<<<<< HEAD
class _StablePositive(type(positive)):
    def __init__(self):
        super().__init__(lower_bound=0.0)


class _StableLowerCholesky(type(lower_cholesky)):
    pass


=======
>>>>>>> 1f023926
corr_matrix = _CorrMatrix()
integer = _Integer()
ordered_vector = _OrderedVector()
positive_ordered_vector = _PositiveOrderedVector()
sphere = _Sphere()
<<<<<<< HEAD
stable_positive = _StablePositive()
stable_lower_cholesky = _StableLowerCholesky()
=======
>>>>>>> 1f023926
corr_cholesky_constraint = corr_cholesky  # noqa: F405 DEPRECATED

__all__ = [
    'corr_cholesky_constraint',
    'corr_matrix',
    'integer',
    'ordered_vector',
    'positive_ordered_vector',
    'sphere',
    'stable_lower_cholesky',
    'stable_positive',
]

__all__.extend(torch_constraints)
__all__ = sorted(set(__all__))
del torch_constraints


# Create sphinx documentation.
__doc__ = """
    Pyro's constraints library extends
    :mod:`torch.distributions.constraints`.
"""
__doc__ += "\n".join([
    """
    {}
    ----------------------------------------------------------------
    {}
    """.format(
        _name,
        "alias of :class:`torch.distributions.constraints.{}`".format(_name)
        if globals()[_name].__module__.startswith("torch") else
        ".. autoclass:: {}".format(_name if type(globals()[_name]) is type else
                                   type(globals()[_name]).__name__)
    )
    for _name in sorted(__all__)
])<|MERGE_RESOLUTION|>--- conflicted
+++ resolved
@@ -5,11 +5,7 @@
 from torch.distributions.constraints import *  # noqa F403
 from torch.distributions.constraints import Constraint
 from torch.distributions.constraints import __all__ as torch_constraints
-<<<<<<< HEAD
 from torch.distributions.constraints import independent, lower_cholesky, positive, positive_definite
-=======
-from torch.distributions.constraints import independent, positive, positive_definite
->>>>>>> 1f023926
 
 
 # TODO move this upstream to torch.distributions
@@ -82,28 +78,22 @@
         return ordered_vector.check(value) & independent(positive, 1).check(value)
 
 
-<<<<<<< HEAD
-class _StablePositive(type(positive)):
+class _SoftmaxPositive(type(positive)):
     def __init__(self):
         super().__init__(lower_bound=0.0)
 
 
-class _StableLowerCholesky(type(lower_cholesky)):
+class _SoftmaxLowerCholesky(type(lower_cholesky)):
     pass
 
 
-=======
->>>>>>> 1f023926
 corr_matrix = _CorrMatrix()
 integer = _Integer()
 ordered_vector = _OrderedVector()
 positive_ordered_vector = _PositiveOrderedVector()
 sphere = _Sphere()
-<<<<<<< HEAD
-stable_positive = _StablePositive()
-stable_lower_cholesky = _StableLowerCholesky()
-=======
->>>>>>> 1f023926
+softmax_positive = _SoftmaxPositive()
+softmax_lower_cholesky = _SoftmaxLowerCholesky()
 corr_cholesky_constraint = corr_cholesky  # noqa: F405 DEPRECATED
 
 __all__ = [
@@ -112,9 +102,9 @@
     'integer',
     'ordered_vector',
     'positive_ordered_vector',
+    'softmax_lower_cholesky',
+    'softmax_positive',
     'sphere',
-    'stable_lower_cholesky',
-    'stable_positive',
 ]
 
 __all__.extend(torch_constraints)
