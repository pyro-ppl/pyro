import numpy as np
import torch
from torch.autograd import Variable

from pyro.distributions.distribution import Distribution


class NormalChol(Distribution):
    """
    :param mu: mean *(real)*
    :param sigma: standard deviation *(real (0, Infinity))*
    :param L: Cholesky decomposition

    A multi-variate normal distribution with arbitrary covariance sigma
    parameterized by its mean and its cholesky decomposition ``L``. Parameters
    must have dimensions <= 2.
    """
    reparameterized = False  # This is treated as non-reparameterized because chol does not support autograd.

    def _sanitize_input(self, mu, sigma):
        if mu is not None:
            # stateless distribution
            return mu, sigma
        elif self.mu is not None:
            # stateful distribution
            return self.mu, self.L
        else:
            raise ValueError("Mu and/or sigma had invalid values")

    def __init__(self, mu=None, L=None, *args, **kwargs):
        """
        Params:
          `mu` - mean
          `L` - cholesky decomposition matrix
        """
        self.mu = mu
        self.L = L
        super(NormalChol, self).__init__(*args, **kwargs)
<<<<<<< HEAD
=======

    def batch_shape(self, mu=None, L=None, *args, **kwargs):
        mu, L = self._sanitize_input(mu, L)
        event_dim = 1
        return mu.size()[:-event_dim]

    def event_shape(self, mu=None, L=None, *args, **kwargs):
        mu, L = self._sanitize_input(mu, L)
        event_dim = 1
        return mu.size()[-event_dim:]
>>>>>>> 3e713342

    def sample(self, mu=None, L=None, *args, **kwargs):
        """
        Reparameterized Normal cholesky sampler.
        """
        mu, L = self._sanitize_input(mu, L)
        eps = Variable(torch.randn(mu.size()).type_as(mu.data))
        eps = eps.unsqueeze(-1)
        z = mu + torch.matmul(L, eps).squeeze()
        return z

    def log_pdf(self, x, mu=None, L=None, *args, **kwargs):
        """
        Normal cholesky log-likelihood
        """
        mu, L = self._sanitize_input(mu, L)
        ll_1 = Variable(torch.Tensor([-0.5 * mu.size(0) * np.log(2.0 * np.pi)])
                        .type_as(mu.data))
        ll_2 = -torch.sum(torch.log(torch.diag(L)))
        # torch.trtrs() does not support cuda tensors.
        x_chols = torch.trtrs((x - mu).unsqueeze(1).data.cpu(), L.data.cpu(), False)
        x_chol = Variable(x_chols[0].type_as(mu.data))
        ll_3 = -0.5 * torch.sum(torch.pow(x_chol, 2.0))

        return ll_1 + ll_2 + ll_3

    def batch_log_pdf(self, x, mu=None, L=None, batch_size=1, *args, **kwargs):
        raise NotImplementedError()

    def analytic_mean(self, mu=None, L=None):
        mu, L = self._sanitize_input(mu, L)
        return mu

    def analytic_var(self,  mu=None, L=None):
        mu, L = self._sanitize_input(mu, L)
        cov = torch.mm(L, torch.transpose(L, 0, 1))
        return torch.diag(cov)<|MERGE_RESOLUTION|>--- conflicted
+++ resolved
@@ -36,8 +36,6 @@
         self.mu = mu
         self.L = L
         super(NormalChol, self).__init__(*args, **kwargs)
-<<<<<<< HEAD
-=======
 
     def batch_shape(self, mu=None, L=None, *args, **kwargs):
         mu, L = self._sanitize_input(mu, L)
@@ -48,7 +46,6 @@
         mu, L = self._sanitize_input(mu, L)
         event_dim = 1
         return mu.size()[-event_dim:]
->>>>>>> 3e713342
 
     def sample(self, mu=None, L=None, *args, **kwargs):
         """
