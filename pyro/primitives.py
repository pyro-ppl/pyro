from __future__ import absolute_import, division, print_function

import copy
import numbers
import warnings
from collections import OrderedDict
from contextlib import contextmanager
from inspect import isclass

import pyro.distributions as dist
import pyro.infer as infer
import pyro.poutine as poutine
from pyro.params import param_with_module_name
from pyro.poutine.runtime import _MODULE_NAMESPACE_DIVIDER, _PYRO_PARAM_STORE, am_i_wrapped, apply_stack
from pyro.poutine.subsample_messenger import SubsampleMessenger
from pyro.util import deep_getattr, set_rng_seed  # noqa: F401


def get_param_store():
    """
    Returns the ParamStore
    """
    return _PYRO_PARAM_STORE


def clear_param_store():
    """
    Clears the ParamStore. This is especially useful if you're working in a REPL.
    """
    return _PYRO_PARAM_STORE.clear()


def sample(name, fn, *args, **kwargs):
    """
    Calls the stochastic function `fn` with additional side-effects depending
    on `name` and the enclosing context (e.g. an inference algorithm).
    See `Intro I <http://pyro.ai/examples/intro_part_i.html>`_ and
    `Intro II <http://pyro.ai/examples/intro_part_ii.html>`_ for a discussion.

    :param name: name of sample
    :param fn: distribution class or function
    :param obs: observed datum (optional; should only be used in context of
        inference) optionally specified in kwargs
    :param dict infer: Optional dictionary of inference parameters specified
        in kwargs. See inference documentation for details.
    :returns: sample
    """
    obs = kwargs.pop("obs", None)
    infer = kwargs.pop("infer", {}).copy()
    # check if stack is empty
    # if stack empty, default behavior (defined here)
    if not am_i_wrapped():
        if obs is not None:
            warnings.warn("trying to observe a value outside of inference at " + name,
                          RuntimeWarning)
            return obs
        return fn(*args, **kwargs)
    # if stack not empty, apply everything in the stack?
    else:
        # initialize data structure to pass up/down the stack
        msg = {
            "type": "sample",
            "name": name,
            "fn": fn,
            "is_observed": False,
            "args": args,
            "kwargs": kwargs,
            "value": None,
            "infer": infer,
            "scale": 1.0,
            "mask": None,
            "cond_indep_stack": (),
            "done": False,
            "stop": False,
            "continuation": None
        }
        # handle observation
        if obs is not None:
            msg["value"] = obs
            msg["is_observed"] = True
        # apply the stack and return its return value
        apply_stack(msg)
        return msg["value"]


<<<<<<< HEAD
class iarange(SubsampleMessenger):
=======
class _Subsample(Distribution):
    """
    Randomly select a subsample of a range of indices.

    Internal use only. This should only be used by `iarange`.
    """

    def __init__(self, size, subsample_size, use_cuda=None, device=None):
        """
        :param int size: the size of the range to subsample from
        :param int subsample_size: the size of the returned subsample
        :param bool use_cuda: DEPRECATED, use the `device` arg instead.
            Whether to use cuda tensors.
        :param str device: device to place the `sample` and `log_prob`
            results on.
        """
        self.size = size
        self.subsample_size = subsample_size
        self.use_cuda = use_cuda
        if self.use_cuda is not None:
            if self.use_cuda ^ (device != "cpu"):
                raise ValueError("Incompatible arg values use_cuda={}, device={}."
                                 .format(use_cuda, device))
        self.device = torch.Tensor().device if not device else device

    def sample(self, sample_shape=torch.Size()):
        """
        :returns: a random subsample of `range(size)`
        :rtype: torch.LongTensor
        """
        if sample_shape:
            raise NotImplementedError
        subsample_size = self.subsample_size
        if subsample_size is None or subsample_size > self.size:
            subsample_size = self.size
        if subsample_size >= self.size:
            result = torch.arange(self.size, dtype=torch.long).to(self.device)
        else:
            result = torch.multinomial(torch.ones(self.size), self.subsample_size,
                                       replacement=False).to(self.device)
        return result.cuda() if self.use_cuda else result

    def log_prob(self, x):
        # This is zero so that iarange can provide an unbiased estimate of
        # the non-subsampled log_prob.
        result = torch.tensor(0., device=self.device)
        return result.cuda() if self.use_cuda else result


def _subsample(name, size=None, subsample_size=None, subsample=None, use_cuda=None, device=None):
    """
    Helper function for iarange and irange. See their docstrings for details.
    """
    if size is None:
        assert subsample_size is None
        assert subsample is None
        size = -1  # This is PyTorch convention for "arbitrary size"
        subsample_size = -1
    elif subsample is None:
        subsample = sample(name, _Subsample(size, subsample_size, use_cuda=use_cuda, device=device))

    if subsample_size is None:
        subsample_size = len(subsample)
    elif subsample is not None and subsample_size != len(subsample):
        raise ValueError("subsample_size does not match len(subsample), {} vs {}.".format(
            subsample_size, len(subsample)) +
            " Did you accidentally use different subsample_size in the model and guide?")

    return size, subsample_size, subsample


class iarange(object):
>>>>>>> 5c3ef540
    """
    Context manager for conditionally independent ranges of variables.

    :class:`iarange` is similar to :func:`torch.arange` in that it yields an
    array of indices by which other tensors can be indexed. :class:`iarange`
    differs from :func:`torch.arange` in that it also informs inference
    algorithms that the variables being indexed are conditionally independent.
    To do this, :class:`iarange` is a provided as context manager rather than a
    function, and users must guarantee that all computation within an
    :class:`iarange` context is conditionally independent::

        with iarange("name", size) as ind:
            # ...do conditionally independent stuff with ind...

    Additionally, :class:`iarange` can take advantage of the conditional
    independence assumptions by subsampling the indices and informing inference
    algorithms to scale various computed values. This is typically used to
    subsample minibatches of data::

        with iarange("data", len(data), subsample_size=100) as ind:
            batch = data[ind]
            assert len(batch) == 100

    By default ``subsample_size=False`` and this simply yields a
    ``torch.arange(0, size)``. If ``0 < subsample_size <= size`` this yields a
    single random batch of indices of size ``subsample_size`` and scales all
    log likelihood terms by ``size/batch_size``, within this context.

    .. warning::  This is only correct if all computation is conditionally
        independent within the context.

    :param str name: A unique name to help inference algorithms match
        :class:`iarange` sites between models and guides.
    :param int size: Optional size of the collection being subsampled
        (like `stop` in builtin `range`).
    :param int subsample_size: Size of minibatches used in subsampling.
        Defaults to `size`.
    :param subsample: Optional custom subsample for user-defined subsampling
        schemes. If specified, then `subsample_size` will be set to
        `len(subsample)`.
    :type subsample: Anything supporting `len()`.
    :param int dim: An optional dimension to use for this independence index.
        If specified, ``dim`` should be negative, i.e. should index from the
        right. If not specified, ``dim`` is set to the rightmost dim that is
        left of all enclosing ``iarange`` contexts.
    :param bool use_cuda: DEPRECATED, use the `device` arg instead.
        Optional bool specifying whether to use cuda tensors for `subsample`
        and `log_prob`. Defaults to ``torch.Tensor.is_cuda``.
    :param str device: Optional keyword specifying which device to place
        the results of `subsample` and `log_prob` on. By default, results
        are placed on the same device as the default tensor.
    :return: A reusabe context manager yielding a single 1-dimensional
        :class:`torch.Tensor` of indices.

    Examples:

        .. doctest::
           :hide:

           >>> loc, scale = torch.tensor(0.), torch.tensor(1.)
           >>> data = torch.randn(100)

        >>> # This version simply declares independence:
        >>> with iarange('data'):
        ...     obs = sample('obs', dist.Normal(loc, scale), obs=data)

        >>> # This version subsamples data in vectorized way:
        >>> with iarange('data', 100, subsample_size=10) as ind:
        ...     obs = sample('obs', dist.Normal(loc, scale), obs=data[ind])

        >>> # This wraps a user-defined subsampling method for use in pyro:
        >>> ind = torch.randint(0, 100, (10,)).long() # custom subsample
        >>> with iarange('data', 100, subsample=ind):
        ...     obs = sample('obs', dist.Normal(loc, scale), obs=data[ind])

        >>> # This reuses two different independence contexts.
        >>> x_axis = iarange('outer', 320, dim=-1)
        >>> y_axis = iarange('inner', 200, dim=-2)
        >>> with x_axis:
        ...     x_noise = sample("x_noise", dist.Normal(loc, scale).expand_by([320]))
        >>> with y_axis:
        ...     y_noise = sample("y_noise", dist.Normal(loc, scale).expand_by([200, 1]))
        >>> with x_axis, y_axis:
        ...     xy_noise = sample("xy_noise", dist.Normal(loc, scale).expand_by([200, 320]))

    See `SVI Part II <http://pyro.ai/examples/svi_part_ii.html>`_ for an
    extended discussion.
    """
<<<<<<< HEAD
=======
    def __init__(self, name, size=None, subsample_size=None, subsample=None, dim=None, use_cuda=None, device=None):
        self.name = name
        self.dim = dim
        self.size, self.subsample_size, self.subsample = _subsample(name, size, subsample_size, subsample,
                                                                    use_cuda=use_cuda, device=device)

>>>>>>> 5c3ef540
    def __enter__(self):
        super(iarange, self).__enter__()
        return self.indices

    def __call__(self, fn):
        raise NotImplementedError


class irange(SubsampleMessenger):
    """
    Non-vectorized version of :class:`iarange`. See :class:`iarange` for details.

    :param str name: A name that will be used for this site in a Trace.
    :param int size: The size of the collection being subsampled (like ``stop``
        in builtin :func:`range`).
    :param int subsample_size: Size of minibatches used in subsampling.
        Defaults to ``size``.
    :param subsample: Optional custom subsample for user-defined subsampling
        schemes. If specified, then ``subsample_size`` will be set to
        ``len(subsample)``.
    :type subsample: Anything supporting ``len()``.
    :param bool use_cuda: DEPRECATED, use the `device` arg instead.
        Optional bool specifying whether to use cuda tensors for `subsample`
        and `log_prob`. Defaults to ``torch.Tensor.is_cuda``.
    :param str device: Optional keyword specifying which device to place
        the results of `subsample` and `log_prob` on. By default, results
        are placed on the same device as the default tensor.
    :return: A reusable iterator yielding a sequence of integers.

    Examples:

        .. doctest::
           :hide:

           >>> loc, scale = torch.tensor(0.), torch.tensor(1.)
           >>> data = torch.randn(100)
           >>> z = dist.Bernoulli(0.5).sample((100,))

        >>> for i in irange('data', 100, subsample_size=10):
        ...     if z[i]:  # Prevents vectorization.
        ...         obs = sample('obs_{}'.format(i), dist.Normal(loc, scale), obs=data[i])

    See `SVI Part II <http://pyro.ai/examples/svi_part_ii.html>`_ for an extended discussion.
    """
<<<<<<< HEAD
    def __init__(self, *args, **kwargs):
        super(irange, self).__init__(*args, **kwargs)
        self._vectorized = False

    def __call__(self, fn):
        raise NotImplementedError
=======
    def __init__(self, name, size, subsample_size=None, subsample=None, use_cuda=None, device=None):
        self.name = name
        self.size, self.subsample_size, self.subsample = _subsample(name, size, subsample_size, subsample,
                                                                    use_cuda=use_cuda, device=device)
>>>>>>> 5c3ef540

    def __iter__(self):
        self._size, self.subsample_size, self.indices = self._subsample(
            self.name, self._size, self.subsample_size, self.indices, self.use_cuda)
        self._vectorized = False
        self.dim = None
        for i in self.indices:
            self.next_context()
            with self:
                yield i if isinstance(i, numbers.Number) else i.item()


# XXX this should have the same call signature as torch.Tensor constructors
def param(name, *args, **kwargs):
    """
    Saves the variable as a parameter in the param store.
    To interact with the param store or write to disk,
    see `Parameters <parameters.html>`_.

    :param name: name of parameter
    :returns: parameter
    """
    if not am_i_wrapped():
        return _PYRO_PARAM_STORE.get_param(name, *args, **kwargs)
    else:
        msg = {
            "type": "param",
            "name": name,
            "args": args,
            "kwargs": kwargs,
            "infer": {},
            "scale": 1.0,
            "mask": None,
            "cond_indep_stack": (),
            "value": None,
            "done": False,
            "stop": False,
            "continuation": None
        }
        # apply the stack and return its return value
        apply_stack(msg)
        return msg["value"]


def module(name, nn_module, update_module_params=False):
    """
    Takes a torch.nn.Module and registers its parameters with the ParamStore.
    In conjunction with the ParamStore save() and load() functionality, this
    allows the user to save and load modules.

    :param name: name of module
    :type name: str
    :param nn_module: the module to be registered with Pyro
    :type nn_module: torch.nn.Module
    :param update_module_params: determines whether Parameters
                                 in the PyTorch module get overridden with the values found in the
                                 ParamStore (if any). Defaults to `False`
    :type load_from_param_store: bool
    :returns: torch.nn.Module
    """
    assert hasattr(nn_module, "parameters"), "module has no parameters"
    assert _MODULE_NAMESPACE_DIVIDER not in name, "improper module name, since contains %s" %\
        _MODULE_NAMESPACE_DIVIDER

    if isclass(nn_module):
        raise NotImplementedError("pyro.module does not support class constructors for " +
                                  "the argument nn_module")

    target_state_dict = OrderedDict()

    for param_name, param_value in nn_module.named_parameters():
        # register the parameter in the module with pyro
        # this only does something substantive if the parameter hasn't been seen before
        full_param_name = param_with_module_name(name, param_name)
        returned_param = param(full_param_name, param_value)

        if param_value._cdata != returned_param._cdata:
            target_state_dict[param_name] = returned_param

    if target_state_dict and update_module_params:
        # WARNING: this is very dangerous. better method?
        for _name, _param in nn_module.named_parameters():
            is_param = False
            name_arr = _name.rsplit('.', 1)
            if len(name_arr) > 1:
                mod_name, param_name = name_arr[0], name_arr[1]
            else:
                is_param = True
                mod_name = _name
            if _name in target_state_dict.keys():
                if not is_param:
                    deep_getattr(nn_module, mod_name)._parameters[param_name] = target_state_dict[_name]
                else:
                    nn_module._parameters[mod_name] = target_state_dict[_name]

    return nn_module


def random_module(name, nn_module, prior, *args, **kwargs):
    """
    Places a prior over the parameters of the module `nn_module`.
    Returns a distribution (callable) over `nn.Module`s, which
    upon calling returns a sampled `nn.Module`.

    See the `Bayesian Regression tutorial <http://pyro.ai/examples/bayesian_regression.html>`_
    for an example.

    :param name: name of pyro module
    :type name: str
    :param nn_module: the module to be registered with pyro
    :type nn_module: torch.nn.Module
    :param prior: pyro distribution, stochastic function, or python dict with parameter names
                  as keys and respective distributions/stochastic functions as values.
    :returns: a callable which returns a sampled module
    """
    assert hasattr(nn_module, "parameters"), "Module is not a NN module."
    # register params in param store
    lifted_fn = poutine.lift(module, prior=prior)

    def _fn():
        nn_copy = copy.deepcopy(nn_module)
        # update_module_params must be True or the lifted module will not update local params
        return lifted_fn(name, nn_copy, update_module_params=True, *args, **kwargs)
    return _fn


def enable_validation(is_validate=True):
    """
    Enable or disable validation checks in Pyro. Validation checks provide
    useful warnings and errors, e.g. NaN checks, validating distribution
    arguments and support values, etc. which is useful for debugging.
    Since some of these checks may be expensive, we recommend turning
    this off for mature models.

    :param bool is_validate: (optional; defaults to True) whether to
        enable validation checks.
    """
    dist.enable_validation(is_validate)
    infer.enable_validation(is_validate)
    poutine.enable_validation(is_validate)


@contextmanager
def validation_enabled(is_validate=True):
    """
    Context manager that is useful when temporarily enabling/disabling
    validation checks.

    :param bool is_validate: (optional; defaults to True) temporary
        validation check override.
    """
    infer_validation_status = infer.is_validation_enabled()
    distribution_validation_status = dist.is_validation_enabled()
    poutine_validation_status = poutine.is_validation_enabled()
    try:
        enable_validation(is_validate)
        yield
    finally:
        dist.enable_validation(distribution_validation_status)
        infer.enable_validation(infer_validation_status)
        poutine.enable_validation(poutine_validation_status)<|MERGE_RESOLUTION|>--- conflicted
+++ resolved
@@ -83,82 +83,7 @@
         return msg["value"]
 
 
-<<<<<<< HEAD
 class iarange(SubsampleMessenger):
-=======
-class _Subsample(Distribution):
-    """
-    Randomly select a subsample of a range of indices.
-
-    Internal use only. This should only be used by `iarange`.
-    """
-
-    def __init__(self, size, subsample_size, use_cuda=None, device=None):
-        """
-        :param int size: the size of the range to subsample from
-        :param int subsample_size: the size of the returned subsample
-        :param bool use_cuda: DEPRECATED, use the `device` arg instead.
-            Whether to use cuda tensors.
-        :param str device: device to place the `sample` and `log_prob`
-            results on.
-        """
-        self.size = size
-        self.subsample_size = subsample_size
-        self.use_cuda = use_cuda
-        if self.use_cuda is not None:
-            if self.use_cuda ^ (device != "cpu"):
-                raise ValueError("Incompatible arg values use_cuda={}, device={}."
-                                 .format(use_cuda, device))
-        self.device = torch.Tensor().device if not device else device
-
-    def sample(self, sample_shape=torch.Size()):
-        """
-        :returns: a random subsample of `range(size)`
-        :rtype: torch.LongTensor
-        """
-        if sample_shape:
-            raise NotImplementedError
-        subsample_size = self.subsample_size
-        if subsample_size is None or subsample_size > self.size:
-            subsample_size = self.size
-        if subsample_size >= self.size:
-            result = torch.arange(self.size, dtype=torch.long).to(self.device)
-        else:
-            result = torch.multinomial(torch.ones(self.size), self.subsample_size,
-                                       replacement=False).to(self.device)
-        return result.cuda() if self.use_cuda else result
-
-    def log_prob(self, x):
-        # This is zero so that iarange can provide an unbiased estimate of
-        # the non-subsampled log_prob.
-        result = torch.tensor(0., device=self.device)
-        return result.cuda() if self.use_cuda else result
-
-
-def _subsample(name, size=None, subsample_size=None, subsample=None, use_cuda=None, device=None):
-    """
-    Helper function for iarange and irange. See their docstrings for details.
-    """
-    if size is None:
-        assert subsample_size is None
-        assert subsample is None
-        size = -1  # This is PyTorch convention for "arbitrary size"
-        subsample_size = -1
-    elif subsample is None:
-        subsample = sample(name, _Subsample(size, subsample_size, use_cuda=use_cuda, device=device))
-
-    if subsample_size is None:
-        subsample_size = len(subsample)
-    elif subsample is not None and subsample_size != len(subsample):
-        raise ValueError("subsample_size does not match len(subsample), {} vs {}.".format(
-            subsample_size, len(subsample)) +
-            " Did you accidentally use different subsample_size in the model and guide?")
-
-    return size, subsample_size, subsample
-
-
-class iarange(object):
->>>>>>> 5c3ef540
     """
     Context manager for conditionally independent ranges of variables.
 
@@ -247,15 +172,6 @@
     See `SVI Part II <http://pyro.ai/examples/svi_part_ii.html>`_ for an
     extended discussion.
     """
-<<<<<<< HEAD
-=======
-    def __init__(self, name, size=None, subsample_size=None, subsample=None, dim=None, use_cuda=None, device=None):
-        self.name = name
-        self.dim = dim
-        self.size, self.subsample_size, self.subsample = _subsample(name, size, subsample_size, subsample,
-                                                                    use_cuda=use_cuda, device=device)
-
->>>>>>> 5c3ef540
     def __enter__(self):
         super(iarange, self).__enter__()
         return self.indices
@@ -300,19 +216,12 @@
 
     See `SVI Part II <http://pyro.ai/examples/svi_part_ii.html>`_ for an extended discussion.
     """
-<<<<<<< HEAD
     def __init__(self, *args, **kwargs):
         super(irange, self).__init__(*args, **kwargs)
         self._vectorized = False
 
     def __call__(self, fn):
         raise NotImplementedError
-=======
-    def __init__(self, name, size, subsample_size=None, subsample=None, use_cuda=None, device=None):
-        self.name = name
-        self.size, self.subsample_size, self.subsample = _subsample(name, size, subsample_size, subsample,
-                                                                    use_cuda=use_cuda, device=device)
->>>>>>> 5c3ef540
 
     def __iter__(self):
         self._size, self.subsample_size, self.indices = self._subsample(
