--- conflicted
+++ resolved
@@ -17,12 +17,6 @@
 from pyro.poutine.runtime import _DIM_ALLOCATOR, _MODULE_NAMESPACE_DIVIDER, _PYRO_PARAM_STORE, am_i_wrapped, apply_stack
 from pyro.util import deep_getattr, set_rng_seed  # noqa: F401
 
-<<<<<<< HEAD
-# Default logger to prevent 'No handler found' warning.
-logging.getLogger(__name__).addHandler(logging.NullHandler())
-
-=======
->>>>>>> 34d5748f
 
 def get_param_store():
     """
