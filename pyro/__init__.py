from __future__ import division

import warnings
import contextlib
from inspect import isclass
from collections import OrderedDict

import torch
from torch.autograd import Variable

import pyro
import pyro.poutine as poutine

from pyro.distributions.distribution import Distribution
from pyro.params import param_with_module_name
from pyro.params.param_store import ParamStoreDict
from pyro.poutine import LambdaPoutine, condition, do  # noqa: F401
from pyro.util import (  # noqa: F401
                       zeros,
                       ones,
                       set_rng_seed,
                       apply_stack,
                       get_tensor_data,
                       deep_getattr
                       )

# global map of params for now
_param_store = ParamStoreDict()

# used to create fully-formed param names, e.g. mymodule$$$mysubmodule.weight
_MODULE_NAMESPACE_DIVIDER = "$$$"


def get_param_store():
    """
    Returns the param store
    """
    return _param_store


def clear_param_store():
    """
    Clears the param store
    """
    return _param_store.clear()


def device(x):
    """
    :param x: Pytorch tensor or Variable
    :type: Pytorch Tensor
    :returns: Pytorch tensor or Variable

    Returns CUDATensor is CUDA is enabled
    """
    if torch.cuda.is_available():
        return x.cuda()
    return x.cpu()


# use pyro optim class to wrap nn optim

_PYRO_STACK = []


def sample(name, fn, *args, **kwargs):
    """
    :param name: name of sample
    :param fn: distribution class or function
    :param obs: observed datum (optional; should only be used in context of
        inference) optionally specified in kwargs
    :param dict infer: Optional dictionary of inference parameters specified
        in kwargs. See inference documentation for details.
    :returns: sample

    Samples from the distribution and registers it in the trace data structure.
    """
    obs = kwargs.pop("obs", None)
    infer = kwargs.pop("infer", {})
    # check if stack is empty
    # if stack empty, default behavior (defined here)
    if len(_PYRO_STACK) == 0:
        if obs is not None:
            warnings.warn("trying to observe a value outside of inference at " + name,
                          RuntimeWarning)
            return obs
        return fn(*args, **kwargs)
    # if stack not empty, apply everything in the stack?
    else:
        # initialize data structure to pass up/down the stack
        msg = {
            "type": "sample",
            "name": name,
            "fn": fn,
            "is_observed": False,
            "args": args,
            "kwargs": kwargs,
            "value": None,
            "infer": infer,
            "scale": 1.0,
            "map_data_stack": [],
            "done": False,
            "stop": False,
        }
        # handle observation
        if obs is not None:
            msg["value"] = obs
            msg["is_observed"] = True
        # apply the stack and return its return value
        out_msg = apply_stack(msg)
        return out_msg["value"]


def observe(name, fn, obs, *args, **kwargs):
    """
    :param name: name of observation
    :param fn: distribution class or function
    :param obs: observed datum
    :returns: sample

    Alias of pyro.sample.

    Only should be used in the context of inference.
    Calculates the score of the sample and registers
    it in the trace data structure.
    """
    kwargs.update({"obs": obs})
    return sample(name, fn, *args, **kwargs)


class _Subsample(Distribution):
    """
    Randomly select a subsample of a range of indices.

    Internal use only. This should only be used by `iarange`.
    """

<<<<<<< HEAD
    def __init__(self, size, subsample_size):
=======
    def __init__(self, size, subsample_size, use_cuda=False):
>>>>>>> 3e713342
        """
        :param int size: the size of the range to subsample from
        :param int subsample_size: the size of the returned subsample
        """
        self.size = size
        self.subsample_size = subsample_size
<<<<<<< HEAD
=======
        self.use_cuda = use_cuda
>>>>>>> 3e713342

    def sample(self):
        """
        :returns: a random subsample of `range(size)`
        :rtype: torch.autograd.Variable of torch.LongTensor
        """
        assert 0 <= self.subsample_size <= self.size
<<<<<<< HEAD
        return Variable(torch.randperm(self.size)[:self.subsample_size])
=======
        result = Variable(torch.randperm(self.size)[:self.subsample_size])
        return result.cuda() if self.use_cuda else result
>>>>>>> 3e713342

    def batch_log_pdf(self, x):
        # This is zero so that iarange can provide an unbiased estimate of
        # the non-subsampled batch_log_pdf.
<<<<<<< HEAD
        return Variable(torch.zeros(0))


@contextlib.contextmanager
def iarange(name, size, subsample_size=0, subsample=None):
=======
        result = Variable(torch.zeros(1))
        return result.cuda() if self.use_cuda else result


@contextlib.contextmanager
def iarange(name, size, subsample_size=0, subsample=None, use_cuda=False):
>>>>>>> 3e713342
    """
    Context manager for ranges indexing iid variables, optionally subsampling.

    WARNING: Subsampling is only correct if all computation is iid within the context.

    By default `subsample_size=False` and this simply yields a `torch.arange(0, size)`.
    If `0<subsample_size<=size` this yields a single random batch of size
    `subsample_size` and scales all log likelihood terms by `size/batch_size`, within
    this context.

    :param str name: A name that will be used for this site in a Trace.
    :param int size: The size of the collection being subsampled (like `stop` in builtin `range`).
    :param int subsample_size: Size of minibatches used in subsampling. Defaults to `size` if set to 0.
    :param subsample: Optional custom subsample for user-defined subsampling schemes.
        If specified, then `subsample_size` will be set to `len(subsample)`.
    :type subsample: Anything supporting `len()`.
<<<<<<< HEAD
=======
    :param bool use_cuda: Whether to use cuda tensors for `subsample` and `log_pdf`.
>>>>>>> 3e713342
    :return: A context manager yielding a single 1-dimensional `torch.Tensor` of indices.

    Examples::

        # This version is vectorized:
        >>> with iarange('data', 100, subsample_size=10) as batch:
                observe('obs', normal, data.index_select(0, batch), mu, sigma)

        # This version manually iterates through the batch to deal with control flow.
        >>> with iarange('data', 100, subsample_size=10) as batch:
                for i in batch:
                    if z[i]:  # Prevents vectorization.
                        observe('obs_{}'.format(i), normal, data[i], mu, sigma)

        # This wraps a user-defined subsampling method for use in pyro:
        >>> with iarange('data', 100, subsample=my_custom_subsample) as batch:
                assert batch is my_custom_subsample
                observe('obs', normal, data.index_select(0, batch), mu, sigma)
    """
    if subsample is not None:
        subsample_size = len(subsample)
<<<<<<< HEAD
=======
        use_cuda = use_cuda or getattr(subsample, 'is_cuda', False)
>>>>>>> 3e713342
        assert subsample_size <= size, 'subsample is larger than size'
    elif subsample_size == 0 or subsample_size >= size:
        subsample_size = size
    if subsample_size == size:
        # If not subsampling, there is no need to scale and we can ignore the _PYRO_STACK.
        result = Variable(torch.LongTensor(list(range(size))))
        yield result.cuda() if use_cuda else result
        return

    if subsample is None:
<<<<<<< HEAD
        subsample = sample(name, _Subsample(size, subsample_size))
=======
        subsample = sample(name, _Subsample(size, subsample_size, use_cuda))
>>>>>>> 3e713342
    if len(_PYRO_STACK) == 0:
        yield subsample
    else:
        # Wrap computation in a scaling context.
        scale = size / subsample_size
        with LambdaPoutine(None, name, scale, 'tensor', 0, subsample_size):
            yield subsample


<<<<<<< HEAD
def irange(name, size, subsample_size=0, subsample=None):
=======
def irange(name, size, subsample_size=0, subsample=None, use_cuda=False):
>>>>>>> 3e713342
    """
    Non-vectorized version of `iarange`. See `iarange` for details.

    :param str name: A name that will be used for this site in a Trace.
    :param int size: The size of the collection being subsampled (like `stop` in builtin `range`).
    :param int subsample_size: Size of minibatches used in subsampling. Defaults to `size` if set to 0.
    :param subsample: Optional custom subsample for user-defined subsampling schemes.
        If specified, then `subsample_size` will be set to `len(subsample)`.
    :type subsample: Anything supporting `len()`.
<<<<<<< HEAD
=======
    :param bool use_cuda: Whether to use cuda tensors for `subsample` and `log_pdf`.
>>>>>>> 3e713342
    :return: A context manager yielding a single 1-dimensional `torch.Tensor` of indices.

    Examples::

        >>> for i in irange('data', 100, subsample_size=10):
                if z[i]:  # Prevents vectorization.
                    observe('obs_{}'.format(i), normal, data[i], mu, sigma)
    """
    if subsample is not None:
        subsample_size = len(subsample)

<<<<<<< HEAD
    with iarange(name, size, subsample_size, subsample) as batch:
=======
    with iarange(name, size, subsample_size, subsample, use_cuda) as batch:
>>>>>>> 3e713342
        # Wrap computation in an independence context.
        indep_context = LambdaPoutine(None, name, 1.0, 'list', 0, subsample_size)
        if isinstance(batch, Variable):
            batch = batch.data
        for i in batch:
            with indep_context:
                yield i


def map_data(name, data, fn, batch_size=0, batch_dim=0, use_cuda=False):
    """
    Data subsampling with the important property that all the data are conditionally independent.

    With default values of `batch_size` and `batch_dim`, `map_data` behaves like `map`.
    More precisely, `map_data('foo', data, fn)` is equivalent to `[fn(i, x) for i, x in enumerate(data)]`.

    :param str name: named argument
    :param data: data to subsample
    :param callable fn: a function taking `(index, datum)` pairs, where `dataum = data[index]`
    :param int batch_size: number of samples per batch, or zero for the entire dataset
    :param int batch_dim: dimension to subsample for tensor inputs
    :param bool use_cuda: Whether to use cuda tensors for `subsample` and `log_pdf`.
    :return: a list of values returned by `fn`
    """
    use_cuda = use_cuda or getattr(data, 'is_cuda', False)
    if isinstance(data, (torch.Tensor, Variable)):
        size = data.size(batch_dim)
        with iarange(name, size, batch_size, use_cuda=use_cuda) as batch:
            return fn(batch, data.index_select(batch_dim, batch))
    else:
        size = len(data)
        return [fn(i, data[i]) for i in irange(name, size, batch_size, use_cuda=use_cuda)]


# XXX this should have the same call signature as torch.Tensor constructors
def param(name, *args, **kwargs):
    """
    :param name: name of parameter
    :returns: parameter

    Saves the variable as a parameter in the param store.
    To interact with the param store or write to disk,
    see `Parameters <parameters.html>`_.
    """
    if len(_PYRO_STACK) == 0:
        return _param_store.get_param(name, *args, **kwargs)
    else:
        msg = {
            "type": "param",
            "name": name,
            "args": args,
            "kwargs": kwargs,
            "scale": 1.0,
            "map_data_stack": [],
            "value": None,
            "done": False,
            "stop": False,
        }
        # apply the stack and return its return value
        out_msg = apply_stack(msg)
        return out_msg["value"]


def module(pyro_name, nn_obj, tags="default", update_module_params=False):
    """
    :param pyro_name: name of module
    :type pyro_name: str
    :param nn_obj: the module to be registered with pyro
    :type nn_obj: torch.nn.Module
    :param tags: optional; tags to associate with any parameters inside the module
    :type tags: string or iterable of strings
    :param update_module_params: flag to determine whether to overwrite parameters
                                 in the pytorch module with the values found in the
                                 paramstore. Defaults to `True`
    :type load_from_param_store: bool
    :returns: torch.nn.Module

    Takes a torch.nn.Module and registers its parameters with the param store.
    In conjunction with the param store save() and load() functionality, this
    allows the user to save and load modules.
    """
    assert hasattr(nn_obj, "parameters"), "module has no parameters"
    assert _MODULE_NAMESPACE_DIVIDER not in pyro_name, "improper module name, since contains %s" %\
        _MODULE_NAMESPACE_DIVIDER

    if isclass(nn_obj):
        raise NotImplementedError("pyro.module does not support class constructors for " +
                                  "the argument nn_obj")

    target_state_dict = OrderedDict()

    for param_name, param in nn_obj.named_parameters():
        # register the parameter in the module with pyro
        # this only does something substantive if the parameter hasn't been seen before
        full_param_name = param_with_module_name(pyro_name, param_name)
        returned_param = pyro.param(full_param_name, param, tags=tags)

        if get_tensor_data(param)._cdata != get_tensor_data(returned_param)._cdata:
            target_state_dict[param_name] = returned_param

    if target_state_dict and update_module_params:
        # WARNING: this is very dangerous. better method?
        for name, param in nn_obj.named_parameters():
            is_param = False
            name_arr = name.rsplit('.', 1)
            if len(name_arr) > 1:
                mod_name, param_name = name_arr[0], name_arr[1]
            else:
                is_param = True
                mod_name = name
            if name in target_state_dict.keys():
                if not is_param:
                    deep_getattr(nn_obj, mod_name)._parameters[param_name] = target_state_dict[name]
                else:
                    nn_obj._parameters[mod_name] = target_state_dict[name]

    return nn_obj


def random_module(name, nn_module, prior, *args, **kwargs):
    """
    :param name: name of pyro module
    :param nn_module: pytorch nn module
    :param prior: prior distribution or iterable over distributions
    :returns: a callable which returns a sampled module

    Places a prior over the parameters of the nn module
    """
    assert hasattr(nn_module, "parameters"), "Module is not a NN module."
    # register params in param store
    lifted_fn = poutine.lift(pyro.module, prior)
    # update_module_params must be True or the lifted module will not update local params
    return lambda: lifted_fn(name, nn_module, update_module_params=True, *args, **kwargs)<|MERGE_RESOLUTION|>--- conflicted
+++ resolved
@@ -135,21 +135,14 @@
     Internal use only. This should only be used by `iarange`.
     """
 
-<<<<<<< HEAD
-    def __init__(self, size, subsample_size):
-=======
     def __init__(self, size, subsample_size, use_cuda=False):
->>>>>>> 3e713342
         """
         :param int size: the size of the range to subsample from
         :param int subsample_size: the size of the returned subsample
         """
         self.size = size
         self.subsample_size = subsample_size
-<<<<<<< HEAD
-=======
         self.use_cuda = use_cuda
->>>>>>> 3e713342
 
     def sample(self):
         """
@@ -157,30 +150,18 @@
         :rtype: torch.autograd.Variable of torch.LongTensor
         """
         assert 0 <= self.subsample_size <= self.size
-<<<<<<< HEAD
-        return Variable(torch.randperm(self.size)[:self.subsample_size])
-=======
         result = Variable(torch.randperm(self.size)[:self.subsample_size])
         return result.cuda() if self.use_cuda else result
->>>>>>> 3e713342
 
     def batch_log_pdf(self, x):
         # This is zero so that iarange can provide an unbiased estimate of
         # the non-subsampled batch_log_pdf.
-<<<<<<< HEAD
-        return Variable(torch.zeros(0))
-
-
-@contextlib.contextmanager
-def iarange(name, size, subsample_size=0, subsample=None):
-=======
         result = Variable(torch.zeros(1))
         return result.cuda() if self.use_cuda else result
 
 
 @contextlib.contextmanager
 def iarange(name, size, subsample_size=0, subsample=None, use_cuda=False):
->>>>>>> 3e713342
     """
     Context manager for ranges indexing iid variables, optionally subsampling.
 
@@ -197,10 +178,7 @@
     :param subsample: Optional custom subsample for user-defined subsampling schemes.
         If specified, then `subsample_size` will be set to `len(subsample)`.
     :type subsample: Anything supporting `len()`.
-<<<<<<< HEAD
-=======
     :param bool use_cuda: Whether to use cuda tensors for `subsample` and `log_pdf`.
->>>>>>> 3e713342
     :return: A context manager yielding a single 1-dimensional `torch.Tensor` of indices.
 
     Examples::
@@ -222,10 +200,7 @@
     """
     if subsample is not None:
         subsample_size = len(subsample)
-<<<<<<< HEAD
-=======
         use_cuda = use_cuda or getattr(subsample, 'is_cuda', False)
->>>>>>> 3e713342
         assert subsample_size <= size, 'subsample is larger than size'
     elif subsample_size == 0 or subsample_size >= size:
         subsample_size = size
@@ -236,11 +211,7 @@
         return
 
     if subsample is None:
-<<<<<<< HEAD
-        subsample = sample(name, _Subsample(size, subsample_size))
-=======
         subsample = sample(name, _Subsample(size, subsample_size, use_cuda))
->>>>>>> 3e713342
     if len(_PYRO_STACK) == 0:
         yield subsample
     else:
@@ -250,11 +221,7 @@
             yield subsample
 
 
-<<<<<<< HEAD
-def irange(name, size, subsample_size=0, subsample=None):
-=======
 def irange(name, size, subsample_size=0, subsample=None, use_cuda=False):
->>>>>>> 3e713342
     """
     Non-vectorized version of `iarange`. See `iarange` for details.
 
@@ -264,10 +231,7 @@
     :param subsample: Optional custom subsample for user-defined subsampling schemes.
         If specified, then `subsample_size` will be set to `len(subsample)`.
     :type subsample: Anything supporting `len()`.
-<<<<<<< HEAD
-=======
     :param bool use_cuda: Whether to use cuda tensors for `subsample` and `log_pdf`.
->>>>>>> 3e713342
     :return: A context manager yielding a single 1-dimensional `torch.Tensor` of indices.
 
     Examples::
@@ -279,11 +243,7 @@
     if subsample is not None:
         subsample_size = len(subsample)
 
-<<<<<<< HEAD
-    with iarange(name, size, subsample_size, subsample) as batch:
-=======
     with iarange(name, size, subsample_size, subsample, use_cuda) as batch:
->>>>>>> 3e713342
         # Wrap computation in an independence context.
         indep_context = LambdaPoutine(None, name, 1.0, 'list', 0, subsample_size)
         if isinstance(batch, Variable):
