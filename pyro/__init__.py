<<<<<<< HEAD
# flake8: noqa
=======
from __future__ import division

import contextlib
>>>>>>> 7929740b
from inspect import isclass

import torch
from torch.autograd import Variable
from torch.nn import Parameter

import pyro
<<<<<<< HEAD
from pyro import util
import pyro.poutine as poutine
=======
>>>>>>> 7929740b
from pyro.optim.optim import PyroOptim
from pyro.params import param_with_module_name
from pyro.params.param_store import ParamStoreDict
from pyro.poutine.lambda_poutine import LambdaPoutine
from pyro.util import zeros, ones, set_rng_seed  # noqa: F401

# global map of params for now
_param_store = ParamStoreDict()

# used to create fully-formed param names, e.g. mymodule$$$mysubmodule.weight
_MODULE_NAMESPACE_DIVIDER = "$$$"


def get_param_store():
    """
    Returns the param store
    """
    return _param_store


def clear_param_store():
    """
    Clears the param store
    """
    return _param_store.clear()


def device(x):
    """
    :param x: Pytorch tensor or Variable
    :type: Pytorch Tensor
    :returns: Pytorch tensor or Variable

    Returns CUDATensor is CUDA is enabled
    """
    if torch.cuda.is_available():
        return x.cuda()
    return x.cpu()


# use pyro optim class to wrap nn optim
optim = PyroOptim

_PYRO_STACK = []


def apply_stack(initial_msg):
    """
    Execute the poutine stack according to the new two-sided blocking scheme.
    Poutine stack mechanism:
    1) start at the top
    2) grab the top poutine, ask to go down
    3) if down, recur
    4) if not, stop, start returning
    """
    stack = _PYRO_STACK
    # # XXX seems like this should happen on poutine installation, not at execution
    # assert poutine.validate_stack(stack), \
    #     "Current poutine stack violates poutine composition rules"

    msg = initial_msg

    # work out the bottom poutine at this site
    for frame in reversed(stack):
        msg = frame.down(msg)

    # go until time to stop?
    for frame in stack:
        msg = frame.up(msg)
        if msg["stop"]:
            break

    return msg


def sample(name, fn, *args, **kwargs):
    """
    :param name: name of sample
    :param fn: distribution class or function
    :returns: sample

    Samples from the distribution and registers it in the trace data structure.
    """
    # check if stack is empty
    # if stack empty, default behavior (defined here)
    if len(_PYRO_STACK) == 0:
        return fn(*args, **kwargs)
    # if stack not empty, apply everything in the stack?
    else:
        # initialize data structure to pass up/down the stack
        msg = {
            "type": "sample",
            "name": name,
            "fn": fn,
            "args": args,
            "kwargs": kwargs,
            "ret": None,
            "scale": 1.0,
            "map_data_stack": [],
            "done": False,
            "stop": False,
        }
        # apply the stack and return its return value
        out_msg = apply_stack(msg)
        return out_msg["ret"]


def observe(name, fn, val, *args, **kwargs):
    """
    :param name: name of observation
    :param fn: distribution class or function
    :param obs: observed datum
    :returns: sample

    Only should be used in the context of inference.
    Calculates the score of the sample and registers
    it in the trace data structure.
    """
    if len(_PYRO_STACK) == 0:
        raise NotImplementedError(
            "Observe has been used outside of a normalizing context.")
    else:
        # initialize data structure to pass up/down the stack
        msg = {
            "type": "observe",
            "name": name,
            "fn": fn,
            "val": val,
            "args": args,
            "kwargs": kwargs,
            "ret": None,
            "scale": 1.0,
            "map_data_stack": [],
            "done": False,
            "stop": False,
        }
        # apply the stack and return its return value
        out_msg = apply_stack(msg)
        return out_msg["ret"]


@contextlib.contextmanager
def iarange(name, size, subsample_size=0):
    """
    Context manager for ranges indexing iid variables, optionally subsampling.

    WARNING: Subsampling is only correct if all computation is iid within the context.

    By default `subsample_size=False` and this simply yields a `torch.arange(0, size)`.
    If `0<subsample_size<=size` this yields a single random batch of size
    `subsample_size` and scales all log likelihood terms by `size/batch_size`, within
    this context.

    :param str name: A name that will be used for this site in a Trace.
    :param int size: The size of the collection being subsampled (like `stop` in builtin `range`).
    :param int subsample_size: Size of minibatches used in subsampling. Defaults to `size` if set to 0.
    :return: A context manager yielding a single 1-dimensional `torch.Tensor` of indices.

    Examples::

        # This version is vectorized:
        >>> with iarange('data', 100, subsample_size=10) as batch:
                observe('obs', normal, data.index_select(0, batch), mu, sigma)
        # This version manually iterates through the batch to deal with control flow.
        >>> with iarange('data', 100, subsample_size=10) as batch:
                for i in batch:
                    if z[i]:  # Prevents vectorization.
                        observe('obs_{}'.format(i), normal, data[i], mu, sigma)
    """
    if subsample_size == 0 or subsample_size >= size:
        subsample_size = size
    if subsample_size == size:
        # If not subsampling, there is no need to scale and we can ignore the _PYRO_STACK.
        yield Variable(torch.LongTensor(list(range(size))))
        return

    subsample = Variable(torch.randperm(size)[0:subsample_size])
    if len(_PYRO_STACK) == 0:
        yield subsample
    else:
        # Wrap computation in a scaling context.
        scale = size / subsample_size
        scale_context = LambdaPoutine(None, name, scale, 'tensor', 0, subsample_size)
        try:
            scale_context._push_stack()
            scale_context._enter_poutine()
            yield subsample
            scale_context._pop_stack()
        finally:
            scale_context._flush_stack()


def irange(name, size, subsample_size=0):
    """
    Non-vectorized version of iarange.

    Examples::

        >>> for i in irange('data', 100, subsample_size=10):
                if z[i]:  # Prevents vectorization.
                    observe('obs_{}'.format(i), normal, data[i], mu, sigma)
    """
    with iarange(name, size, subsample_size) as batch:
        # Wrap computation in an independence context.
        indep_context = LambdaPoutine(None, name, 1.0, 'list', 0, subsample_size)
        for i in batch.data:
            try:
                indep_context._push_stack()
                indep_context._enter_poutine()
                yield i
                indep_context._pop_stack()
            finally:
                indep_context._flush_stack()


def map_data(name, data, fn, batch_size=0, batch_dim=0):
    """
    Data subsampling with the important property that all the data are conditionally independent.

    With default values of `batch_size` and `batch_dim`, `map_data` behaves like `map`.
    More precisely, `map_data('foo', data, fn)` is equivalent to `[fn(i, x) for i, x in enumerate(data)]`.

    :param str name: named argument
    :param data: data to subsample
    :param callable fn: a function taking `(index, datum)` pairs, where `dataum = data[index]`
    :param int batch_size: number of samples per batch, or zero for the entire dataset
    :param int batch_dim: dimension to subsample for tensor inputs
    :return: a list of values returned by `fn`
    """
    if isinstance(data, (torch.Tensor, Variable)):
        size = data.size(batch_dim)
        with iarange(name, size, batch_size) as batch:
            return fn(batch, data.index_select(batch_dim, batch))
    else:
        size = len(data)
        return [fn(i, data[i]) for i in irange(name, size, batch_size)]


# XXX this should have the same call signature as torch.Tensor constructors
def param(name, *args, **kwargs):
    """
    :param name: name of parameter
    :returns: parameter

    Saves the variable as a parameter in the param store.
    To interact with the param store or write to disk,
    see `Parameters <parameters.html>`_.
    """
    if len(_PYRO_STACK) == 0:
        return _param_store.get_param(name, *args, **kwargs)
    else:
        msg = {
            "type": "param",
            "name": name,
            "args": args,
            "kwargs": kwargs,
            "scale": 1.0,
            "map_data_stack": [],
            "ret": None,
            "stop": False,
        }
        # apply the stack and return its return value
        out_msg = apply_stack(msg)
        return out_msg["ret"]


# hand off behavior to poutine if necessary?
# for now default calls out to pyro.param -- which is handled by poutine
def module(pyro_name, nn_obj):
    """
    :param pyro_name: name of module
    :param nn_obj: pytorch nn module
    :returns: pytorch nn object

    Takes a pytorch nn module and registers its parameters with the param store.
    In conjunction with the param store save() and load() functionality, this
    allows the user to save and load nn modules
    """
    assert hasattr(nn_obj, "parameters"), "module has no parameters"
    assert _MODULE_NAMESPACE_DIVIDER not in pyro_name, "improper module name, since contains %s" %\
        _MODULE_NAMESPACE_DIVIDER

    if isclass(nn_obj):
        raise NotImplementedError("Not yet supporting class constructor")

    state_dict = {}
    for param_name, param in nn_obj.named_parameters():
        state_dict[param_name] = pyro.param(param_with_module_name(pyro_name, param_name), param)

    current_nn_state = nn_obj.state_dict()
    for name, param in state_dict.items():
        if name not in current_nn_state:
            raise KeyError('unexpected key "{}" in state_dict'.format(name))
        if isinstance(param, Variable):
            # backwards compatibility for serialized parameters
            param = param.data

        # only copy if the param has actually changed
        # Note: apart from the following line, the rest of this code
        # logic is borrowed from torch.nn.Module.load_state_dict
        if id(param) != id(current_nn_state[name]):
            current_nn_state[name].copy_(param)

    missing = set(current_nn_state.keys()) - set(state_dict.keys())
    if len(missing) > 0:
        raise KeyError('missing keys in state_dict: "{}"'.format(missing))

    nn_obj.load_state_dict(current_nn_state)
    return nn_obj


def random_module(name, nn_module, prior, *args, **kwargs):
    """
    :param name: name of pyro module
    :param nn_module: pytorch nn module
    :param prior: prior distribution or iterable over distributions
    :returns: a callable which returns a sampled module

    Places a prior over the parameters of the nn module
    """
    assert hasattr(nn_module, "parameters"), "Module is not a NN module."
    # register params in param store
    lifted_fn = poutine.lift(pyro.module, prior, *args, **kwargs)
    return lambda: lifted_fn(name, nn_module)<|MERGE_RESOLUTION|>--- conflicted
+++ resolved
@@ -1,10 +1,6 @@
-<<<<<<< HEAD
-# flake8: noqa
-=======
 from __future__ import division
 
 import contextlib
->>>>>>> 7929740b
 from inspect import isclass
 
 import torch
@@ -12,11 +8,7 @@
 from torch.nn import Parameter
 
 import pyro
-<<<<<<< HEAD
-from pyro import util
 import pyro.poutine as poutine
-=======
->>>>>>> 7929740b
 from pyro.optim.optim import PyroOptim
 from pyro.params import param_with_module_name
 from pyro.params.param_store import ParamStoreDict
