--- conflicted
+++ resolved
@@ -18,411 +18,7 @@
 # Default logger to prevent 'No handler found' warning.
 logging.getLogger(__name__).addHandler(logging.NullHandler())
 
-<<<<<<< HEAD
 
-def get_param_store():
-    """
-    Returns the ParamStore
-    """
-    return _PYRO_PARAM_STORE
-
-
-def clear_param_store():
-    """
-    Clears the ParamStore. This is especially useful if you're working in a REPL.
-    """
-    return _PYRO_PARAM_STORE.clear()
-
-
-def sample(name, fn, *args, **kwargs):
-    """
-    Calls the stochastic function `fn` with additional side-effects depending
-    on `name` and the enclosing context (e.g. an inference algorithm).
-    See `Intro I <http://pyro.ai/examples/intro_part_i.html>`_ and
-    `Intro II <http://pyro.ai/examples/intro_part_ii.html>`_ for a discussion.
-
-    :param name: name of sample
-    :param fn: distribution class or function
-    :param obs: observed datum (optional; should only be used in context of
-        inference) optionally specified in kwargs
-    :param dict infer: Optional dictionary of inference parameters specified
-        in kwargs. See inference documentation for details.
-    :returns: sample
-    """
-    obs = kwargs.pop("obs", None)
-    infer = kwargs.pop("infer", {})
-    # check if stack is empty
-    # if stack empty, default behavior (defined here)
-    if not am_i_wrapped():
-        if obs is not None:
-            warnings.warn("trying to observe a value outside of inference at " + name,
-                          RuntimeWarning)
-            return obs
-        return fn(*args, **kwargs)
-    # if stack not empty, apply everything in the stack?
-    else:
-        # initialize data structure to pass up/down the stack
-        msg = {
-            "type": "sample",
-            "name": name,
-            "fn": fn,
-            "is_observed": False,
-            "args": args,
-            "kwargs": kwargs,
-            "value": None,
-            "infer": infer,
-            "scale": 1.0,
-            "cond_indep_stack": (),
-            "done": False,
-            "stop": False,
-            "continuation": None
-        }
-        # handle observation
-        if obs is not None:
-            msg["value"] = obs
-            msg["is_observed"] = True
-        # apply the stack and return its return value
-        apply_stack(msg)
-        return msg["value"]
-
-
-class _Subsample(Distribution):
-    """
-    Randomly select a subsample of a range of indices.
-
-    Internal use only. This should only be used by `iarange`.
-    """
-
-    def __init__(self, size, subsample_size, use_cuda=None):
-        """
-        :param int size: the size of the range to subsample from
-        :param int subsample_size: the size of the returned subsample
-        :param bool use_cuda: whether to use cuda tensors
-        """
-        self.size = size
-        self.subsample_size = subsample_size
-        self.use_cuda = torch.Tensor.is_cuda if use_cuda is None else use_cuda
-
-    def sample(self, sample_shape=torch.Size()):
-        """
-        :returns: a random subsample of `range(size)`
-        :rtype: torch.LongTensor
-        """
-        if sample_shape:
-            raise NotImplementedError
-        subsample_size = self.subsample_size
-        if subsample_size is None or subsample_size > self.size:
-            subsample_size = self.size
-        if subsample_size == self.size:
-            result = torch.LongTensor(list(range(self.size)))
-        else:
-            result = torch.randperm(self.size)[:self.subsample_size]
-        return result.cuda() if self.use_cuda else result
-
-    def log_prob(self, x):
-        # This is zero so that iarange can provide an unbiased estimate of
-        # the non-subsampled log_prob.
-        result = torch.zeros(1)
-        return result.cuda() if self.use_cuda else result
-
-
-def _subsample(name, size=None, subsample_size=None, subsample=None, use_cuda=None):
-    """
-    Helper function for iarange and irange. See their docstrings for details.
-    """
-    if size is None:
-        assert subsample_size is None
-        assert subsample is None
-        size = -1  # This is PyTorch convention for "arbitrary size"
-        subsample_size = -1
-    elif subsample is None:
-        subsample = sample(name, _Subsample(size, subsample_size, use_cuda))
-
-    if subsample_size is None:
-        subsample_size = len(subsample)
-    elif subsample is not None and subsample_size != len(subsample):
-        raise ValueError("subsample_size does not match len(subsample), {} vs {}.".format(
-            subsample_size, len(subsample)) +
-            " Did you accidentally use different subsample_size in the model and guide?")
-
-    return size, subsample_size, subsample
-
-
-class iarange(object):
-    """
-    Context manager for conditionally independent ranges of variables.
-
-    :class:`iarange` is similar to :func:`torch.arange` in that it yields an
-    array of indices by which other tensors can be indexed. :class:`iarange`
-    differs from :func:`torch.arange` in that it also informs inference
-    algorithms that the variables being indexed are conditionally independent.
-    To do this, :class:`iarange` is a provided as context manager rather than a
-    function, and users must guarantee that all computation within an
-    :class:`iarange` context is conditionally independent::
-
-        with iarange("name", size) as ind:
-            # ...do conditionally independent stuff with ind...
-
-    Additionally, :class:`iarange` can take advantage of the conditional
-    independence assumptions by subsampling the indices and informing inference
-    algorithms to scale various computed values. This is typically used to
-    subsample minibatches of data::
-
-        with iarange("data", len(data), subsample_size=100) as ind:
-            batch = data[ind]
-            assert len(batch) == 100
-
-    By default ``subsample_size=False`` and this simply yields a
-    ``torch.arange(0, size)``. If ``0 < subsample_size <= size`` this yields a
-    single random batch of indices of size ``subsample_size`` and scales all
-    log likelihood terms by ``size/batch_size``, within this context.
-
-    .. warning::  This is only correct if all computation is conditionally
-        independent within the context.
-
-    :param str name: A unique name to help inference algorithms match
-        :class:`iarange` sites between models and guides.
-    :param int size: Optional size of the collection being subsampled
-        (like `stop` in builtin `range`).
-    :param int subsample_size: Size of minibatches used in subsampling.
-        Defaults to `size`.
-    :param subsample: Optional custom subsample for user-defined subsampling
-        schemes. If specified, then `subsample_size` will be set to
-        `len(subsample)`.
-    :type subsample: Anything supporting `len()`.
-    :param int dim: An optional dimension to use for this independence index.
-        If specified, ``dim`` should be negative, i.e. should index from the
-        right. If not specified, ``dim`` is set to the rightmost dim that is
-        left of all enclosing ``iarange`` contexts.
-    :param bool use_cuda: Optional bool specifying whether to use cuda tensors
-        for `subsample` and `log_prob`. Defaults to `torch.Tensor.is_cuda`.
-    :return: A reusabe context manager yielding a single 1-dimensional
-        :class:`torch.Tensor` of indices.
-
-    Examples::
-
-        # This version simply declares independence:
-        >>> with iarange('data'):
-                sample('obs', Normal(loc, scale), obs=data)
-
-        # This version subsamples data in vectorized way:
-        >>> with iarange('data', 100, subsample_size=10) as ind:
-                sample('obs', Normal(loc, scale), obs=data[ind])
-
-        # This wraps a user-defined subsampling method for use in pyro:
-        >>> ind = my_custom_subsample
-        >>> with iarange('data', 100, subsample=ind):
-                sample('obs', Normal(loc, scale), obs=data[ind])
-
-        # This reuses two different independence contexts.
-        >>> x_axis = iarange('outer', 320, dim=-1)
-        >>> y_axis = iarange('outer', 200, dim=-2)
-        >>> with x_axis:
-                x_noise = sample("x_noise", Normal(loc, scale).reshape([320]))
-        >>> with y_axis:
-                y_noise = sample("y_noise", Normal(loc, scale).reshape([200, 1]))
-        >>> with x_axis, y_axis:
-                xy_noise = sample("xy_noise", Normal(loc, scale).reshape([200, 320]))
-
-    See `SVI Part II <http://pyro.ai/examples/svi_part_ii.html>`_ for an
-    extended discussion.
-    """
-    def __init__(self, name, size=None, subsample_size=None, subsample=None, dim=None, use_cuda=None):
-        self.name = name
-        self.dim = dim
-        self.size, self.subsample_size, self.subsample = _subsample(name, size, subsample_size, subsample, use_cuda)
-
-    def __enter__(self):
-        self._wrapped = am_i_wrapped()
-        self.dim = _DIM_ALLOCATOR.allocate(self.name, self.dim)
-        if self._wrapped:
-            self._scale_poutine = poutine.scale(scale=self.size / self.subsample_size)
-            self._indep_poutine = poutine.indep(name=self.name, size=self.subsample_size, dim=self.dim)
-            self._scale_poutine.__enter__()
-            self._indep_poutine.__enter__()
-        return self.subsample
-
-    def __exit__(self, exc_type, exc_value, traceback):
-        if self._wrapped:
-            self._indep_poutine.__exit__(exc_type, exc_value, traceback)
-            self._scale_poutine.__exit__(exc_type, exc_value, traceback)
-        _DIM_ALLOCATOR.free(self.name, self.dim)
-
-
-class irange(object):
-    """
-    Non-vectorized version of :class:`iarange`. See :class:`iarange` for details.
-
-    :param str name: A name that will be used for this site in a Trace.
-    :param int size: The size of the collection being subsampled (like ``stop``
-        in builtin :func:`range`).
-    :param int subsample_size: Size of minibatches used in subsampling.
-        Defaults to ``size``.
-    :param subsample: Optional custom subsample for user-defined subsampling
-        schemes. If specified, then ``subsample_size`` will be set to
-        ``len(subsample)``.
-    :type subsample: Anything supporting ``len()``.
-    :param bool use_cuda: Optional bool specifying whether to use cuda tensors
-        for internal ``log_prob`` computations. Defaults to
-        ``torch.Tensor.is_cuda``.
-    :return: A reusable iterator yielding a sequence of integers.
-
-    Examples::
-
-        >>> for i in irange('data', 100, subsample_size=10):
-                if z[i]:  # Prevents vectorization.
-                    observe('obs_{}'.format(i), normal, data[i], loc, scale)
-
-    See `SVI Part II <http://pyro.ai/examples/svi_part_ii.html>`_ for an extended discussion.
-    """
-    def __init__(self, name, size, subsample_size=None, subsample=None, use_cuda=None):
-        self.name = name
-        self.size, self.subsample_size, self.subsample = _subsample(name, size, subsample_size, subsample, use_cuda)
-
-    def __iter__(self):
-        if not am_i_wrapped():
-            for i in self.subsample:
-                yield i if isinstance(i, numbers.Number) else i.item()
-        else:
-            indep_context = poutine.indep(name=self.name, size=self.subsample_size)
-            with poutine.scale(scale=self.size / self.subsample_size):
-                for i in self.subsample:
-                    indep_context.next_context()
-                    with indep_context:
-                        # convert to python numeric type as functions like torch.ones(*args)
-                        # do not work with dim 0 torch.Tensor instances.
-                        yield i if isinstance(i, numbers.Number) else i.item()
-
-
-# XXX this should have the same call signature as torch.Tensor constructors
-def param(name, *args, **kwargs):
-    """
-    Saves the variable as a parameter in the param store.
-    To interact with the param store or write to disk,
-    see `Parameters <parameters.html>`_.
-
-    :param name: name of parameter
-    :returns: parameter
-    """
-    if not am_i_wrapped():
-        return _PYRO_PARAM_STORE.get_param(name, *args, **kwargs)
-    else:
-        msg = {
-            "type": "param",
-            "name": name,
-            "args": args,
-            "kwargs": kwargs,
-            "infer": {},
-            "scale": 1.0,
-            "cond_indep_stack": (),
-            "value": None,
-            "done": False,
-            "stop": False,
-            "continuation": None
-        }
-        # apply the stack and return its return value
-        apply_stack(msg)
-        return msg["value"]
-
-
-def module(name, nn_module, update_module_params=False):
-    """
-    Takes a torch.nn.Module and registers its parameters with the ParamStore.
-    In conjunction with the ParamStore save() and load() functionality, this
-    allows the user to save and load modules.
-
-    :param name: name of module
-    :type name: str
-    :param nn_module: the module to be registered with Pyro
-    :type nn_module: torch.nn.Module
-    :param update_module_params: determines whether Parameters
-                                 in the PyTorch module get overridden with the values found in the
-                                 ParamStore (if any). Defaults to `False`
-    :type load_from_param_store: bool
-    :returns: torch.nn.Module
-    """
-    assert hasattr(nn_module, "parameters"), "module has no parameters"
-    assert _MODULE_NAMESPACE_DIVIDER not in name, "improper module name, since contains %s" %\
-        _MODULE_NAMESPACE_DIVIDER
-
-    if isclass(nn_module):
-        raise NotImplementedError("pyro.module does not support class constructors for " +
-                                  "the argument nn_module")
-
-    target_state_dict = OrderedDict()
-
-    for param_name, param_value in nn_module.named_parameters():
-        # register the parameter in the module with pyro
-        # this only does something substantive if the parameter hasn't been seen before
-        full_param_name = param_with_module_name(name, param_name)
-        returned_param = param(full_param_name, param_value)
-
-        if param_value._cdata != returned_param._cdata:
-            target_state_dict[param_name] = returned_param
-
-    if target_state_dict and update_module_params:
-        # WARNING: this is very dangerous. better method?
-        for _name, _param in nn_module.named_parameters():
-            is_param = False
-            name_arr = _name.rsplit('.', 1)
-            if len(name_arr) > 1:
-                mod_name, param_name = name_arr[0], name_arr[1]
-            else:
-                is_param = True
-                mod_name = _name
-            if _name in target_state_dict.keys():
-                if not is_param:
-                    deep_getattr(nn_module, mod_name)._parameters[param_name] = target_state_dict[_name]
-                else:
-                    nn_module._parameters[mod_name] = target_state_dict[_name]
-
-    return nn_module
-
-
-def random_module(name, nn_module, prior, *args, **kwargs):
-    """
-    Places a prior over the parameters of the module `nn_module`.
-    Returns a distribution (callable) over `nn.Module`s, which
-    upon calling returns a sampled `nn.Module`.
-
-    See the `Bayesian Regression tutorial <http://pyro.ai/examples/bayesian_regression.html>`_
-    for an example.
-
-    :param name: name of pyro module
-    :type name: str
-    :param nn_module: the module to be registered with pyro
-    :type nn_module: torch.nn.Module
-    :param prior: pyro distribution, stochastic function, or python dict with parameter names
-                  as keys and respective distributions/stochastic functions as values.
-    :returns: a callable which returns a sampled module
-    """
-    assert hasattr(nn_module, "parameters"), "Module is not a NN module."
-    # register params in param store
-    lifted_fn = poutine.lift(module, prior)
-
-    def _fn():
-        nn_copy = copy.deepcopy(nn_module)
-        # update_module_params must be True or the lifted module will not update local params
-        return lifted_fn(name, nn_copy, update_module_params=True, *args, **kwargs)
-    return _fn
-
-
-def enable_validation(is_validate=True):
-    dist.enable_validation(is_validate)
-    infer.enable_validation(is_validate)
-
-
-@contextmanager
-def validation_enabled(is_validate=True):
-    infer_validation_status = infer.is_validation_enabled()
-    distribution_validation_status = dist.is_validation_enabled()
-    try:
-        enable_validation(is_validate)
-        yield
-    finally:
-        dist.enable_validation(distribution_validation_status)
-        infer.enable_validation(infer_validation_status)
-=======
 __all__ = [
     "__version__",
     "clear_param_store",
@@ -437,5 +33,4 @@
     "sample",
     "set_rng_seed",
     "validation_enabled",
-]
->>>>>>> 48c6d283
+]