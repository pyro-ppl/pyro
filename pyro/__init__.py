from __future__ import division

import warnings
import contextlib
from inspect import isclass

import torch
from torch.autograd import Variable

import pyro
import pyro.poutine as poutine

from pyro.params import param_with_module_name
from pyro.params.param_store import ParamStoreDict
from pyro.poutine import LambdaPoutine, condition, do  # noqa: F401
from pyro.util import zeros, ones, set_rng_seed, apply_stack  # noqa: F401

# global map of params for now
_param_store = ParamStoreDict()

# used to create fully-formed param names, e.g. mymodule$$$mysubmodule.weight
_MODULE_NAMESPACE_DIVIDER = "$$$"


def get_param_store():
    """
    Returns the param store
    """
    return _param_store


def clear_param_store():
    """
    Clears the param store
    """
    return _param_store.clear()


def device(x):
    """
    :param x: Pytorch tensor or Variable
    :type: Pytorch Tensor
    :returns: Pytorch tensor or Variable

    Returns CUDATensor is CUDA is enabled
    """
    if torch.cuda.is_available():
        return x.cuda()
    return x.cpu()


# use pyro optim class to wrap nn optim

_PYRO_STACK = []


def sample(name, fn, *args, **kwargs):
    """
    :param name: name of sample
    :param fn: distribution class or function
    :param obs: observed datum (optional; should only be used in context of inference)
        optionally specified in kwargs
    :returns: sample

    Samples from the distribution and registers it in the trace data structure.
    """
    obs = kwargs.pop("obs", None)
    # check if stack is empty
    # if stack empty, default behavior (defined here)
    if len(_PYRO_STACK) == 0:
        if obs is not None:
            warnings.warn("trying to observe a value outside of inference at " + name,
                          warnings.RuntimeWarning)
        return fn(*args, **kwargs)
    # if stack not empty, apply everything in the stack?
    else:
        # initialize data structure to pass up/down the stack
        if obs is None:
            msg_type = "sample"
        else:
            msg_type = "observe"
        msg = {
            "type": msg_type,
            "name": name,
            "fn": fn,
            "obs": obs,
            "args": args,
            "kwargs": kwargs,
            "ret": None,
            "scale": 1.0,
            "map_data_stack": [],
            "done": False,
            "stop": False,
        }
        # apply the stack and return its return value
        out_msg = apply_stack(msg)
        return out_msg["ret"]


def observe(name, fn, obs, *args, **kwargs):
    """
    :param name: name of observation
    :param fn: distribution class or function
    :param obs: observed datum
    :returns: sample

    Alias of pyro.sample.

    Only should be used in the context of inference.
    Calculates the score of the sample and registers
    it in the trace data structure.
    """
    kwargs.update({"obs": obs})
    return sample(name, fn, *args, **kwargs)


@contextlib.contextmanager
def iarange(name, size, subsample_size=0):
    """
    Context manager for ranges indexing iid variables, optionally subsampling.

    WARNING: Subsampling is only correct if all computation is iid within the context.

    By default `subsample_size=False` and this simply yields a `torch.arange(0, size)`.
    If `0<subsample_size<=size` this yields a single random batch of size
    `subsample_size` and scales all log likelihood terms by `size/batch_size`, within
    this context.

    :param str name: A name that will be used for this site in a Trace.
    :param int size: The size of the collection being subsampled (like `stop` in builtin `range`).
    :param int subsample_size: Size of minibatches used in subsampling. Defaults to `size` if set to 0.
    :return: A context manager yielding a single 1-dimensional `torch.Tensor` of indices.

    Examples::

        # This version is vectorized:
        >>> with iarange('data', 100, subsample_size=10) as batch:
                observe('obs', normal, data.index_select(0, batch), mu, sigma)
        # This version manually iterates through the batch to deal with control flow.
        >>> with iarange('data', 100, subsample_size=10) as batch:
                for i in batch:
                    if z[i]:  # Prevents vectorization.
                        observe('obs_{}'.format(i), normal, data[i], mu, sigma)
    """
    if subsample_size == 0 or subsample_size >= size:
        subsample_size = size
    if subsample_size == size:
        # If not subsampling, there is no need to scale and we can ignore the _PYRO_STACK.
        yield Variable(torch.LongTensor(list(range(size))))
        return

    subsample = Variable(torch.randperm(size)[0:subsample_size])
    if len(_PYRO_STACK) == 0:
        yield subsample
    else:
        # Wrap computation in a scaling context.
        scale = size / subsample_size
        with LambdaPoutine(None, name, scale, 'tensor', 0, subsample_size):
            yield subsample


def irange(name, size, subsample_size=0):
    """
    Non-vectorized version of iarange.

    Examples::

        >>> for i in irange('data', 100, subsample_size=10):
                if z[i]:  # Prevents vectorization.
                    observe('obs_{}'.format(i), normal, data[i], mu, sigma)
    """
    with iarange(name, size, subsample_size) as batch:
        # Wrap computation in an independence context.
        indep_context = LambdaPoutine(None, name, 1.0, 'list', 0, subsample_size)
        for i in batch.data:
            with indep_context:
                yield i


def map_data(name, data, fn, batch_size=0, batch_dim=0):
    """
    Data subsampling with the important property that all the data are conditionally independent.

    With default values of `batch_size` and `batch_dim`, `map_data` behaves like `map`.
    More precisely, `map_data('foo', data, fn)` is equivalent to `[fn(i, x) for i, x in enumerate(data)]`.

    :param str name: named argument
    :param data: data to subsample
    :param callable fn: a function taking `(index, datum)` pairs, where `dataum = data[index]`
    :param int batch_size: number of samples per batch, or zero for the entire dataset
    :param int batch_dim: dimension to subsample for tensor inputs
    :return: a list of values returned by `fn`
    """
    if isinstance(data, (torch.Tensor, Variable)):
        size = data.size(batch_dim)
        with iarange(name, size, batch_size) as batch:
            return fn(batch, data.index_select(batch_dim, batch))
    else:
        size = len(data)
        return [fn(i, data[i]) for i in irange(name, size, batch_size)]


# XXX this should have the same call signature as torch.Tensor constructors
def param(name, *args, **kwargs):
    """
    :param name: name of parameter
    :returns: parameter

    Saves the variable as a parameter in the param store.
    To interact with the param store or write to disk,
    see `Parameters <parameters.html>`_.
    """
    if len(_PYRO_STACK) == 0:
        return _param_store.get_param(name, *args, **kwargs)
    else:
        msg = {
            "type": "param",
            "name": name,
            "args": args,
            "kwargs": kwargs,
            "scale": 1.0,
            "map_data_stack": [],
            "ret": None,
            "done": False,
            "stop": False,
        }
        # apply the stack and return its return value
        out_msg = apply_stack(msg)
        return out_msg["ret"]


def module(pyro_name, nn_obj, tags="default"):
    """
    :param pyro_name: name of module
    :type pyro_name: str
    :param nn_obj: the module to be registered with pyro
    :type nn_obj: torch.nn.Module
    :param tags: optional; tags to associate with any parameters inside the module
    :type tags: string or iterable of strings
    :returns: torch.nn.Module

    Takes a torch.nn.Module and registers its parameters with the param store.
    In conjunction with the param store save() and load() functionality, this
    allows the user to save and load modules.
    """
    assert hasattr(nn_obj, "parameters"), "module has no parameters"
    assert _MODULE_NAMESPACE_DIVIDER not in pyro_name, "improper module name, since contains %s" %\
        _MODULE_NAMESPACE_DIVIDER

    if isclass(nn_obj):
        raise NotImplementedError("Not yet supporting class constructor")

    state_dict = {}
    for param_name, param in nn_obj.named_parameters():
        state_dict[param_name] = pyro.param(param_with_module_name(pyro_name, param_name), param,
                                            tags=tags)

    current_nn_state = nn_obj.state_dict()
    for name, param in state_dict.items():
        if name not in current_nn_state:
            raise KeyError('unexpected key "{}" in state_dict'.format(name))
        if isinstance(param, Variable):
            # backwards compatibility for serialized parameters
            param = param.data

        # only copy if the param has actually changed
        # Note: apart from the following line, the rest of this code
        # logic is borrowed from torch.nn.Module.load_state_dict
        if id(param) != id(current_nn_state[name]):
            current_nn_state[name].copy_(param)

<<<<<<< HEAD
    ### XXX the KeyError below may be incorrect; see github issue
=======
    # the KeyError below may not be correct; see github issue
>>>>>>> 9c97baf7
    missing = set(current_nn_state.keys()) - set(state_dict.keys())
    if len(missing) > 0:
        raise KeyError('missing keys in state_dict: "{}"'.format(missing))

    nn_obj.load_state_dict(current_nn_state)
    return nn_obj


def random_module(name, nn_module, prior, *args, **kwargs):
    """
    :param name: name of pyro module
    :param nn_module: pytorch nn module
    :param prior: prior distribution or iterable over distributions
    :returns: a callable which returns a sampled module

    Places a prior over the parameters of the nn module
    """
    assert hasattr(nn_module, "parameters"), "Module is not a NN module."
    # register params in param store
    lifted_fn = poutine.lift(pyro.module, prior, *args, **kwargs)
    return lambda: lifted_fn(name, nn_module)<|MERGE_RESOLUTION|>--- conflicted
+++ resolved
@@ -269,11 +269,7 @@
         if id(param) != id(current_nn_state[name]):
             current_nn_state[name].copy_(param)
 
-<<<<<<< HEAD
     ### XXX the KeyError below may be incorrect; see github issue
-=======
-    # the KeyError below may not be correct; see github issue
->>>>>>> 9c97baf7
     missing = set(current_nn_state.keys()) - set(state_dict.keys())
     if len(missing) > 0:
         raise KeyError('missing keys in state_dict: "{}"'.format(missing))
