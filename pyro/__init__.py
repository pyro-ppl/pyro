from __future__ import division

import warnings
import contextlib
from inspect import isclass

import torch
from torch.autograd import Variable

import pyro
<<<<<<< HEAD
import pyro.util as util

=======
import pyro.poutine as poutine
from pyro.optim.optim import PyroOptim
>>>>>>> d8278716
from pyro.params import param_with_module_name
from pyro.params.param_store import ParamStoreDict
from pyro.poutine import LambdaPoutine, condition, do  # noqa: F401
from pyro.util import zeros, ones, set_rng_seed, apply_stack  # noqa: F401

# global map of params for now
_param_store = ParamStoreDict()

# used to create fully-formed param names, e.g. mymodule$$$mysubmodule.weight
_MODULE_NAMESPACE_DIVIDER = "$$$"


def get_param_store():
    """
    Returns the param store
    """
    return _param_store


def clear_param_store():
    """
    Clears the param store
    """
    return _param_store.clear()


def device(x):
    """
    :param x: Pytorch tensor or Variable
    :type: Pytorch Tensor
    :returns: Pytorch tensor or Variable

    Returns CUDATensor is CUDA is enabled
    """
    if torch.cuda.is_available():
        return x.cuda()
    return x.cpu()


# use pyro optim class to wrap nn optim

_PYRO_STACK = []


def sample(name, fn, *args, **kwargs):
    """
    :param name: name of sample
    :param fn: distribution class or function
    :param obs: observed datum (optional; should only be used in context of inference)
        optionally specified in kwargs
    :returns: sample

    Samples from the distribution and registers it in the trace data structure.
    """
    obs = kwargs.pop("obs", None)
    # check if stack is empty
    # if stack empty, default behavior (defined here)
    if len(_PYRO_STACK) == 0:
        if obs is not None:
            warnings.warn("trying to observe a value outside of inference at " + name,
                          warnings.RuntimeWarning)
        return fn(*args, **kwargs)
    # if stack not empty, apply everything in the stack?
    else:
        # initialize data structure to pass up/down the stack
        if obs is None:
            msg_type = "sample"
        else:
            msg_type = "observe"
        msg = {
            "type": msg_type,
            "name": name,
            "fn": fn,
            "obs": obs,
            "args": args,
            "kwargs": kwargs,
            "ret": None,
            "scale": 1.0,
            "map_data_stack": [],
            "done": False,
            "stop": False,
        }
        # apply the stack and return its return value
        out_msg = apply_stack(msg)
        return out_msg["ret"]


def observe(name, fn, obs, *args, **kwargs):
    """
    :param name: name of observation
    :param fn: distribution class or function
    :param obs: observed datum
    :returns: sample

    Alias of pyro.sample.

    Only should be used in the context of inference.
    Calculates the score of the sample and registers
    it in the trace data structure.
    """
    kwargs.update({"obs": obs})
    return sample(name, fn, *args, **kwargs)


@contextlib.contextmanager
def iarange(name, size, subsample_size=0):
    """
    Context manager for ranges indexing iid variables, optionally subsampling.

    WARNING: Subsampling is only correct if all computation is iid within the context.

    By default `subsample_size=False` and this simply yields a `torch.arange(0, size)`.
    If `0<subsample_size<=size` this yields a single random batch of size
    `subsample_size` and scales all log likelihood terms by `size/batch_size`, within
    this context.

    :param str name: A name that will be used for this site in a Trace.
    :param int size: The size of the collection being subsampled (like `stop` in builtin `range`).
    :param int subsample_size: Size of minibatches used in subsampling. Defaults to `size` if set to 0.
    :return: A context manager yielding a single 1-dimensional `torch.Tensor` of indices.

    Examples::

        # This version is vectorized:
        >>> with iarange('data', 100, subsample_size=10) as batch:
                observe('obs', normal, data.index_select(0, batch), mu, sigma)
        # This version manually iterates through the batch to deal with control flow.
        >>> with iarange('data', 100, subsample_size=10) as batch:
                for i in batch:
                    if z[i]:  # Prevents vectorization.
                        observe('obs_{}'.format(i), normal, data[i], mu, sigma)
    """
    if subsample_size == 0 or subsample_size >= size:
        subsample_size = size
    if subsample_size == size:
        # If not subsampling, there is no need to scale and we can ignore the _PYRO_STACK.
        yield Variable(torch.LongTensor(list(range(size))))
        return

    subsample = Variable(torch.randperm(size)[0:subsample_size])
    if len(_PYRO_STACK) == 0:
        yield subsample
    else:
        # Wrap computation in a scaling context.
        scale = size / subsample_size
        with LambdaPoutine(None, name, scale, 'tensor', 0, subsample_size):
            yield subsample


def irange(name, size, subsample_size=0):
    """
    Non-vectorized version of iarange.

    Examples::

        >>> for i in irange('data', 100, subsample_size=10):
                if z[i]:  # Prevents vectorization.
                    observe('obs_{}'.format(i), normal, data[i], mu, sigma)
    """
    with iarange(name, size, subsample_size) as batch:
        # Wrap computation in an independence context.
        indep_context = LambdaPoutine(None, name, 1.0, 'list', 0, subsample_size)
        for i in batch.data:
            with indep_context:
                yield i


def map_data(name, data, fn, batch_size=0, batch_dim=0):
    """
    Data subsampling with the important property that all the data are conditionally independent.

    With default values of `batch_size` and `batch_dim`, `map_data` behaves like `map`.
    More precisely, `map_data('foo', data, fn)` is equivalent to `[fn(i, x) for i, x in enumerate(data)]`.

    :param str name: named argument
    :param data: data to subsample
    :param callable fn: a function taking `(index, datum)` pairs, where `dataum = data[index]`
    :param int batch_size: number of samples per batch, or zero for the entire dataset
    :param int batch_dim: dimension to subsample for tensor inputs
    :return: a list of values returned by `fn`
    """
    if isinstance(data, (torch.Tensor, Variable)):
        size = data.size(batch_dim)
        with iarange(name, size, batch_size) as batch:
            return fn(batch, data.index_select(batch_dim, batch))
    else:
        size = len(data)
        return [fn(i, data[i]) for i in irange(name, size, batch_size)]


# XXX this should have the same call signature as torch.Tensor constructors
def param(name, *args, **kwargs):
    """
    :param name: name of parameter
    :returns: parameter

    Saves the variable as a parameter in the param store.
    To interact with the param store or write to disk,
    see `Parameters <parameters.html>`_.
    """
    if len(_PYRO_STACK) == 0:
        return _param_store.get_param(name, *args, **kwargs)
    else:
        msg = {
            "type": "param",
            "name": name,
            "args": args,
            "kwargs": kwargs,
            "scale": 1.0,
            "map_data_stack": [],
            "ret": None,
            "done": False,
            "stop": False,
        }
        # apply the stack and return its return value
        out_msg = apply_stack(msg)
        return out_msg["ret"]


def module(pyro_name, nn_obj, tags="default"):
    """
    :param pyro_name: name of module
    :type pyro_name: str
    :param nn_obj: the module to be registered with pyro
    :type nn_obj: torch.nn.Module
    :param tags: optional; tags to associate with any parameters inside the module
    :type tags: string or iterable of strings
    :returns: torch.nn.Module

    Takes a torch.nn.Module and registers its parameters with the param store.
    In conjunction with the param store save() and load() functionality, this
    allows the user to save and load modules.
    """
    assert hasattr(nn_obj, "parameters"), "module has no parameters"
    assert _MODULE_NAMESPACE_DIVIDER not in pyro_name, "improper module name, since contains %s" %\
        _MODULE_NAMESPACE_DIVIDER

    if isclass(nn_obj):
        raise NotImplementedError("Not yet supporting class constructor")

    state_dict = {}
    for param_name, param in nn_obj.named_parameters():
        state_dict[param_name] = pyro.param(param_with_module_name(pyro_name, param_name), param,
                                            tags=tags)

    current_nn_state = nn_obj.state_dict()
    for name, param in state_dict.items():
        if name not in current_nn_state:
            raise KeyError('unexpected key "{}" in state_dict'.format(name))
        if isinstance(param, Variable):
            # backwards compatibility for serialized parameters
            param = param.data

        # only copy if the param has actually changed
        # Note: apart from the following line, the rest of this code
        # logic is borrowed from torch.nn.Module.load_state_dict
        if id(param) != id(current_nn_state[name]):
            current_nn_state[name].copy_(param)

    # the KeyError below may not be correct; see github issue
    missing = set(current_nn_state.keys()) - set(state_dict.keys())
    if len(missing) > 0:
        raise KeyError('missing keys in state_dict: "{}"'.format(missing))

    nn_obj.load_state_dict(current_nn_state)
    return nn_obj


def random_module(name, nn_module, prior, *args, **kwargs):
    """
    :param name: name of pyro module
    :param nn_module: pytorch nn module
    :param prior: prior distribution or iterable over distributions
    :returns: a callable which returns a sampled module

    Places a prior over the parameters of the nn module
    """
    assert hasattr(nn_module, "parameters"), "Module is not a NN module."
    # register params in param store
    lifted_fn = poutine.lift(pyro.module, prior, *args, **kwargs)
    return lambda: lifted_fn(name, nn_module)<|MERGE_RESOLUTION|>--- conflicted
+++ resolved
@@ -8,13 +8,9 @@
 from torch.autograd import Variable
 
 import pyro
-<<<<<<< HEAD
 import pyro.util as util
-
-=======
 import pyro.poutine as poutine
-from pyro.optim.optim import PyroOptim
->>>>>>> d8278716
+
 from pyro.params import param_with_module_name
 from pyro.params.param_store import ParamStoreDict
 from pyro.poutine import LambdaPoutine, condition, do  # noqa: F401
