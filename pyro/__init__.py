from __future__ import division

import warnings
import contextlib
from inspect import isclass

import torch
from torch.autograd import Variable
from torch.nn import Parameter

import pyro
<<<<<<< HEAD
import pyro.poutine as poutine
=======
from pyro import util
>>>>>>> 8a58742a
from pyro.optim.optim import PyroOptim
from pyro.params import param_with_module_name
from pyro.params.param_store import ParamStoreDict
from pyro.poutine.lambda_poutine import LambdaPoutine
from pyro.util import zeros, ones, set_rng_seed  # noqa: F401

# global map of params for now
_param_store = ParamStoreDict()

# used to create fully-formed param names, e.g. mymodule$$$mysubmodule.weight
_MODULE_NAMESPACE_DIVIDER = "$$$"


def get_param_store():
    """
    Returns the param store
    """
    return _param_store


def clear_param_store():
    """
    Clears the param store
    """
    return _param_store.clear()


def device(x):
    """
    :param x: Pytorch tensor or Variable
    :type: Pytorch Tensor
    :returns: Pytorch tensor or Variable

    Returns CUDATensor is CUDA is enabled
    """
    if torch.cuda.is_available():
        return x.cuda()
    return x.cpu()


# use pyro optim class to wrap nn optim
optim = PyroOptim

_PYRO_STACK = []


def sample(name, fn, *args, **kwargs):
    """
    :param name: name of sample
    :param fn: distribution class or function
    :param obs: observed datum (optional; should only be used in context of inference)
    optionally specified in kwargs
    :returns: sample

    Samples from the distribution and registers it in the trace data structure.
    """
    obs = kwargs.pop("obs", None)
    # check if stack is empty
    # if stack empty, default behavior (defined here)
    if len(_PYRO_STACK) == 0:
        if obs is not None:
            warnings.warn("trying to observe a value outside of inference at " + name,
                          warnings.RuntimeWarning)
        return fn(*args, **kwargs)
    # if stack not empty, apply everything in the stack?
    else:
        # initialize data structure to pass up/down the stack
        if obs is None:
            msg_type = "sample"
        else:
            msg_type = "observe"
        msg = {
            "type": msg_type,
            "name": name,
            "fn": fn,
            "obs": obs,
            "args": args,
            "kwargs": kwargs,
            "ret": None,
            "scale": 1.0,
            "map_data_stack": [],
            "done": False,
            "stop": False,
        }
        # apply the stack and return its return value
        out_msg = util.apply_stack(msg)
        return out_msg["ret"]


def observe(name, fn, obs, *args, **kwargs):
    """
    :param name: name of observation
    :param fn: distribution class or function
    :param obs: observed datum
    :returns: sample

    Alias of pyro.sample.

    Only should be used in the context of inference.
    Calculates the score of the sample and registers
    it in the trace data structure.
    """
    kwargs.update({"obs": obs})
    return sample(name, fn, *args, **kwargs)


@contextlib.contextmanager
def iarange(name, size, subsample_size=0):
    """
    Context manager for ranges indexing iid variables, optionally subsampling.

    WARNING: Subsampling is only correct if all computation is iid within the context.

    By default `subsample_size=False` and this simply yields a `torch.arange(0, size)`.
    If `0<subsample_size<=size` this yields a single random batch of size
    `subsample_size` and scales all log likelihood terms by `size/batch_size`, within
    this context.

    :param str name: A name that will be used for this site in a Trace.
    :param int size: The size of the collection being subsampled (like `stop` in builtin `range`).
    :param int subsample_size: Size of minibatches used in subsampling. Defaults to `size` if set to 0.
    :return: A context manager yielding a single 1-dimensional `torch.Tensor` of indices.

    Examples::

        # This version is vectorized:
        >>> with iarange('data', 100, subsample_size=10) as batch:
                observe('obs', normal, data.index_select(0, batch), mu, sigma)
        # This version manually iterates through the batch to deal with control flow.
        >>> with iarange('data', 100, subsample_size=10) as batch:
                for i in batch:
                    if z[i]:  # Prevents vectorization.
                        observe('obs_{}'.format(i), normal, data[i], mu, sigma)
    """
    if subsample_size == 0 or subsample_size >= size:
        subsample_size = size
    if subsample_size == size:
        # If not subsampling, there is no need to scale and we can ignore the _PYRO_STACK.
        yield Variable(torch.LongTensor(list(range(size))))
        return

    subsample = Variable(torch.randperm(size)[0:subsample_size])
    if len(_PYRO_STACK) == 0:
        yield subsample
    else:
        # Wrap computation in a scaling context.
        scale = size / subsample_size
        with LambdaPoutine(None, name, scale, 'tensor', 0, subsample_size):
            yield subsample


def irange(name, size, subsample_size=0):
    """
    Non-vectorized version of iarange.

    Examples::

        >>> for i in irange('data', 100, subsample_size=10):
                if z[i]:  # Prevents vectorization.
                    observe('obs_{}'.format(i), normal, data[i], mu, sigma)
    """
    with iarange(name, size, subsample_size) as batch:
        # Wrap computation in an independence context.
        indep_context = LambdaPoutine(None, name, 1.0, 'list', 0, subsample_size)
        for i in batch.data:
            with indep_context:
                yield i


def map_data(name, data, fn, batch_size=0, batch_dim=0):
    """
    Data subsampling with the important property that all the data are conditionally independent.

    With default values of `batch_size` and `batch_dim`, `map_data` behaves like `map`.
    More precisely, `map_data('foo', data, fn)` is equivalent to `[fn(i, x) for i, x in enumerate(data)]`.

    :param str name: named argument
    :param data: data to subsample
    :param callable fn: a function taking `(index, datum)` pairs, where `dataum = data[index]`
    :param int batch_size: number of samples per batch, or zero for the entire dataset
    :param int batch_dim: dimension to subsample for tensor inputs
    :return: a list of values returned by `fn`
    """
    if isinstance(data, (torch.Tensor, Variable)):
        size = data.size(batch_dim)
        with iarange(name, size, batch_size) as batch:
            return fn(batch, data.index_select(batch_dim, batch))
    else:
        size = len(data)
        return [fn(i, data[i]) for i in irange(name, size, batch_size)]


# XXX this should have the same call signature as torch.Tensor constructors
def param(name, *args, **kwargs):
    """
    :param name: name of parameter
    :returns: parameter

    Saves the variable as a parameter in the param store.
    To interact with the param store or write to disk,
    see `Parameters <parameters.html>`_.
    """
    if len(_PYRO_STACK) == 0:
        return _param_store.get_param(name, *args, **kwargs)
    else:
        msg = {
            "type": "param",
            "name": name,
            "args": args,
            "kwargs": kwargs,
            "scale": 1.0,
            "map_data_stack": [],
            "ret": None,
            "done": False,
            "stop": False,
        }
        # apply the stack and return its return value
        out_msg = util.apply_stack(msg)
        return out_msg["ret"]


# hand off behavior to poutine if necessary?
# for now default calls out to pyro.param -- which is handled by poutine
def module(pyro_name, nn_obj):
    """
    :param pyro_name: name of module
    :param nn_obj: pytorch nn module
    :returns: pytorch nn object

    Takes a pytorch nn module and registers its parameters with the param store.
    In conjunction with the param store save() and load() functionality, this
    allows the user to save and load nn modules
    """
    assert hasattr(nn_obj, "parameters"), "module has no parameters"
    assert _MODULE_NAMESPACE_DIVIDER not in pyro_name, "improper module name, since contains %s" %\
        _MODULE_NAMESPACE_DIVIDER

    if isclass(nn_obj):
        raise NotImplementedError("Not yet supporting class constructor")

    state_dict = {}
    for param_name, param in nn_obj.named_parameters():
        state_dict[param_name] = pyro.param(param_with_module_name(pyro_name, param_name), param)

    current_nn_state = nn_obj.state_dict()
    for name, param in state_dict.items():
        if name not in current_nn_state:
            raise KeyError('unexpected key "{}" in state_dict'.format(name))
        if isinstance(param, Variable):
            # backwards compatibility for serialized parameters
            param = param.data

        # only copy if the param has actually changed
        # Note: apart from the following line, the rest of this code
        # logic is borrowed from torch.nn.Module.load_state_dict
        if id(param) != id(current_nn_state[name]):
            current_nn_state[name].copy_(param)

    missing = set(current_nn_state.keys()) - set(state_dict.keys())
    if len(missing) > 0:
        raise KeyError('missing keys in state_dict: "{}"'.format(missing))

    nn_obj.load_state_dict(current_nn_state)
    return nn_obj


def random_module(name, nn_module, prior, *args, **kwargs):
    """
    :param name: name of pyro module
    :param nn_module: pytorch nn module
    :param prior: prior distribution or iterable over distributions
    :returns: a callable which returns a sampled module

    Places a prior over the parameters of the nn module
    """
    assert hasattr(nn_module, "parameters"), "Module is not a NN module."
    # register params in param store
    lifted_fn = poutine.lift(pyro.module, prior, *args, **kwargs)
    return lambda: lifted_fn(name, nn_module)<|MERGE_RESOLUTION|>--- conflicted
+++ resolved
@@ -9,16 +9,12 @@
 from torch.nn import Parameter
 
 import pyro
-<<<<<<< HEAD
 import pyro.poutine as poutine
-=======
-from pyro import util
->>>>>>> 8a58742a
 from pyro.optim.optim import PyroOptim
 from pyro.params import param_with_module_name
 from pyro.params.param_store import ParamStoreDict
 from pyro.poutine.lambda_poutine import LambdaPoutine
-from pyro.util import zeros, ones, set_rng_seed  # noqa: F401
+from pyro.util import zeros, ones, set_rng_seed, apply_stack  # noqa: F401
 
 # global map of params for now
 _param_store = ParamStoreDict()
