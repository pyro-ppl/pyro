--- conflicted
+++ resolved
@@ -266,13 +266,7 @@
 
     See `SVI Part II <http://pyro.ai/examples/svi_part_ii.html>`_ for an extended discussion.
     """
-<<<<<<< HEAD
     size, subsample_size, subsample = _subsample(name, size, subsample_size, subsample, use_cuda)
-    if isinstance(subsample, Variable):
-        subsample = subsample.data
-=======
-    subsample, scale = _subsample(name, size, subsample_size, subsample, use_cuda)
->>>>>>> a72f9ac6
     if not am_i_wrapped():
         for i in subsample:
             yield i.item() if isinstance(i, Variable) else i
