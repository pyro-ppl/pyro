--- conflicted
+++ resolved
@@ -12,13 +12,8 @@
 from pyro.optim.optim import PyroOptim
 from pyro.params import param_with_module_name
 from pyro.params.param_store import ParamStoreDict
-<<<<<<< HEAD
-from pyro.poutine.lambda_poutine import LambdaPoutine
+from pyro.poutine import LambdaPoutine, condition, do  # noqa: F401
 from pyro.util import zeros, ones, set_rng_seed, apply_stack  # noqa: F401
-=======
-from pyro.poutine import LambdaPoutine, condition, do  # noqa: F401
-from pyro.util import zeros, ones, set_rng_seed  # noqa: F401
->>>>>>> 37ea7d8d
 
 # global map of params for now
 _param_store = ParamStoreDict()
