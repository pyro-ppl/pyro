--- conflicted
+++ resolved
@@ -4,11 +4,7 @@
 from pyro.infer.autoguide.guides import (AutoCallable, AutoContinuous, AutoDelta, AutoDiagonalNormal,
                                          AutoDiscreteParallel, AutoGuide, AutoGuideList, AutoIAFNormal,
                                          AutoLaplaceApproximation, AutoLowRankMultivariateNormal,
-<<<<<<< HEAD
-                                         AutoNormal, AutoMultivariateNormal)
-=======
-                                         AutoMultivariateNormal, AutoNormalizingFlow)
->>>>>>> 6e967362
+                                         AutoMultivariateNormal, AutoNormal, AutoNormalizingFlow)
 from pyro.infer.autoguide.utils import mean_field_entropy
 from pyro.infer.autoguide.initialization import init_to_feasible, init_to_mean, init_to_median, init_to_sample
 
@@ -24,11 +20,8 @@
     'AutoLaplaceApproximation',
     'AutoLowRankMultivariateNormal',
     'AutoMultivariateNormal',
-<<<<<<< HEAD
     'AutoNormal',
-=======
     'AutoNormalizingFlow',
->>>>>>> 6e967362
     'init_to_feasible',
     'init_to_mean',
     'init_to_median',
