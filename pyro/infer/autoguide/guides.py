"""
The :mod:`pyro.infer.autoguide` module provides algorithms to automatically
generate guides from simple models, for use in :class:`~pyro.infer.svi.SVI`.
For example to generate a mean field Gaussian guide::

    def model():
        ...

    guide = AutoDiagonalNormal(model)  # a mean field guide
    svi = SVI(model, guide, Adam({'lr': 1e-3}), Trace_ELBO())

Automatic guides can also be combined using :func:`pyro.poutine.block` and
:class:`AutoGuideList`.
"""
import functools
import operator
import warnings
import weakref
from contextlib import ExitStack  # python 3

import torch
from torch import nn
from torch.distributions import biject_to, constraints

import pyro
import pyro.distributions as dist
import pyro.distributions.transforms as transforms
import pyro.poutine as poutine
from pyro.distributions import transforms
from pyro.distributions.util import broadcast_shape, eye_like, sum_rightmost
from pyro.infer.autoguide.initialization import InitMessenger, init_to_median
from pyro.infer.autoguide.utils import _product
from pyro.infer.enum import config_enumerate
from pyro.nn import AutoRegressiveNN, PyroModule, PyroParam
from pyro.ops.hessian import hessian
from pyro.poutine.util import prune_subsample_sites


def _deep_setattr(obj, key, val):
    """
    Set an attribute `key` on the object. If any of the prefix attributes do
    not exist, they are set to :class:`~pyro.nn.PyroModule`.
    """

    def _getattr(obj, attr):
        obj_next = getattr(obj, attr, None)
        if obj_next is not None:
            return obj_next
        setattr(obj, attr, PyroModule())
        return getattr(obj, attr)

    lpart, _, rpart = key.rpartition(".")
    # Recursive getattr while setting any prefix attributes to PyroModule
    if lpart:
        obj = functools.reduce(_getattr, [obj] + lpart.split('.'))
    setattr(obj, rpart, val)


class AutoGuide(PyroModule):
    """
    Base class for automatic guides.

    Derived classes must implement the :meth:`forward` method, with the
    same ``*args, **kwargs`` as the base ``model``.

    Auto guides can be used individually or combined in an
    :class:`AutoGuideList` object.

    :param callable model: a pyro model
    """

    def __init__(self, model):
        super().__init__()
        self.master = None
        # Do not register model as submodule
        self._model = (model,)
        self._pyro_name = type(self).__name__
        self.prototype_trace = None
        self._plates = {}

    @property
    def model(self):
        return self._model[0]

    def _update_master(self, master_ref):
        self.master = master_ref

    def call(self, *args, **kwargs):
        """
        Method that calls :meth:`forward` and returns parameter values of the
        guide as a `tuple` instead of a `dict`, which is a requirement for
        JIT tracing. Unlike :meth:`forward`, this method can be traced by
        :func:`torch.jit.trace_module`.

        .. warning::
            This method may be removed once PyTorch JIT tracer starts accepting
            `dict` as valid return types. See
            `issue <https://github.com/pytorch/pytorch/issues/27743>_`.
        """
        result = self(*args, **kwargs)
        return tuple(v for _, v in sorted(result.items()))

    def sample_latent(*args, **kwargs):
        """
        Samples an encoded latent given the same ``*args, **kwargs`` as the
        base ``model``.
        """
        pass

    def __setattr__(self, name, value):
        if isinstance(value, AutoGuide):
            master_ref = self if self.master is None else self.master
            value._update_master(weakref.ref(master_ref))
        super().__setattr__(name, value)

    def _create_plates(self):
        if self.master is None:
            self.plates = {frame.name: pyro.plate(frame.name, frame.size, dim=frame.dim)
                           for frame in sorted(self._plates.values())}
        else:
            self.plates = self.master().plates
        return self.plates

    def _setup_prototype(self, *args, **kwargs):
        # run the model so we can inspect its structure
        self.prototype_trace = poutine.block(poutine.trace(self.model).get_trace)(*args, **kwargs)
        self.prototype_trace = prune_subsample_sites(self.prototype_trace)
        if self.master is not None:
            self.master()._check_prototype(self.prototype_trace)

        self._plates = {}
        for name, site in self.prototype_trace.iter_stochastic_nodes():
            for frame in site["cond_indep_stack"]:
                if frame.vectorized:
                    self._plates[frame.name] = frame
                else:
                    raise NotImplementedError("AutoGuide does not support sequential pyro.plate")

    def median(self, *args, **kwargs):
        """
        Returns the posterior median value of each latent variable.

        :return: A dict mapping sample site name to median tensor.
        :rtype: dict
        """
        raise NotImplementedError


class AutoGuideList(AutoGuide, nn.ModuleList):
    """
    Container class to combine multiple automatic guides.

    Example usage::

        guide = AutoGuideList(my_model)
        guide.add(AutoDiagonalNormal(poutine.block(model, hide=["assignment"])))
        guide.add(AutoDiscreteParallel(poutine.block(model, expose=["assignment"])))
        svi = SVI(model, guide, optim, Trace_ELBO())

    :param callable model: a Pyro model
    """

    def _check_prototype(self, part_trace):
        for name, part_site in part_trace.nodes.items():
            if part_site["type"] != "sample":
                continue
            self_site = self.prototype_trace.nodes[name]
            assert part_site["fn"].batch_shape == self_site["fn"].batch_shape
            assert part_site["fn"].event_shape == self_site["fn"].event_shape
            assert part_site["value"].shape == self_site["value"].shape

    def _update_master(self, master_ref):
        self.master = master_ref
        for submodule in self:
            submodule._update_master(master_ref)

    def append(self, part):
        """
        Add an automatic guide for part of the model. The guide should
        have been created by blocking the model to restrict to a subset of
        sample sites. No two parts should operate on any one sample site.

        :param part: a partial guide to add
        :type part: AutoGuide or callable
        """
        if not isinstance(part, AutoGuide):
            part = AutoCallable(self.model, part)
        if part.master is not None:
            raise RuntimeError("The module `{}` is already added.".format(self._pyro_name))
        setattr(self, str(len(self)), part)

    def add(self, part):
        """Deprecated alias for :meth:`append`."""
        warnings.warn("The method `.add` has been deprecated in favor of `.append`.", DeprecationWarning)
        self.append(part)

    def forward(self, *args, **kwargs):
        """
        A composite guide with the same ``*args, **kwargs`` as the base ``model``.

        :return: A dict mapping sample site name to sampled value.
        :rtype: dict
        """
        # if we've never run the model before, do so now so we can inspect the model structure
        if self.prototype_trace is None:
            self._setup_prototype(*args, **kwargs)

        # create all plates
        self._create_plates()

        # run slave guides
        result = {}
        for part in self:
            result.update(part(*args, **kwargs))
        return result

    def median(self, *args, **kwargs):
        """
        Returns the posterior median value of each latent variable.

        :return: A dict mapping sample site name to median tensor.
        :rtype: dict
        """
        result = {}
        for part in self:
            result.update(part.median(*args, **kwargs))
        return result


class AutoCallable(AutoGuide):
    """
    :class:`AutoGuide` wrapper for simple callable guides.

    This is used internally for composing autoguides with custom user-defined
    guides that are simple callables, e.g.::

        def my_local_guide(*args, **kwargs):
            ...

        guide = AutoGuideList(model)
        guide.add(AutoDelta(poutine.block(model, expose=['my_global_param']))
        guide.add(my_local_guide)  # automatically wrapped in an AutoCallable

    To specify a median callable, you can instead::

        def my_local_median(*args, **kwargs)
            ...

        guide.add(AutoCallable(model, my_local_guide, my_local_median))

    For more complex guides that need e.g. access to plates, users should
    instead subclass ``AutoGuide``.

    :param callable model: a Pyro model
    :param callable guide: a Pyro guide (typically over only part of the model)
    :param callable median: an optional callable returning a dict mapping
        sample site name to computed median tensor.
    """

    def __init__(self, model, guide, median=lambda *args, **kwargs: {}):
        super().__init__(model)
        self._guide = guide
        self.median = median

    def forward(self, *args, **kwargs):
        result = self._guide(*args, **kwargs)
        return {} if result is None else result


class AutoDelta(AutoGuide):
    """
    This implementation of :class:`AutoGuide` uses Delta distributions to
    construct a MAP guide over the entire latent space. The guide does not
    depend on the model's ``*args, **kwargs``.

    .. note:: This class does MAP inference in constrained space.

    Usage::

        guide = AutoDelta(model)
        svi = SVI(model, guide, ...)

    Latent variables are initialized using ``init_loc_fn()``. To change the
    default behavior, create a custom ``init_loc_fn()`` as described in
    :ref:`autoguide-initialization` , for example::

        def my_init_fn(site):
            if site["name"] == "level":
                return torch.tensor([-1., 0., 1.])
            if site["name"] == "concentration":
                return torch.ones(k)
            return init_to_sample(site)

    :param callable model: A Pyro model.
    :param callable init_loc_fn: A per-site initialization function.
        See :ref:`autoguide-initialization` section for available functions.
    """
    def __init__(self, model, init_loc_fn=init_to_median):
        self.init_loc_fn = init_loc_fn
        model = InitMessenger(self.init_loc_fn)(model)
        super().__init__(model)

    def _setup_prototype(self, *args, **kwargs):
        super()._setup_prototype(*args, **kwargs)

        # Initialize guide params
        for name, site in self.prototype_trace.iter_stochastic_nodes():
            value = PyroParam(site["value"].detach(), constraint=site["fn"].support)
            _deep_setattr(self, name, value)

    def forward(self, *args, **kwargs):
        """
        An automatic guide with the same ``*args, **kwargs`` as the base ``model``.

        :return: A dict mapping sample site name to sampled value.
        :rtype: dict
        """
        # if we've never run the model before, do so now so we can inspect the model structure
        if self.prototype_trace is None:
            self._setup_prototype(*args, **kwargs)

        plates = self._create_plates()
        result = {}
        for name, site in self.prototype_trace.iter_stochastic_nodes():
            with ExitStack() as stack:
                for frame in site["cond_indep_stack"]:
                    if frame.vectorized:
                        stack.enter_context(plates[frame.name])
                attr_get = operator.attrgetter(name)
                result[name] = pyro.sample(name, dist.Delta(attr_get(self),
                                                            event_dim=site["fn"].event_dim))
        return result

    def median(self, *args, **kwargs):
        """
        Returns the posterior median value of each latent variable.

        :return: A dict mapping sample site name to median tensor.
        :rtype: dict
        """
        return self(*args, **kwargs)


class AutoContinuous(AutoGuide):
    """
    Base class for implementations of continuous-valued Automatic
    Differentiation Variational Inference [1].

    This uses :mod:`torch.distributions.transforms` to transform each
    constrained latent variable to an unconstrained space, then concatenate all
    variables into a single unconstrained latent variable.  Each derived class
    implements a :meth:`get_posterior` method returning a distribution over
    this single unconstrained latent variable.

    Assumes model structure and latent dimension are fixed, and all latent
    variables are continuous.

    :param callable model: a Pyro model

    Reference:

    [1] `Automatic Differentiation Variational Inference`,
        Alp Kucukelbir, Dustin Tran, Rajesh Ranganath, Andrew Gelman, David M.
        Blei

    :param callable model: A Pyro model.
    :param callable init_loc_fn: A per-site initialization function.
        See :ref:`autoguide-initialization` section for available functions.
    """
    def __init__(self, model, init_loc_fn=init_to_median):
        model = InitMessenger(init_loc_fn)(model)
        super().__init__(model)

    def _setup_prototype(self, *args, **kwargs):
        super()._setup_prototype(*args, **kwargs)
        self._unconstrained_shapes = {}
        self._cond_indep_stacks = {}
        for name, site in self.prototype_trace.iter_stochastic_nodes():
            # Collect the shapes of unconstrained values.
            # These may differ from the shapes of constrained values.
            self._unconstrained_shapes[name] = biject_to(site["fn"].support).inv(site["value"]).shape

            # Collect independence contexts.
            self._cond_indep_stacks[name] = site["cond_indep_stack"]

        self.latent_dim = sum(_product(shape) for shape in self._unconstrained_shapes.values())
        if self.latent_dim == 0:
            raise RuntimeError('{} found no latent variables; Use an empty guide instead'.format(type(self).__name__))

    def _init_loc(self):
        """
        Creates an initial latent vector using a per-site init function.
        """
        parts = []
        for name, site in self.prototype_trace.iter_stochastic_nodes():
            constrained_value = site["value"].detach()
            unconstrained_value = biject_to(site["fn"].support).inv(constrained_value)
            parts.append(unconstrained_value.reshape(-1))
        latent = torch.cat(parts)
        assert latent.size() == (self.latent_dim,)
        return latent

    def get_posterior(self, *args, **kwargs):
        """
        Returns the posterior distribution.
        """
        raise NotImplementedError

    def sample_latent(self, *args, **kwargs):
        """
        Samples an encoded latent given the same ``*args, **kwargs`` as the
        base ``model``.
        """
        pos_dist = self.get_posterior(*args, **kwargs)
        return pyro.sample("_{}_latent".format(self._pyro_name), pos_dist, infer={"is_auxiliary": True})

    def _unpack_latent(self, latent):
        """
        Unpacks a packed latent tensor, iterating over tuples of the form::

            (site, unconstrained_value)
        """
        batch_shape = latent.shape[:-1]  # for plates outside of _setup_prototype, e.g. parallel particles
        pos = 0
        for name, site in self.prototype_trace.iter_stochastic_nodes():
            constrained_shape = site["value"].shape
            unconstrained_shape = self._unconstrained_shapes[name]
            size = _product(unconstrained_shape)
            event_dim = site["fn"].event_dim + len(unconstrained_shape) - len(constrained_shape)
            unconstrained_shape = broadcast_shape(unconstrained_shape,
                                                  batch_shape + (1,) * event_dim)
            unconstrained_value = latent[..., pos:pos + size].view(unconstrained_shape)
            yield site, unconstrained_value
            pos += size
        if not torch._C._get_tracing_state():
            assert pos == latent.size(-1)

    def forward(self, *args, **kwargs):
        """
        An automatic guide with the same ``*args, **kwargs`` as the base ``model``.

        :return: A dict mapping sample site name to sampled value.
        :rtype: dict
        """
        # if we've never run the model before, do so now so we can inspect the model structure
        if self.prototype_trace is None:
            self._setup_prototype(*args, **kwargs)

        latent = self.sample_latent(*args, **kwargs)
        plates = self._create_plates()

        # unpack continuous latent samples
        result = {}
        for site, unconstrained_value in self._unpack_latent(latent):
            name = site["name"]
            transform = biject_to(site["fn"].support)
            value = transform(unconstrained_value)
            log_density = transform.inv.log_abs_det_jacobian(value, unconstrained_value)
            log_density = sum_rightmost(log_density, log_density.dim() - value.dim() + site["fn"].event_dim)
            delta_dist = dist.Delta(value, log_density=log_density, event_dim=site["fn"].event_dim)

            with ExitStack() as stack:
                for frame in self._cond_indep_stacks[name]:
                    stack.enter_context(plates[frame.name])
                result[name] = pyro.sample(name, delta_dist)

        return result

    def _loc_scale(self, *args, **kwargs):
        """
        :returns: a tuple ``(loc, scale)`` used by :meth:`median` and
            :meth:`quantiles`
        """
        raise NotImplementedError

    def median(self, *args, **kwargs):
        """
        Returns the posterior median value of each latent variable.

        :return: A dict mapping sample site name to median tensor.
        :rtype: dict
        """
        loc, _ = self._loc_scale(*args, **kwargs)
        return {site["name"]: biject_to(site["fn"].support)(unconstrained_value)
                for site, unconstrained_value in self._unpack_latent(loc)}

    def quantiles(self, quantiles, *args, **kwargs):
        """
        Returns posterior quantiles each latent variable. Example::

            print(guide.quantiles([0.05, 0.5, 0.95]))

        :param quantiles: A list of requested quantiles between 0 and 1.
        :type quantiles: torch.Tensor or list
        :return: A dict mapping sample site name to a list of quantile values.
        :rtype: dict
        """
        loc, scale = self._loc_scale(*args, **kwargs)
        quantiles = torch.tensor(quantiles, dtype=loc.dtype, device=loc.device).unsqueeze(-1)
        latents = dist.Normal(loc, scale).icdf(quantiles)
        result = {}
        for latent in latents:
            for site, unconstrained_value in self._unpack_latent(latent):
                result.setdefault(site["name"], []).append(biject_to(site["fn"].support)(unconstrained_value))
        return result


class AutoMultivariateNormal(AutoContinuous):
    """
    This implementation of :class:`AutoContinuous` uses a Cholesky
    factorization of a Multivariate Normal distribution to construct a guide
    over the entire latent space. The guide does not depend on the model's
    ``*args, **kwargs``.

    Usage::

        guide = AutoMultivariateNormal(model)
        svi = SVI(model, guide, ...)

    By default the mean vector is initialized by ``init_loc_fn()`` and the
    Cholesky factor is initialized to the identity.

    :param callable model: A generative model.
    :param callable init_loc_fn: A per-site initialization function.
        See :ref:`autoguide-initialization` section for available functions.
    :param float init_scale: Initial scale for the standard deviation of each
        (unconstrained transformed) latent variable.
    """

    def __init__(self, model, init_loc_fn=init_to_median,
                 init_scale=1.0):
        if not isinstance(init_scale, float) or not (init_scale > 0):
            raise ValueError("Expected init_scale > 0. but got {}".format(init_scale))
        self._init_scale = init_scale
        super().__init__(model, init_loc_fn=init_loc_fn)

    def _setup_prototype(self, *args, **kwargs):
        super()._setup_prototype(*args, **kwargs)
        # Initialize guide params
        self.loc = nn.Parameter(self._init_loc())
        self.scale_tril = PyroParam(eye_like(self.loc, self.latent_dim) * self._init_scale,
                                    constraints.lower_cholesky)

    def get_posterior(self, *args, **kwargs):
        """
        Returns a MultivariateNormal posterior distribution.
        """
        return dist.MultivariateNormal(self.loc, scale_tril=self.scale_tril)

    def _loc_scale(self, *args, **kwargs):
        return self.loc, self.scale_tril.diag()


class AutoDiagonalNormal(AutoContinuous):
    """
    This implementation of :class:`AutoContinuous` uses a Normal distribution
    with a diagonal covariance matrix to construct a guide over the entire
    latent space. The guide does not depend on the model's ``*args, **kwargs``.

    Usage::

        guide = AutoDiagonalNormal(model)
        svi = SVI(model, guide, ...)

    By default the mean vector is initialized to zero and the scale is
    initialized to the identity.

    :param callable model: A generative model.
    :param callable init_loc_fn: A per-site initialization function.
        See :ref:`autoguide-initialization` section for available functions.
    :param float init_scale: Initial scale for the standard deviation of each
        (unconstrained transformed) latent variable.
    """

    def __init__(self, model, init_loc_fn=init_to_median,
                 init_scale=1.0):
        if not isinstance(init_scale, float) or not (init_scale > 0):
            raise ValueError("Expected init_scale > 0. but got {}".format(init_scale))
        self._init_scale = init_scale
        super().__init__(model, init_loc_fn=init_loc_fn)

    def _setup_prototype(self, *args, **kwargs):
        super()._setup_prototype(*args, **kwargs)
        # Initialize guide params
        self.loc = nn.Parameter(self._init_loc())
        self.scale = PyroParam(self.loc.new_full((self.latent_dim,), self._init_scale),
                               constraints.positive)

    def get_posterior(self, *args, **kwargs):
        """
        Returns a diagonal Normal posterior distribution.
        """
        return dist.Normal(self.loc, self.scale).to_event(1)

    def _loc_scale(self, *args, **kwargs):
        return self.loc, self.scale


class AutoLowRankMultivariateNormal(AutoContinuous):
    """
    This implementation of :class:`AutoContinuous` uses a low rank plus
    diagonal Multivariate Normal distribution to construct a guide
    over the entire latent space. The guide does not depend on the model's
    ``*args, **kwargs``.

    Usage::

        guide = AutoLowRankMultivariateNormal(model, rank=10)
        svi = SVI(model, guide, ...)

    By default the ``cov_diag`` is initialized to 1/2 and the ``cov_factor`` is
    intialized randomly such that ``cov_factor.matmul(cov_factor.t())`` is half the
    identity matrix.

    :param callable model: A generative model.
    :param int rank: The rank of the low-rank part of the covariance matrix.
    :param callable init_loc_fn: A per-site initialization function.
        See :ref:`autoguide-initialization` section for available functions.
    :param float init_scale: Approximate initial scale for the standard
        deviation of each (unconstrained transformed) latent variable.
    """

    def __init__(self, model, init_loc_fn=init_to_median, init_scale=1.0, rank=1):
        if not isinstance(init_scale, float) or not (init_scale > 0):
            raise ValueError("Expected init_scale > 0. but got {}".format(init_scale))
        if not isinstance(rank, int) or not rank > 0:
            raise ValueError("Expected rank > 0 but got {}".format(rank))
        self._init_scale = init_scale
        self.rank = rank
        super().__init__(model, init_loc_fn=init_loc_fn)

    def _setup_prototype(self, *args, **kwargs):
        super()._setup_prototype(*args, **kwargs)
        # Initialize guide params
        self.loc = nn.Parameter(self._init_loc())
        self.scale = PyroParam(
            self.loc.new_full((self.latent_dim,), 0.5 ** 0.5 * self._init_scale),
            constraint=constraints.positive)
        self.cov_factor = nn.Parameter(
            self.loc.new_empty(self.latent_dim, self.rank).normal_(0, 1 / self.rank ** 0.5))

    def get_posterior(self, *args, **kwargs):
        """
        Returns a LowRankMultivariateNormal posterior distribution.
        """
        scale = self.scale
        cov_factor = self.cov_factor * scale.unsqueeze(-1)
        cov_diag = scale * scale
        return dist.LowRankMultivariateNormal(self.loc, cov_factor, cov_diag)

    def _loc_scale(self, *args, **kwargs):
        scale = self.scale * (self.cov_factor.pow(2).sum(-1) + 1).sqrt()
        return self.loc, scale


class AutoIAFNormal(AutoContinuous):
    """
    This implementation of :class:`AutoContinuous` uses a Diagonal Normal
<<<<<<< HEAD
    distribution transformed via a :class:`~pyro.distributions.transforms.AffineAutoregressive`
    to construct a guide over the entire latent space. The guide does not depend on the model's
    ``*args, **kwargs``.
=======
    distribution transformed via a
    :class:`~pyro.distributions.transforms.iaf.InverseAutoregressiveFlow`
    to construct a guide over the entire latent space. The guide does not
    depend on the model's ``*args, **kwargs``.
>>>>>>> 63a38a44

    Usage::

        guide = AutoIAFNormal(model, hidden_dim=latent_dim)
        svi = SVI(model, guide, ...)

    :param callable model: a generative model
    :param int hidden_dim: number of hidden dimensions in the IAF
    :param callable init_loc_fn: A per-site initialization function.
        See :ref:`autoguide-initialization` section for available functions.
    """

    def __init__(self, model, hidden_dim=None, init_loc_fn=init_to_median):
        self.hidden_dim = hidden_dim
        self.arn = None
        super().__init__(model, init_loc_fn=init_loc_fn)

    def get_posterior(self, *args, **kwargs):
        """
        Returns a diagonal Normal posterior distribution transformed by
        :class:`~pyro.distributions.transforms.iaf.InverseAutoregressiveFlow`.
        """
        if self.latent_dim == 1:
            raise ValueError('latent dim = 1. Consider using AutoDiagonalNormal instead')
        if self.hidden_dim is None:
            self.hidden_dim = self.latent_dim
        if self.arn is None:
            self.arn = AutoRegressiveNN(self.latent_dim, [self.hidden_dim])

<<<<<<< HEAD
        iaf = transforms.AffineAutoregressive(self.arn)
        pyro.module("{}_iaf".format(self.prefix), iaf)
=======
        iaf = transforms.InverseAutoregressiveFlow(self.arn)
>>>>>>> 63a38a44
        iaf_dist = dist.TransformedDistribution(dist.Normal(0., 1.).expand([self.latent_dim]), [iaf])
        return iaf_dist


class AutoLaplaceApproximation(AutoContinuous):
    r"""
    Laplace approximation (quadratic approximation) approximates the posterior
    :math:`\log p(z | x)` by a multivariate normal distribution in the
    unconstrained space. Under the hood, it uses Delta distributions to
    construct a MAP guide over the entire (unconstrained) latent space. Its
    covariance is given by the inverse of the hessian of :math:`-\log p(x, z)`
    at the MAP point of `z`.

    Usage::

        delta_guide = AutoLaplaceApproximation(model)
        svi = SVI(model, delta_guide, ...)
        # ...then train the delta_guide...
        guide = delta_guide.laplace_approximation()

    By default the mean vector is initialized to an empirical prior median.

    :param callable model: a generative model
    :param callable init_loc_fn: A per-site initialization function.
        See :ref:`autoguide-initialization` section for available functions.
    """
    def _setup_prototype(self, *args, **kwargs):
        super()._setup_prototype(*args, **kwargs)
        # Initialize guide params
        self.loc = nn.Parameter(self._init_loc())

    def get_posterior(self, *args, **kwargs):
        """
        Returns a Delta posterior distribution for MAP inference.
        """
        return dist.Delta(self.loc).to_event(1)

    def laplace_approximation(self, *args, **kwargs):
        """
        Returns a :class:`AutoMultivariateNormal` instance whose posterior's `loc` and
        `scale_tril` are given by Laplace approximation.
        """
        guide_trace = poutine.trace(self).get_trace(*args, **kwargs)
        model_trace = poutine.trace(
            poutine.replay(self.model, trace=guide_trace)).get_trace(*args, **kwargs)
        loss = guide_trace.log_prob_sum() - model_trace.log_prob_sum()

        H = hessian(loss, self.loc)
        cov = H.inverse()
        loc = self.loc
        scale_tril = cov.cholesky()

        gaussian_guide = AutoMultivariateNormal(self.model)
        gaussian_guide._setup_prototype(*args, **kwargs)
        # Set loc, scale_tril parameters as computed above.
        gaussian_guide.loc = loc
        gaussian_guide.scale_tril = scale_tril
        return gaussian_guide


class AutoDiscreteParallel(AutoGuide):
    """
    A discrete mean-field guide that learns a latent discrete distribution for
    each discrete site in the model.
    """
    def _setup_prototype(self, *args, **kwargs):
        # run the model so we can inspect its structure
        model = config_enumerate(self.model)
        self.prototype_trace = poutine.block(poutine.trace(model).get_trace)(*args, **kwargs)
        self.prototype_trace = prune_subsample_sites(self.prototype_trace)
        if self.master is not None:
            self.master()._check_prototype(self.prototype_trace)

        self._discrete_sites = []
        self._cond_indep_stacks = {}
        self._plates = {}
        for name, site in self.prototype_trace.iter_stochastic_nodes():
            if site["infer"].get("enumerate") != "parallel":
                raise NotImplementedError('Expected sample site "{}" to be discrete and '
                                          'configured for parallel enumeration'.format(name))

            # collect discrete sample sites
            fn = site["fn"]
            Dist = type(fn)
            if Dist in (dist.Bernoulli, dist.Categorical, dist.OneHotCategorical):
                params = [("probs", fn.probs.detach().clone(), fn.arg_constraints["probs"])]
            else:
                raise NotImplementedError("{} is not supported".format(Dist.__name__))
            self._discrete_sites.append((site, Dist, params))

            # collect independence contexts
            self._cond_indep_stacks[name] = site["cond_indep_stack"]
            for frame in site["cond_indep_stack"]:
                if frame.vectorized:
                    self._plates[frame.name] = frame
                else:
                    raise NotImplementedError("AutoDiscreteParallel does not support sequential pyro.plate")
        # Initialize guide params
        for site, Dist, param_spec in self._discrete_sites:
            name = site["name"]
            for param_name, param_init, param_constraint in param_spec:
                _deep_setattr(self, "{}_{}".format(name, param_name),
                              PyroParam(param_init, constraint=param_constraint))

    def forward(self, *args, **kwargs):
        """
        An automatic guide with the same ``*args, **kwargs`` as the base ``model``.

        :return: A dict mapping sample site name to sampled value.
        :rtype: dict
        """
        # if we've never run the model before, do so now so we can inspect the model structure
        if self.prototype_trace is None:
            self._setup_prototype(*args, **kwargs)

        plates = self._create_plates()

        # enumerate discrete latent samples
        result = {}
        for site, Dist, param_spec in self._discrete_sites:
            name = site["name"]
            dist_params = {
                param_name: operator.attrgetter("{}_{}".format(name, param_name))(self)
                for param_name, param_init, param_constraint in param_spec
            }
            discrete_dist = Dist(**dist_params)

            with ExitStack() as stack:
                for frame in self._cond_indep_stacks[name]:
                    stack.enter_context(plates[frame.name])
                result[name] = pyro.sample(name, discrete_dist, infer={"enumerate": "parallel"})

        return result<|MERGE_RESOLUTION|>--- conflicted
+++ resolved
@@ -656,16 +656,9 @@
 class AutoIAFNormal(AutoContinuous):
     """
     This implementation of :class:`AutoContinuous` uses a Diagonal Normal
-<<<<<<< HEAD
     distribution transformed via a :class:`~pyro.distributions.transforms.AffineAutoregressive`
     to construct a guide over the entire latent space. The guide does not depend on the model's
     ``*args, **kwargs``.
-=======
-    distribution transformed via a
-    :class:`~pyro.distributions.transforms.iaf.InverseAutoregressiveFlow`
-    to construct a guide over the entire latent space. The guide does not
-    depend on the model's ``*args, **kwargs``.
->>>>>>> 63a38a44
 
     Usage::
 
@@ -695,12 +688,8 @@
         if self.arn is None:
             self.arn = AutoRegressiveNN(self.latent_dim, [self.hidden_dim])
 
-<<<<<<< HEAD
         iaf = transforms.AffineAutoregressive(self.arn)
         pyro.module("{}_iaf".format(self.prefix), iaf)
-=======
-        iaf = transforms.InverseAutoregressiveFlow(self.arn)
->>>>>>> 63a38a44
         iaf_dist = dist.TransformedDistribution(dist.Normal(0., 1.).expand([self.latent_dim]), [iaf])
         return iaf_dist
 
