from __future__ import absolute_import, division, print_function

import math
import warnings
from collections import OrderedDict

import torch
from torch.distributions import biject_to, constraints

import pyro
import pyro.distributions as dist
import pyro.poutine as poutine
from pyro.distributions.util import eye_like
from pyro.infer import config_enumerate
from pyro.infer.mcmc.trace_kernel import TraceKernel
from pyro.infer.mcmc.util import TraceEinsumEvaluator, TraceTreeEvaluator
from pyro.ops.dual_averaging import DualAveraging
from pyro.ops.integrator import single_step_velocity_verlet, velocity_verlet
from pyro.ops.welford import WelfordCovariance
from pyro.poutine.subsample_messenger import _Subsample
from pyro.util import optional, torch_isinf, torch_isnan


class HMC(TraceKernel):
    """
    Simple Hamiltonian Monte Carlo kernel, where ``step_size`` and ``num_steps``
    need to be explicitly specified by the user.

    **References**

    [1] `MCMC Using Hamiltonian Dynamics`,
    Radford M. Neal

    :param model: Python callable containing Pyro primitives.
    :param float step_size: Determines the size of a single step taken by the
        verlet integrator while computing the trajectory using Hamiltonian
        dynamics. If not specified, it will be set to 1.
    :param float trajectory_length: Length of a MCMC trajectory. If not
        specified, it will be set to ``step_size x num_steps``. In case
        ``num_steps`` is not specified, it will be set to :math:`2\pi`.
    :param int num_steps: The number of discrete steps over which to simulate
        Hamiltonian dynamics. The state at the end of the trajectory is
        returned as the proposal. This value is always equal to
        ``int(trajectory_length / step_size)``.
    :param bool adapt_step_size: A flag to decide if we want to adapt step_size
        during warm-up phase using Dual Averaging scheme.
    :param bool adapt_mass_matrix: A flag to decide if we want to adapt mass
        matrix during warm-up phase using Welford scheme.
    :param bool full_mass: A flag to decide if mass matrix is dense or diagonal.
    :param dict transforms: Optional dictionary that specifies a transform
        for a sample site with constrained support to unconstrained space. The
        transform should be invertible, and implement `log_abs_det_jacobian`.
        If not specified and the model has sites with constrained support,
        automatic transformations will be applied, as specified in
        :mod:`torch.distributions.constraint_registry`.
    :param int max_plate_nesting: Optional bound on max number of nested
        :func:`pyro.plate` contexts. This is required if model contains
        discrete sample sites that can be enumerated over in parallel.
    :param bool experimental_use_einsum: Whether to use an einsum operation
        to evaluate log pdf for the model trace. No-op unless the trace has
        discrete sample sites. This flag is experimental and will most likely
        be removed in a future release.

    .. note:: Internally, the mass matrix will be ordered according to the order
        of the names of latent variables, not the order of their appearance in
        the model.

    Example:

        >>> true_coefs = torch.tensor([1., 2., 3.])
        >>> data = torch.randn(2000, 3)
        >>> dim = 3
        >>> labels = dist.Bernoulli(logits=(true_coefs * data).sum(-1)).sample()
        >>>
        >>> def model(data):
        ...     coefs_mean = torch.zeros(dim)
        ...     coefs = pyro.sample('beta', dist.Normal(coefs_mean, torch.ones(3)))
        ...     y = pyro.sample('y', dist.Bernoulli(logits=(coefs * data).sum(-1)), obs=labels)
        ...     return y
        >>>
        >>> hmc_kernel = HMC(model, step_size=0.0855, num_steps=4)
        >>> mcmc_run = MCMC(hmc_kernel, num_samples=500, warmup_steps=100).run(data)
        >>> posterior = EmpiricalMarginal(mcmc_run, 'beta')
        >>> posterior.mean  # doctest: +SKIP
        tensor([ 0.9819,  1.9258,  2.9737])
    """

    def __init__(self,
                 model,
                 step_size=None,
                 trajectory_length=None,
                 num_steps=None,
                 adapt_step_size=True,
                 adapt_mass_matrix=True,
                 full_mass=False,
                 transforms=None,
                 max_plate_nesting=float("inf"),
                 max_iarange_nesting=None,  # DEPRECATED
                 experimental_use_einsum=False):
<<<<<<< HEAD
        self.model = model
=======
        if max_iarange_nesting is not None:
            warnings.warn("max_iarange_nesting is deprecated; use max_plate_nesting instead",
                          DeprecationWarning)
            max_plate_nesting = max_iarange_nesting

        # Wrap model in `poutine.enum` to enumerate over discrete latent sites.
        # No-op if model does not have any discrete latents.
        self.model = poutine.enum(config_enumerate(model, default="parallel"),
                                  first_available_dim=max_plate_nesting)
>>>>>>> d354b538
        self.step_size = step_size if step_size is not None else 1  # from Stan
        if trajectory_length is not None:
            self.trajectory_length = trajectory_length
        elif num_steps is not None:
            self.trajectory_length = self.step_size * num_steps
        else:
            self.trajectory_length = 2 * math.pi  # from Stan
        self.num_steps = max(1, int(self.trajectory_length / self.step_size))
        self.adapt_step_size = adapt_step_size
        self.adapt_mass_matrix = adapt_mass_matrix
        self.full_mass = full_mass
        self.use_einsum = experimental_use_einsum
        self._target_accept_prob = 0.8  # from Stan
        # The following parameter is used in find_reasonable_step_size method.
        # In NUTS paper, this threshold is set to a fixed log(0.5).
        # After https://github.com/stan-dev/stan/pull/356, it is set to a fixed log(0.8).
        self._direction_threshold = math.log(0.8)  # from Stan

        # We separate warmup_steps into windows:
        #   start_buffer + window 1 + window 2 + window 3 + ... + end_buffer
        # where the length of each window will be doubled for the next window.
        # We won't adapt mass matrix during start and end buffers; and mass
        # matrix will be updated at the end of each window. This is helpful
        # for dealing with the intense computation of sampling momentum from the
        # inverse of mass matrix.
        self._adapt_start_buffer = 75  # from Stan
        self._adapt_end_buffer = 50  # from Stan
        self._adapt_initial_window = 25  # from Stan

        self.transforms = {} if transforms is None else transforms
        self.max_plate_nesting = max_plate_nesting
        self._automatic_transform_enabled = True if transforms is None else False
        self._reset()
        super(HMC, self).__init__()

    def _get_trace(self, z):
        z_trace = self._prototype_trace
        for name, value in z.items():
            z_trace.nodes[name]["value"] = value
        trace_poutine = poutine.trace(poutine.replay(self.model, trace=z_trace))
        trace_poutine(*self._args, **self._kwargs)
        return trace_poutine.trace

    @staticmethod
    def _iter_latent_nodes(trace):
        for name, node in sorted(trace.iter_stochastic_nodes(), key=lambda x: x[0]):
            if not (node["fn"].has_enumerate_support or isinstance(node["fn"], _Subsample)):
                yield (name, node)

    def _compute_trace_log_prob(self, model_trace):
        return self._trace_prob_evaluator.log_prob(model_trace)

    def _kinetic_energy(self, r):
        # TODO: revert to `torch.dot` in pytorch==1.0
        # See: https://github.com/uber/pyro/issues/1458
        r_flat = torch.cat([r[site_name].reshape(-1) for site_name in sorted(r)])
        if self.full_mass:
            return 0.5 * (r_flat * (self._inverse_mass_matrix.matmul(r_flat))).sum()
        else:
            return 0.5 * (self._inverse_mass_matrix * (r_flat ** 2)).sum()

    def _potential_energy(self, z):
        # Since the model is specified in the constrained space, transform the
        # unconstrained R.V.s `z` to the constrained space.
        z_constrained = z.copy()
        for name, transform in self.transforms.items():
            z_constrained[name] = transform.inv(z_constrained[name])
        trace = self._get_trace(z_constrained)
        potential_energy = -self._compute_trace_log_prob(trace)
        # adjust by the jacobian for this transformation.
        for name, transform in self.transforms.items():
            potential_energy += transform.log_abs_det_jacobian(z_constrained[name], z[name]).sum()
        return potential_energy

    def _energy(self, z, r):
        return self._kinetic_energy(r) + self._potential_energy(z)

    def _reset(self):
        self._t = 0
        self._accept_cnt = 0
        self._inverse_mass_matrix = None
        self._r_dist = None
        self._r_shapes = {}
        self._r_numels = {}
        self._args = None
        self._kwargs = None
        self._prototype_trace = None
        self._adapt_phase = False
        self._adapt_mass_matrix_phase = False
        self._step_size_adapt_scheme = None
        self._mass_matrix_adapt_scheme = None
        self._has_enumerable_sites = False
        self._trace_prob_evaluator = None

    def _find_reasonable_step_size(self, z):
        step_size = self.step_size

        # We are going to find a step_size which make accept_prob (Metropolis correction)
        # near the target_accept_prob. If accept_prob:=exp(-delta_energy) is small,
        # then we have to decrease step_size; otherwise, increase step_size.
        r, _ = self._sample_r(name="r_presample")
        energy_current = self._energy(z, r)
        z_new, r_new, z_grads, potential_energy = single_step_velocity_verlet(
            z, r, self._potential_energy, self._inverse_mass_matrix, step_size)
        energy_new = potential_energy + self._kinetic_energy(r_new)
        delta_energy = energy_new - energy_current
        # direction=1 means keep increasing step_size, otherwise decreasing step_size.
        # Note that the direction is -1 if delta_energy is `NaN` which may be the
        # case for a diverging trajectory (e.g. in the case of evaluating log prob
        # of a value simulated using a large step size for a constrained sample site).
        direction = 1 if self._direction_threshold < -delta_energy else -1

        # define scale for step_size: 2 for increasing, 1/2 for decreasing
        step_size_scale = 2 ** direction
        direction_new = direction
        # keep scale step_size until accept_prob crosses its target
        # TODO: make thresholds for too small step_size or too large step_size
        while direction_new == direction:
            step_size = step_size_scale * step_size
            z_new, r_new, z_grads, potential_energy = single_step_velocity_verlet(
                z, r, self._potential_energy, self._inverse_mass_matrix, step_size)
            energy_new = potential_energy + self._kinetic_energy(r_new)
            delta_energy = energy_new - energy_current
            direction_new = 1 if self._direction_threshold < -delta_energy else -1
        return step_size

    def _configure_adaptation(self, trace):
        self._adapt_phase = True
        self._adapt_window = self._adapt_initial_window

        if self.adapt_step_size:
            z = {name: node["value"].detach() for name, node in self._iter_latent_nodes(trace)}
            for name, transform in self.transforms.items():
                z[name] = transform(z[name])
            with pyro.validation_enabled(False):
                self.step_size = self._find_reasonable_step_size(z)
            self.num_steps = max(1, int(self.trajectory_length / self.step_size))
            # make prox-center for Dual Averaging scheme
            loc = math.log(10 * self.step_size)
            self._step_size_adapt_scheme = DualAveraging(prox_center=loc)

        # from Stan, for small warmup_steps
        if self._warmup_steps < 20:
            self._adapt_window_ending = self._warmup_steps
            return

        if (self._adapt_start_buffer + self._adapt_end_buffer
                + self._adapt_initial_window > self._warmup_steps):
            self._adapt_start_buffer = int(0.15 * self._warmup_steps)
            self._adapt_end_buffer = int(0.1 * self._warmup_steps)
            self._adapt_window = (self._warmup_steps - self._adapt_start_buffer
                                  - self._adapt_end_buffer)

        # define ending pointer of the current window
        self._adapt_window_ending = self._adapt_start_buffer
        self._adapt_mass_matrix_phase_ending = self._warmup_steps - self._adapt_end_buffer

        if self.adapt_mass_matrix:
            is_diag = not self.full_mass
            self._mass_matrix_adapt_scheme = WelfordCovariance(diagonal=is_diag)

    def _end_warmup(self):
        self._adapt_phase = False
        if self.adapt_step_size:
            _, log_step_size_avg = self._step_size_adapt_scheme.get_state()
            self.step_size = math.exp(log_step_size_avg)
            self.num_steps = max(1, int(self.trajectory_length / self.step_size))

    def _end_adapt_window(self):
        if self._adapt_window_ending == self._warmup_steps:
            self._end_warmup()
            return

        if self._adapt_window_ending == self._adapt_start_buffer:
            if self.adapt_mass_matrix:
                self._adapt_mass_matrix_phase = True
        else:
            if self.adapt_step_size:
                self._step_size_adapt_scheme.prox_center = math.log(10 * self.step_size)
                self._step_size_adapt_scheme.reset()

            if self.adapt_mass_matrix:
                self._inverse_mass_matrix = self._mass_matrix_adapt_scheme.get_covariance()
                self._update_r_dist()
                self._mass_matrix_adapt_scheme.reset()

            self._adapt_window = 2 * self._adapt_window
            if self._adapt_window_ending == self._adapt_mass_matrix_phase_ending:
                self._adapt_mass_matrix_phase = False
                self._adapt_window_ending = self._warmup_steps
                return

        self._adapt_window_ending = self._adapt_window_ending + self._adapt_window
        # expanding the current window if length of the next one is too large
        next_adapt_window_ending = self._adapt_window_ending + 2 * self._adapt_window
        if next_adapt_window_ending > self._adapt_mass_matrix_phase_ending:
            self._adapt_window_ending = self._adapt_mass_matrix_phase_ending

    def _adapt_step_size(self, accept_prob):
        # calculate a statistic for Dual Averaging scheme
        H = self._target_accept_prob - accept_prob
        self._step_size_adapt_scheme.step(H)
        log_step_size, _ = self._step_size_adapt_scheme.get_state()
        self.step_size = math.exp(log_step_size)
        self.num_steps = max(1, int(self.trajectory_length / self.step_size))

    def _update_r_dist(self):
        loc = self._inverse_mass_matrix.new_zeros(self._inverse_mass_matrix.size(0))
        if self.full_mass:
            self._r_dist = dist.MultivariateNormal(loc,
                                                   precision_matrix=self._inverse_mass_matrix)
        else:
            self._r_dist = dist.Normal(loc, self._inverse_mass_matrix.rsqrt())

    def _sample_r(self, name):
        r_flat = pyro.sample(name, self._r_dist)
        r = {}
        pos = 0
        for name in sorted(self._r_shapes):
            next_pos = pos + self._r_numels[name]
            r[name] = r_flat[pos:next_pos].reshape(self._r_shapes[name])
            pos = next_pos
        assert pos == r_flat.size(0)
        return r, r_flat

    def _validate_trace(self, trace):
        trace_eval = TraceEinsumEvaluator if self.use_einsum else TraceTreeEvaluator
        self._trace_prob_evaluator = trace_eval(trace,
                                                self._has_enumerable_sites,
                                                self.max_plate_nesting)
        trace_log_prob_sum = self._compute_trace_log_prob(trace)
        if torch_isnan(trace_log_prob_sum) or torch_isinf(trace_log_prob_sum):
            raise ValueError("Model specification incorrect - trace log pdf is NaN or Inf.")

    def initial_trace(self):
        return self._prototype_trace

    def setup(self, warmup_steps, *args, **kwargs):
        self._warmup_steps = warmup_steps
        self._args = args
        self._kwargs = kwargs
        # Wrap model in `poutine.enum` to enumerate over discrete latent sites.
        # No-op if model does not have any discrete latents.
        self.model = poutine.enum(config_enumerate(self.model, default="parallel"),
                                  first_available_dim=self.max_iarange_nesting)
        # broadcast sample sites inside iarange.
        self.model = poutine.broadcast(self.model)
        # set the trace prototype to inter-convert between trace object
        # and dict object used by the integrator
        trace = poutine.trace(self.model).get_trace(*args, **kwargs)
        self._prototype_trace = trace
        if self._automatic_transform_enabled:
            self.transforms = {}
        for name, node in trace.iter_stochastic_nodes():
            if isinstance(node["fn"], _Subsample):
                continue
            if node["fn"].has_enumerate_support:
                self._has_enumerable_sites = True
                continue
            site_value = node["value"]
            if node["fn"].support is not constraints.real and self._automatic_transform_enabled:
                self.transforms[name] = biject_to(node["fn"].support).inv
                site_value = self.transforms[name](node["value"])
            self._r_shapes[name] = site_value.shape
            self._r_numels[name] = site_value.numel()

        self._validate_trace(trace)
        mass_matrix_size = sum(self._r_numels.values())
        if self.full_mass:
            self._inverse_mass_matrix = eye_like(site_value, mass_matrix_size)
        else:
            self._inverse_mass_matrix = site_value.new_ones(mass_matrix_size)
        self._update_r_dist()
        if self.adapt_step_size or self.adapt_mass_matrix:
            self._configure_adaptation(trace)

    def cleanup(self):
        self._reset()

    def sample(self, trace):
        z = {name: node["value"].detach() for name, node in self._iter_latent_nodes(trace)}
        # automatically transform `z` to unconstrained space, if needed.
        for name, transform in self.transforms.items():
            z[name] = transform(z[name])

        r, _ = self._sample_r(name="r_t={}".format(self._t))

        # Temporarily disable distributions args checking as
        # NaNs are expected during step size adaptation
        with optional(pyro.validation_enabled(False), self._adapt_phase):
            z_new, r_new = velocity_verlet(z, r,
                                           self._potential_energy,
                                           self._inverse_mass_matrix,
                                           self.step_size,
                                           self.num_steps)
            # apply Metropolis correction.
            energy_proposal = self._energy(z_new, r_new)
            energy_current = self._energy(z, r)
        delta_energy = energy_proposal - energy_current
        rand = pyro.sample("rand_t={}".format(self._t), dist.Uniform(torch.zeros(1), torch.ones(1)))
        if rand < (-delta_energy).exp():
            self._accept_cnt += 1
            z = z_new

        self._t += 1

        if self._adapt_phase:
            if self.adapt_step_size:
                # Set accept prob to 0.0 if delta_energy is `NaN` which may be
                # the case for a diverging trajectory when using a large step size.
                if torch_isnan(delta_energy):
                    accept_prob = delta_energy.new_tensor(0.0)
                else:
                    accept_prob = (-delta_energy).exp().clamp(max=1).item()
                self._adapt_step_size(accept_prob)
            if self._adapt_mass_matrix_phase:
                z_flat = torch.cat([z[name].reshape(-1) for name in sorted(z)])
                self._mass_matrix_adapt_scheme.update(z_flat.detach())
            if self._t == self._adapt_window_ending:
                self._end_adapt_window()

        # get trace with the constrained values for `z`.
        for name, transform in self.transforms.items():
            z[name] = transform.inv(z[name])
        return self._get_trace(z)

    def diagnostics(self):
        return OrderedDict([
            ("Step size", self.step_size),
            ("Acceptance rate", self._accept_cnt / self._t)
        ])<|MERGE_RESOLUTION|>--- conflicted
+++ resolved
@@ -97,19 +97,12 @@
                  max_plate_nesting=float("inf"),
                  max_iarange_nesting=None,  # DEPRECATED
                  experimental_use_einsum=False):
-<<<<<<< HEAD
         self.model = model
-=======
         if max_iarange_nesting is not None:
             warnings.warn("max_iarange_nesting is deprecated; use max_plate_nesting instead",
                           DeprecationWarning)
             max_plate_nesting = max_iarange_nesting
-
-        # Wrap model in `poutine.enum` to enumerate over discrete latent sites.
-        # No-op if model does not have any discrete latents.
-        self.model = poutine.enum(config_enumerate(model, default="parallel"),
-                                  first_available_dim=max_plate_nesting)
->>>>>>> d354b538
+        self.max_plate_nesting = max_plate_nesting
         self.step_size = step_size if step_size is not None else 1  # from Stan
         if trajectory_length is not None:
             self.trajectory_length = trajectory_length
@@ -140,7 +133,6 @@
         self._adapt_initial_window = 25  # from Stan
 
         self.transforms = {} if transforms is None else transforms
-        self.max_plate_nesting = max_plate_nesting
         self._automatic_transform_enabled = True if transforms is None else False
         self._reset()
         super(HMC, self).__init__()
@@ -354,9 +346,7 @@
         # Wrap model in `poutine.enum` to enumerate over discrete latent sites.
         # No-op if model does not have any discrete latents.
         self.model = poutine.enum(config_enumerate(self.model, default="parallel"),
-                                  first_available_dim=self.max_iarange_nesting)
-        # broadcast sample sites inside iarange.
-        self.model = poutine.broadcast(self.model)
+                                  first_available_dim=self.max_plate_nesting)
         # set the trace prototype to inter-convert between trace object
         # and dict object used by the integrator
         trace = poutine.trace(self.model).get_trace(*args, **kwargs)
