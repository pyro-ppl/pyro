from __future__ import absolute_import, division, print_function

import math
from collections import OrderedDict

import torch

import pyro
import pyro.distributions as dist
from pyro.distributions.util import eye_like, scalar_like

from pyro.infer.mcmc.adaptation import WarmupAdapter
from pyro.infer.mcmc.mcmc_kernel import MCMCKernel
<<<<<<< HEAD
from pyro.infer.mcmc.util import initialize_model
=======
from pyro.infer.mcmc.util import TraceEinsumEvaluator
>>>>>>> bfd8dea5
from pyro.ops.integrator import velocity_verlet
from pyro.util import optional, torch_isnan


class HMC(MCMCKernel):
    r"""
    Simple Hamiltonian Monte Carlo kernel, where ``step_size`` and ``num_steps``
    need to be explicitly specified by the user.

    **References**

    [1] `MCMC Using Hamiltonian Dynamics`,
    Radford M. Neal

    :param model: Python callable containing Pyro primitives.
    :param potential_fn: Python callable calculating potential energy with input
        is a dict of real parameters.
    :param float step_size: Determines the size of a single step taken by the
        verlet integrator while computing the trajectory using Hamiltonian
        dynamics. If not specified, it will be set to 1.
    :param float trajectory_length: Length of a MCMC trajectory. If not
        specified, it will be set to ``step_size x num_steps``. In case
        ``num_steps`` is not specified, it will be set to :math:`2\pi`.
    :param int num_steps: The number of discrete steps over which to simulate
        Hamiltonian dynamics. The state at the end of the trajectory is
        returned as the proposal. This value is always equal to
        ``int(trajectory_length / step_size)``.
    :param bool adapt_step_size: A flag to decide if we want to adapt step_size
        during warm-up phase using Dual Averaging scheme.
    :param bool adapt_mass_matrix: A flag to decide if we want to adapt mass
        matrix during warm-up phase using Welford scheme.
    :param bool full_mass: A flag to decide if mass matrix is dense or diagonal.
    :param dict transforms: Optional dictionary that specifies a transform
        for a sample site with constrained support to unconstrained space. The
        transform should be invertible, and implement `log_abs_det_jacobian`.
        If not specified and the model has sites with constrained support,
        automatic transformations will be applied, as specified in
        :mod:`torch.distributions.constraint_registry`.
    :param int max_plate_nesting: Optional bound on max number of nested
        :func:`pyro.plate` contexts. This is required if model contains
        discrete sample sites that can be enumerated over in parallel.
    :param bool jit_compile: Optional parameter denoting whether to use
        the PyTorch JIT to trace the log density computation, and use this
        optimized executable trace in the integrator.
    :param dict jit_options: A dictionary contains optional arguments for
        :func:`torch.jit.trace` function.
    :param bool ignore_jit_warnings: Flag to ignore warnings from the JIT
        tracer when ``jit_compile=True``. Default is False.
    :param float target_accept_prob: Increasing this value will lead to a smaller
        step size, hence the sampling will be slower and more robust. Default to 0.8.

    .. note:: Internally, the mass matrix will be ordered according to the order
        of the names of latent variables, not the order of their appearance in
        the model.

    Example:

        >>> true_coefs = torch.tensor([1., 2., 3.])
        >>> data = torch.randn(2000, 3)
        >>> dim = 3
        >>> labels = dist.Bernoulli(logits=(true_coefs * data).sum(-1)).sample()
        >>>
        >>> def model(data):
        ...     coefs_mean = torch.zeros(dim)
        ...     coefs = pyro.sample('beta', dist.Normal(coefs_mean, torch.ones(3)))
        ...     y = pyro.sample('y', dist.Bernoulli(logits=(coefs * data).sum(-1)), obs=labels)
        ...     return y
        >>>
        >>> hmc_kernel = HMC(model, step_size=0.0855, num_steps=4)
        >>> mcmc_run = MCMC(hmc_kernel, num_samples=500, warmup_steps=100).run(data)
        >>> posterior = mcmc_run.marginal('beta').empirical['beta']
        >>> posterior.mean  # doctest: +SKIP
        tensor([ 0.9819,  1.9258,  2.9737])
    """

    def __init__(self,
                 model,
                 potential_fn=None,
                 step_size=1,
                 trajectory_length=None,
                 num_steps=None,
                 adapt_step_size=True,
                 adapt_mass_matrix=True,
                 full_mass=False,
                 transforms=None,
                 max_plate_nesting=None,
                 jit_compile=False,
                 jit_options=None,
                 ignore_jit_warnings=False,
                 target_accept_prob=0.8):
        # NB: deprecating args
        self.model = model
        self.transforms = transforms
        self._max_plate_nesting = max_plate_nesting
        self._jit_compile = jit_compile
        self._jit_options = jit_options
        self._ignore_jit_warnings = ignore_jit_warnings

        self.potential_fn = potential_fn
        if trajectory_length is not None:
            self.trajectory_length = trajectory_length
        elif num_steps is not None:
            self.trajectory_length = step_size * num_steps
        else:
            self.trajectory_length = 2 * math.pi  # from Stan
        # The following parameter is used in find_reasonable_step_size method.
        # In NUTS paper, this threshold is set to a fixed log(0.5).
        # After https://github.com/stan-dev/stan/pull/356, it is set to a fixed log(0.8).
        self._direction_threshold = math.log(0.8)  # from Stan
<<<<<<< HEAD
=======
        # number of tries to get a valid initial trace
        self._max_tries_initial_params = 100
        self.transforms = {} if transforms is None else transforms
        self._automatic_transform_enabled = True if transforms is None else False
>>>>>>> bfd8dea5
        self._reset()
        self._adapter = WarmupAdapter(step_size,
                                      adapt_step_size=adapt_step_size,
                                      adapt_mass_matrix=adapt_mass_matrix,
                                      target_accept_prob=target_accept_prob,
                                      is_diag_mass=not full_mass)
        super(HMC, self).__init__()

    def _kinetic_energy(self, r):
        r_flat = torch.cat([r[site_name].reshape(-1) for site_name in sorted(r)])
        if self.inverse_mass_matrix.dim() == 2:
            return 0.5 * self.inverse_mass_matrix.matmul(r_flat).dot(r_flat)
        else:
            return 0.5 * self.inverse_mass_matrix.dot(r_flat ** 2)

    def _energy(self, z, r):
        return self._kinetic_energy(r) + self.potential_fn(z)

    def _reset(self):
        self._t = 0
        self._accept_cnt = 0
        self._prototype_trace = None
        self._initial_params = None
<<<<<<< HEAD
        self._inv_transform = None
=======
        self._has_enumerable_sites = False
        self._trace_prob_evaluator = None
>>>>>>> bfd8dea5
        self._z_last = None
        self._potential_energy_last = None
        self._z_grads_last = None
        self._warmup_steps = None

    def _find_reasonable_step_size(self):
        step_size = self.step_size

        # We are going to find a step_size which make accept_prob (Metropolis correction)
        # near the target_accept_prob. If accept_prob:=exp(-delta_energy) is small,
        # then we have to decrease step_size; otherwise, increase step_size.
        z, potential_energy, z_grads = self._fetch_from_cache()
        if not z:
            return self.step_size
        r, _ = self._sample_r(name="r_presample_0")
        energy_current = self._kinetic_energy(r) + potential_energy
        z_new, r_new, z_grads_new, potential_energy_new = velocity_verlet(
            z, r, self.potential_fn, self.inverse_mass_matrix, step_size, z_grads=z_grads)
        energy_new = self._kinetic_energy(r_new) + potential_energy_new
        delta_energy = energy_new - energy_current
        # direction=1 means keep increasing step_size, otherwise decreasing step_size.
        # Note that the direction is -1 if delta_energy is `NaN` which may be the
        # case for a diverging trajectory (e.g. in the case of evaluating log prob
        # of a value simulated using a large step size for a constrained sample site).
        direction = 1 if self._direction_threshold < -delta_energy else -1

        # define scale for step_size: 2 for increasing, 1/2 for decreasing
        step_size_scale = 2 ** direction
        direction_new = direction
        # keep scale step_size until accept_prob crosses its target
        # TODO: make thresholds for too small step_size or too large step_size
        t = 0
        while direction_new == direction:
            t += 1
            step_size = step_size_scale * step_size
            r, _ = self._sample_r(name="r_presample_{}".format(t))
            energy_current = self._kinetic_energy(r) + potential_energy
            z_new, r_new, z_grads_new, potential_energy_new = velocity_verlet(
                z, r, self.potential_fn, self.inverse_mass_matrix, step_size, z_grads=z_grads)
            energy_new = self._kinetic_energy(r_new) + potential_energy_new
            delta_energy = energy_new - energy_current
            direction_new = 1 if self._direction_threshold < -delta_energy else -1
        return step_size

    def _sample_r(self, name):
        r_dist = self._adapter.r_dist
        r_flat = pyro.sample(name, r_dist)
        r = {}
        pos = 0
        for name, param in sorted(self.initial_params.items()):
            next_pos = pos + param.numel()
            r[name] = r_flat[pos:next_pos].reshape(param.shape)
            pos = next_pos
        assert pos == r_flat.size(0)
        return r, r_flat

    @property
    def inverse_mass_matrix(self):
        return self._adapter.inverse_mass_matrix

    @property
    def step_size(self):
        return self._adapter.step_size

    @property
    def num_steps(self):
        return max(1, int(self.trajectory_length / self.step_size))

    @property
    def initial_params(self):
<<<<<<< HEAD
        return self._initial_params
=======
        """
        Find a valid trace to initiate the MCMC sampler. This is also used as a
        prototype trace to inter-convert between Pyro's trace object and dict
        object used by the integrator.
        """
        if self._initial_params:
            return self._initial_params
        trace = self._prototype_trace
        for i in range(self._max_tries_initial_params):
            z = {name: node["value"].detach()
                 for name, node in self._iter_latent_nodes(trace)}
            # automatically transform `z` to unconstrained space, if needed.
            for name, transform in self.transforms.items():
                z[name] = transform(z[name])
            potential_energy = self._potential_energy(z)
            if not torch_isnan(potential_energy) and not torch_isinf(potential_energy):
                self._initial_params = z
                return z
            trace = poutine.trace(self.model).get_trace(*self._args, **self._kwargs)
        raise ValueError("Model specification seems incorrect - cannot find a valid trace.")
>>>>>>> bfd8dea5

    @initial_params.setter
    def initial_params(self, params):
        self._initial_params = params
<<<<<<< HEAD

    def _initialize_model_properties(self, model_args, model_kwargs):
        init_params, potential_fn, transforms, trace = initialize_model(
            self.model,
            model_args,
            model_kwargs,
            transforms=self.transforms,
            max_plate_nesting=self._max_plate_nesting,
            jit_compile=self._jit_compile,
            jit_options=self._jit_options,
            skip_jit_warnings=self._ignore_jit_warnings,
        )
        self.potential_fn = potential_fn
        self.transforms = transforms
        self._initial_params = init_params
        self._prototype_trace = trace

    def _initialize_adapter(self):
        mass_matrix_size = sum([p.numel() for p in self.initial_params.values()])
        site_value = list(self.initial_params.values())[0]
        if self._adapter.is_diag_mass:
            initial_mass_matrix = torch.ones(mass_matrix_size,
                                             dtype=site_value.dtype,
                                             device=site_value.device)
        else:
            initial_mass_matrix = eye_like(site_value, mass_matrix_size)
        self._adapter.configure(self._warmup_steps,
                                inv_mass_matrix=initial_mass_matrix,
                                find_reasonable_step_size_fn=self._find_reasonable_step_size)

        if self._adapter.adapt_step_size:
=======
        if self._warmup_steps is not None:  # if setup is already called
            self._initialize_step_size()

    def _initialize_sampler(self):
        if self.max_plate_nesting is None:
            self._guess_max_plate_nesting()
        # Wrap model in `poutine.enum` to enumerate over discrete latent sites.
        # No-op if model does not have any discrete latents.
        self.model = poutine.enum(config_enumerate(self.model),
                                  first_available_dim=-1 - self.max_plate_nesting)
        if self._automatic_transform_enabled:
            self.transforms = {}
        trace = poutine.trace(self.model).get_trace(*self._args, **self._kwargs)
        self._prototype_trace = trace
        site_value = None
        for name, node in trace.iter_stochastic_nodes():
            if isinstance(node["fn"], _Subsample):
                continue
            if node["fn"].has_enumerate_support:
                self._has_enumerable_sites = True
                continue
            site_value = node["value"]
            if node["fn"].support is not constraints.real and self._automatic_transform_enabled:
                self.transforms[name] = biject_to(node["fn"].support).inv
                site_value = self.transforms[name](node["value"])
            self._r_shapes[name] = site_value.shape
            self._r_numels[name] = site_value.numel()
        self._trace_prob_evaluator = TraceEinsumEvaluator(trace,
                                                          self._has_enumerable_sites,
                                                          self.max_plate_nesting)
        if site_value is not None:
            mass_matrix_size = sum(self._r_numels.values())
            if self._adapter.is_diag_mass:
                initial_mass_matrix = torch.ones(mass_matrix_size, dtype=site_value.dtype, device=site_value.device)
            else:
                initial_mass_matrix = eye_like(site_value, mass_matrix_size)
            self._adapter.configure(self._warmup_steps,
                                    inv_mass_matrix=initial_mass_matrix,
                                    find_reasonable_step_size_fn=self._find_reasonable_step_size)
        self._initialize_step_size()  # this method also caches z and its potential energy

    def _initialize_step_size(self):
        z = self.initial_params
        potential_energy = self._potential_energy(z)
        self._cache(z, potential_energy, None)
        if z and self._adapter.adapt_step_size:
>>>>>>> bfd8dea5
            self._adapter.reset_step_size_adaptation()

    def setup(self, warmup_steps, *args, **kwargs):
        self._warmup_steps = warmup_steps
<<<<<<< HEAD
        if self.model is not None:
            self._initialize_model_properties(args, kwargs)
        potential_energy = self.potential_fn(self.initial_params)
        self._cache(self.initial_params, potential_energy, None)
        if self.initial_params:
            self._initialize_adapter()
=======
        self._args = args
        self._kwargs = kwargs
        self._initialize_sampler()
>>>>>>> bfd8dea5

    def cleanup(self):
        self._reset()

    def _cache(self, z, potential_energy, z_grads):
        self._z_last = z
        self._potential_energy_last = potential_energy
        self._z_grads_last = z_grads

    def _fetch_from_cache(self):
        return self._z_last, self._potential_energy_last, self._z_grads_last

    def sample(self, params):
        z, potential_energy, z_grads = self._fetch_from_cache()
        # return early if no sample sites
        if not z:
            self._accept_cnt += 1
            self._t += 1
            return params
        r, _ = self._sample_r(name="r_t={}".format(self._t))
        energy_current = self._kinetic_energy(r) + potential_energy

        # Temporarily disable distributions args checking as
        # NaNs are expected during step size adaptation
        with optional(pyro.validation_enabled(False), self._t < self._warmup_steps):
            z_new, r_new, z_grads_new, potential_energy_new = velocity_verlet(z, r, self.potential_fn,
                                                                              self.inverse_mass_matrix,
                                                                              self.step_size,
                                                                              self.num_steps,
                                                                              z_grads=z_grads)
            # apply Metropolis correction.
            energy_proposal = self._kinetic_energy(r_new) + potential_energy_new
        delta_energy = energy_proposal - energy_current
        # Set accept prob to 0.0 if delta_energy is `NaN` which may be
        # the case for a diverging trajectory when using a large step size.
        if torch_isnan(delta_energy):
            accept_prob = scalar_like(delta_energy, 0.)
        else:
            accept_prob = (-delta_energy).exp().clamp(max=1.)
        rand = pyro.sample("rand_t={}".format(self._t), dist.Uniform(scalar_like(accept_prob, 0.),
                                                                     scalar_like(accept_prob, 1.)))
        if rand < accept_prob:
            self._accept_cnt += 1
            z = z_new
            self._cache(z, potential_energy_new, z_grads_new)

        if self._t < self._warmup_steps:
            self._adapter.step(self._t, z, accept_prob)

        self._t += 1

        return z.copy()

    def diagnostics(self):
        return OrderedDict([
            ("step size", "{:.2e}".format(self.step_size)),
            ("acc. rate", "{:.3f}".format(self._accept_cnt / self._t))
        ])<|MERGE_RESOLUTION|>--- conflicted
+++ resolved
@@ -11,11 +11,7 @@
 
 from pyro.infer.mcmc.adaptation import WarmupAdapter
 from pyro.infer.mcmc.mcmc_kernel import MCMCKernel
-<<<<<<< HEAD
 from pyro.infer.mcmc.util import initialize_model
-=======
-from pyro.infer.mcmc.util import TraceEinsumEvaluator
->>>>>>> bfd8dea5
 from pyro.ops.integrator import velocity_verlet
 from pyro.util import optional, torch_isnan
 
@@ -32,7 +28,7 @@
 
     :param model: Python callable containing Pyro primitives.
     :param potential_fn: Python callable calculating potential energy with input
-        is a dict of real parameters.
+        is a dict of real support parameters.
     :param float step_size: Determines the size of a single step taken by the
         verlet integrator while computing the trajectory using Hamiltonian
         dynamics. If not specified, it will be set to 1.
@@ -125,13 +121,6 @@
         # In NUTS paper, this threshold is set to a fixed log(0.5).
         # After https://github.com/stan-dev/stan/pull/356, it is set to a fixed log(0.8).
         self._direction_threshold = math.log(0.8)  # from Stan
-<<<<<<< HEAD
-=======
-        # number of tries to get a valid initial trace
-        self._max_tries_initial_params = 100
-        self.transforms = {} if transforms is None else transforms
-        self._automatic_transform_enabled = True if transforms is None else False
->>>>>>> bfd8dea5
         self._reset()
         self._adapter = WarmupAdapter(step_size,
                                       adapt_step_size=adapt_step_size,
@@ -155,12 +144,6 @@
         self._accept_cnt = 0
         self._prototype_trace = None
         self._initial_params = None
-<<<<<<< HEAD
-        self._inv_transform = None
-=======
-        self._has_enumerable_sites = False
-        self._trace_prob_evaluator = None
->>>>>>> bfd8dea5
         self._z_last = None
         self._potential_energy_last = None
         self._z_grads_last = None
@@ -231,35 +214,11 @@
 
     @property
     def initial_params(self):
-<<<<<<< HEAD
         return self._initial_params
-=======
-        """
-        Find a valid trace to initiate the MCMC sampler. This is also used as a
-        prototype trace to inter-convert between Pyro's trace object and dict
-        object used by the integrator.
-        """
-        if self._initial_params:
-            return self._initial_params
-        trace = self._prototype_trace
-        for i in range(self._max_tries_initial_params):
-            z = {name: node["value"].detach()
-                 for name, node in self._iter_latent_nodes(trace)}
-            # automatically transform `z` to unconstrained space, if needed.
-            for name, transform in self.transforms.items():
-                z[name] = transform(z[name])
-            potential_energy = self._potential_energy(z)
-            if not torch_isnan(potential_energy) and not torch_isinf(potential_energy):
-                self._initial_params = z
-                return z
-            trace = poutine.trace(self.model).get_trace(*self._args, **self._kwargs)
-        raise ValueError("Model specification seems incorrect - cannot find a valid trace.")
->>>>>>> bfd8dea5
 
     @initial_params.setter
     def initial_params(self, params):
         self._initial_params = params
-<<<<<<< HEAD
 
     def _initialize_model_properties(self, model_args, model_kwargs):
         init_params, potential_fn, transforms, trace = initialize_model(
@@ -291,70 +250,16 @@
                                 find_reasonable_step_size_fn=self._find_reasonable_step_size)
 
         if self._adapter.adapt_step_size:
-=======
-        if self._warmup_steps is not None:  # if setup is already called
-            self._initialize_step_size()
-
-    def _initialize_sampler(self):
-        if self.max_plate_nesting is None:
-            self._guess_max_plate_nesting()
-        # Wrap model in `poutine.enum` to enumerate over discrete latent sites.
-        # No-op if model does not have any discrete latents.
-        self.model = poutine.enum(config_enumerate(self.model),
-                                  first_available_dim=-1 - self.max_plate_nesting)
-        if self._automatic_transform_enabled:
-            self.transforms = {}
-        trace = poutine.trace(self.model).get_trace(*self._args, **self._kwargs)
-        self._prototype_trace = trace
-        site_value = None
-        for name, node in trace.iter_stochastic_nodes():
-            if isinstance(node["fn"], _Subsample):
-                continue
-            if node["fn"].has_enumerate_support:
-                self._has_enumerable_sites = True
-                continue
-            site_value = node["value"]
-            if node["fn"].support is not constraints.real and self._automatic_transform_enabled:
-                self.transforms[name] = biject_to(node["fn"].support).inv
-                site_value = self.transforms[name](node["value"])
-            self._r_shapes[name] = site_value.shape
-            self._r_numels[name] = site_value.numel()
-        self._trace_prob_evaluator = TraceEinsumEvaluator(trace,
-                                                          self._has_enumerable_sites,
-                                                          self.max_plate_nesting)
-        if site_value is not None:
-            mass_matrix_size = sum(self._r_numels.values())
-            if self._adapter.is_diag_mass:
-                initial_mass_matrix = torch.ones(mass_matrix_size, dtype=site_value.dtype, device=site_value.device)
-            else:
-                initial_mass_matrix = eye_like(site_value, mass_matrix_size)
-            self._adapter.configure(self._warmup_steps,
-                                    inv_mass_matrix=initial_mass_matrix,
-                                    find_reasonable_step_size_fn=self._find_reasonable_step_size)
-        self._initialize_step_size()  # this method also caches z and its potential energy
-
-    def _initialize_step_size(self):
-        z = self.initial_params
-        potential_energy = self._potential_energy(z)
-        self._cache(z, potential_energy, None)
-        if z and self._adapter.adapt_step_size:
->>>>>>> bfd8dea5
             self._adapter.reset_step_size_adaptation()
 
     def setup(self, warmup_steps, *args, **kwargs):
         self._warmup_steps = warmup_steps
-<<<<<<< HEAD
         if self.model is not None:
             self._initialize_model_properties(args, kwargs)
         potential_energy = self.potential_fn(self.initial_params)
         self._cache(self.initial_params, potential_energy, None)
         if self.initial_params:
             self._initialize_adapter()
-=======
-        self._args = args
-        self._kwargs = kwargs
-        self._initialize_sampler()
->>>>>>> bfd8dea5
 
     def cleanup(self):
         self._reset()
