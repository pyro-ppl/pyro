from __future__ import absolute_import, division, print_function

from collections import OrderedDict
import math

import torch
from torch.distributions import biject_to, constraints

import pyro
import pyro.distributions as dist
import pyro.poutine as poutine
from pyro.infer.mcmc.trace_kernel import TraceKernel
from pyro.ops.dual_averaging import DualAveraging
from pyro.ops.integrator import velocity_verlet, single_step_velocity_verlet
from pyro.util import ng_ones, ng_zeros, is_nan, is_inf


class HMC(TraceKernel):
    """
    Simple Hamiltonian Monte Carlo kernel, where ``step_size`` and ``num_steps``
    need to be explicitly specified by the user.

    **Reference**
    "MCMC Using Hamiltonian Dynamics", R Neal. `pdf <https://arxiv.org/pdf/1206.1901.pdf>`_


    :param model: python callable containing pyro primitives.
    :param float step_size: determines the size of a single step taken by the
        verlet integrator while computing the trajectory using Hamiltonian
        dynamics.
    :param int num_steps: The number of discrete steps over which to simulate
        Hamiltonian dynamics. The state at the end of the trajectory is
        returned as the proposal.
    :param dict transforms: Optional dictionary that specifies a transform
        for a sample site with constrained support to unconstrained space. The
        transform should be invertible, and implement `log_abs_det_jacobian`.
        If not specified and the model has sites with constrained support,
        automatic transformations will be applied, as specified in
        :mod:`torch.distributions.constraint_registry`.
    """

    def __init__(self, model, step_size=0.5, num_steps=3, transforms=None):
        self.model = model
        self.step_size = step_size
        self.num_steps = num_steps
        self.transforms = {} if transforms is None else transforms
        self._automatic_transform_enabled = True if transforms is None else False
        self._reset()
        super(HMC, self).__init__()

    def _get_trace(self, z):
        z_trace = self._prototype_trace
        for name, value in z.items():
            z_trace.nodes[name]['value'] = value
        trace_poutine = poutine.trace(poutine.replay(self.model, trace=z_trace))
        trace_poutine(*self._args, **self._kwargs)
        return trace_poutine.trace

    def _kinetic_energy(self, r):
        return 0.5 * torch.sum(torch.stack([r[name]**2 for name in r]))

    def _potential_energy(self, z):
        # Since the model is specified in the constrained space, transform the
        # unconstrained R.V.s `z` to the constrained space.
        z_constrained = z.copy()
        for name, transform in self.transforms.items():
            z_constrained[name] = transform.inv(z_constrained[name])
        trace = self._get_trace(z_constrained)
        potential_energy = -trace.log_pdf()
        # adjust by the jacobian for this transformation.
        for name, transform in self.transforms.items():
            potential_energy += transform.log_abs_det_jacobian(z_constrained[name], z[name]).sum()
        return potential_energy

    def _energy(self, z, r):
        return self._kinetic_energy(r) + self._potential_energy(z)

    def _reset(self):
        self._t = 0
        self._accept_cnt = 0
        # TODO: move these parameters to self.defaults dict or self.config dict of init method
        self._target_accept_prob = 0.8  # from Stan
        self._adapted_step_size = self.step_size if self.step_size is not None else 1
        if self.step_size is not None and self.num_steps is not None:
            self._trajectory_length = self.step_size * self.num_steps
        else:
            self._trajectory_length = 2 * math.pi  # from Stan
        self._t0 = 10
        self._kappa = 0.75
        self._gamma = 0.05
        self._adapted = True
        self._warmup = True

        self._r_dist = OrderedDict()
        self._args = None
        self._kwargs = None
        self._prototype_trace = None
        self._adapted_scheme = None

<<<<<<< HEAD
    def _find_reasonable_stepsize(self, z):
        step_size = self._adapted_step_size
        # This target_accept_prob is 0.5 in NUTS paper, is 0.8 in Stan, and
        # is different to the target_accept_prob for Dual Averaging scheme.
        # We need to discuss which one is better.
        target_accept_logprob = math.log(self._target_accept_prob)

        r = {name: pyro.sample("r_{}_t={}".format(name, self._t), self._r_dist[name])
             for name in self._r_dist}
        energy_current = self._energy(z, r)
        z_new, r_new, z_grads, potential_energy = single_step_velocity_verlet(
            z, r, self._potential_energy, step_size)
        energy_new = potential_energy + self._kinetic_energy(r_new)
        delta_energy = energy_new - energy_current
        direction = 1 if target_accept_logprob < -delta_energy else -1
        # if accept_prob:=exp(-delta_energy) is small, then we have to
        # decrease step_size; otherwise, increase step_size
        step_size_scale = 2 ** direction
        direction_new = direction
        # keep scale step_size until accept_prob crosses its target
        # TODO: make thresholds for too small step_size or too large step_size
        while direction_new == direction:
            step_size = step_size_scale * step_size
            z_new, r_new, z_grads, potential_energy = single_step_velocity_verlet(
                z, r, self._potential_energy, step_size)
            energy_new = potential_energy + self._kinetic_energy(r_new)
            delta_energy = energy_new - energy_current
            direction_new = 1 if target_accept_logprob < -delta_energy else -1
        return step_size
=======
    def _validate_trace(self, trace):
        trace_log_pdf = trace.log_pdf()
        if is_nan(trace_log_pdf) or is_inf(trace_log_pdf):
            raise ValueError('Model specification incorrect - trace log pdf is NaN, Inf or 0.')
>>>>>>> 0518fde9

    def initial_trace(self):
        return self._prototype_trace

    def setup(self, *args, **kwargs):
        self._args = args
        self._kwargs = kwargs
        # set the trace prototype to inter-convert between trace object
        # and dict object used by the integrator
        trace = poutine.trace(self.model).get_trace(*args, **kwargs)
        self._prototype_trace = trace
        # momenta distribution - currently standard normal
        for name, node in sorted(trace.iter_stochastic_nodes(), key=lambda x: x[0]):
            r_mu = torch.zeros_like(node['value'])
            r_sigma = torch.ones_like(node['value'])
            self._r_dist[name] = dist.Normal(mu=r_mu, sigma=r_sigma)
<<<<<<< HEAD

        trace_log_pdf = trace.log_pdf()
        if is_nan(trace_log_pdf) or is_inf(trace_log_pdf):
            raise ValueError('Model specification incorrect - trace log pdf is NaN, Inf or 0.')

        if self._adapted:
            z = {name: node['value'] for name, node in trace.iter_stochastic_nodes()}
            self._adapted_step_size = self.find_reasonable_stepsize(z)
            mu = math.log(10 * self._adapted_step_size)
            self._adapted_scheme = DualAveraging(mu, self._t0, self._kappa, self._gamma)
=======
            if node['fn'].support is not constraints.real and self._automatic_transform_enabled:
                self.transforms[name] = biject_to(node['fn'].support).inv
        self._validate_trace(self._prototype_trace)
>>>>>>> 0518fde9

    def cleanup(self):
        self._reset()

    def sample(self, trace):
        z = {name: node['value'] for name, node in trace.iter_stochastic_nodes()}
<<<<<<< HEAD
        r = {name: pyro.sample('r_{}_t={}'.format(name, self._t), self._r_dist[name])
             for name in self._r_dist}
        if self._adapted:
            # TODO: randomize step_size a bit at begining of each trajectory
            step_size = self._adapted_step_size
            num_steps = int(self._trajectory_length / self._adapted_step_size)
        else:
            step_size = self.step_size
            num_steps = self.num_steps
        z_new, r_new = velocity_verlet(z, r,
                                       self._potential_energy,
                                       step_size,
                                       num_steps)
        # apply Metropolis correction
=======
        # automatically transform `z` to unconstrained space, if needed.
        for name, transform in self.transforms.items():
            z[name] = transform(z[name])
        r = {name: pyro.sample('r_{}_t={}'.format(name, self._t), self._r_dist[name])
             for name in self._r_dist}
        z_new, r_new = velocity_verlet(z, r,
                                       self._potential_energy,
                                       self.step_size,
                                       self.num_steps)
        # apply Metropolis correction.
>>>>>>> 0518fde9
        energy_proposal = self._energy(z_new, r_new)
        energy_current = self._energy(z, r)
        delta_energy = energy_proposal - energy_current
        accept_prob = (-delta_energy).exp().clamp(max=1)
        rand = pyro.sample('rand_t='.format(self._t), dist.Uniform(ng_zeros(1), ng_ones(1)))
        if rand < accept_prob:
            self._accept_cnt += 1
            z = z_new
        if self._adapted:
            if self._warmup:
                # calculate the statistics for Dual Averaging scheme
                H = self._target_accept_prob - accept_prob
                self._adapted_scheme.step(H.item())
                log_step_size, _ = self._adapted_scheme.get_state()
                self._adapted_step_size = math.exp(log_step_size)
            else:
                _, log_step_size_avg = self._adapted_scheme.get_state()
                self._adapted_step_size = math.exp(log_step_size_avg)
        self._t += 1

        # get trace with the constrained values for `z`.
        for name, transform in self.transforms.items():
            z[name] = transform.inv(z[name])
        return self._get_trace(z)

    def diagnostics(self):
        return 'Acceptance rate: {}'.format(self._accept_cnt / self._t)<|MERGE_RESOLUTION|>--- conflicted
+++ resolved
@@ -20,9 +20,10 @@
     Simple Hamiltonian Monte Carlo kernel, where ``step_size`` and ``num_steps``
     need to be explicitly specified by the user.
 
-    **Reference**
-    "MCMC Using Hamiltonian Dynamics", R Neal. `pdf <https://arxiv.org/pdf/1206.1901.pdf>`_
-
+    References
+
+    [1] `MCMC Using Hamiltonian Dynamics`,
+    Radford M. Neal
 
     :param model: python callable containing pyro primitives.
     :param float step_size: determines the size of a single step taken by the
@@ -97,7 +98,6 @@
         self._prototype_trace = None
         self._adapted_scheme = None
 
-<<<<<<< HEAD
     def _find_reasonable_stepsize(self, z):
         step_size = self._adapted_step_size
         # This target_accept_prob is 0.5 in NUTS paper, is 0.8 in Stan, and
@@ -127,12 +127,11 @@
             delta_energy = energy_new - energy_current
             direction_new = 1 if target_accept_logprob < -delta_energy else -1
         return step_size
-=======
+
     def _validate_trace(self, trace):
         trace_log_pdf = trace.log_pdf()
         if is_nan(trace_log_pdf) or is_inf(trace_log_pdf):
             raise ValueError('Model specification incorrect - trace log pdf is NaN, Inf or 0.')
->>>>>>> 0518fde9
 
     def initial_trace(self):
         return self._prototype_trace
@@ -149,29 +148,24 @@
             r_mu = torch.zeros_like(node['value'])
             r_sigma = torch.ones_like(node['value'])
             self._r_dist[name] = dist.Normal(mu=r_mu, sigma=r_sigma)
-<<<<<<< HEAD
-
-        trace_log_pdf = trace.log_pdf()
-        if is_nan(trace_log_pdf) or is_inf(trace_log_pdf):
-            raise ValueError('Model specification incorrect - trace log pdf is NaN, Inf or 0.')
+        if node['fn'].support is not constraints.real and self._automatic_transform_enabled:
+            self.transforms[name] = biject_to(node['fn'].support).inv
+        self._validate_trace(self._prototype_trace)
 
         if self._adapted:
             z = {name: node['value'] for name, node in trace.iter_stochastic_nodes()}
             self._adapted_step_size = self.find_reasonable_stepsize(z)
             mu = math.log(10 * self._adapted_step_size)
             self._adapted_scheme = DualAveraging(mu, self._t0, self._kappa, self._gamma)
-=======
-            if node['fn'].support is not constraints.real and self._automatic_transform_enabled:
-                self.transforms[name] = biject_to(node['fn'].support).inv
-        self._validate_trace(self._prototype_trace)
->>>>>>> 0518fde9
 
     def cleanup(self):
         self._reset()
 
     def sample(self, trace):
         z = {name: node['value'] for name, node in trace.iter_stochastic_nodes()}
-<<<<<<< HEAD
+        # automatically transform `z` to unconstrained space, if needed.
+        for name, transform in self.transforms.items():
+            z[name] = transform(z[name])
         r = {name: pyro.sample('r_{}_t={}'.format(name, self._t), self._r_dist[name])
              for name in self._r_dist}
         if self._adapted:
@@ -185,19 +179,7 @@
                                        self._potential_energy,
                                        step_size,
                                        num_steps)
-        # apply Metropolis correction
-=======
-        # automatically transform `z` to unconstrained space, if needed.
-        for name, transform in self.transforms.items():
-            z[name] = transform(z[name])
-        r = {name: pyro.sample('r_{}_t={}'.format(name, self._t), self._r_dist[name])
-             for name in self._r_dist}
-        z_new, r_new = velocity_verlet(z, r,
-                                       self._potential_energy,
-                                       self.step_size,
-                                       self.num_steps)
         # apply Metropolis correction.
->>>>>>> 0518fde9
         energy_proposal = self._energy(z_new, r_new)
         energy_current = self._energy(z, r)
         delta_energy = energy_proposal - energy_current
