import json
import logging
import os
import sys
from collections import OrderedDict

from tqdm import tqdm
from tqdm.auto import tqdm as tqdm_nb

try:
    get_ipython
    ipython_env = True
except NameError:
    ipython_env = False

# Identifiers to distinguish between diagnostic messages for progress bars
# vs. logging output. Useful when using QueueHandler in multiprocessing.
LOG_MSG = "LOG"
DIAGNOSTIC_MSG = "DIAGNOSTICS"


# Following compatibility code is for Python 2 (available in Python 3.2+).
# Source: https://github.com/python/cpython/blob/master/Lib/logging/handlers.py
#
# Copyright 2001-2016 by Vinay Sajip. All Rights Reserved.
#
# Permission to use, copy, modify, and distribute this software and its
# documentation for any purpose and without fee is hereby granted,
# provided that the above copyright notice appear in all copies and that
# both that copyright notice and this permission notice appear in
# supporting documentation, and that the name of Vinay Sajip
# not be used in advertising or publicity pertaining to distribution
# of the software without specific, written prior permission.
# VINAY SAJIP DISCLAIMS ALL WARRANTIES WITH REGARD TO THIS SOFTWARE, INCLUDING
# ALL IMPLIED WARRANTIES OF MERCHANTABILITY AND FITNESS. IN NO EVENT SHALL
# VINAY SAJIP BE LIABLE FOR ANY SPECIAL, INDIRECT OR CONSEQUENTIAL DAMAGES OR
# ANY DAMAGES WHATSOEVER RESULTING FROM LOSS OF USE, DATA OR PROFITS, WHETHER
# IN AN ACTION OF CONTRACT, NEGLIGENCE OR OTHER TORTIOUS ACTION, ARISING OUT
# OF OR IN CONNECTION WITH THE USE OR PERFORMANCE OF THIS SOFTWARE.


class ProgressBar(object):
    """
    Initialize progress bars using :class:`~tqdm.tqdm`.

    :param int warmup_steps: Number of warmup steps.
    :param int num_samples: Number of MCMC samples.
    :param int min_width: Minimum column width of the bar.
    :param int max_width: Maximum column width of the bar.
    :param bool disable: Disable progress bar.
    :param int num_bars: Number of progress bars to initialize.
        If multiple bars are initialized, they need to be separately
        updated via the ``pos`` kwarg.
    """
    def __init__(self, warmup_steps, num_samples, min_width=80, max_width=120,
                 disable=False, num_bars=1):
        total_steps = warmup_steps + num_samples
        # Disable progress bar in "CI"
        # (see https://github.com/travis-ci/travis-ci/issues/1337).
        disable = disable or "CI" in os.environ or "PYTEST_XDIST_WORKER" in os.environ
        bar_format = None
        if not ipython_env:
            bar_format = "{l_bar}{bar}| {n_fmt}/{total_fmt} [{elapsed}, {rate_fmt}{postfix}]"
        pbar_cls = tqdm_nb if num_bars > 1 and ipython_env else tqdm
        self.progress_bars = []
        for i in range(num_bars):
            description = "Warmup" if num_bars == 1 else "Warmup [{}]".format(i + 1)
            pbar = pbar_cls(total=total_steps, desc=description, bar_format=bar_format,
                            position=i, file=sys.stderr, disable=disable)
            # Assume reasonable values when terminal width not available
            if getattr(pbar, "ncols", None) is not None:
                pbar.ncols = max(min_width, pbar.ncols)
                pbar.ncols = min(max_width, pbar.ncols)
            self.progress_bars.append(pbar)
        self.disable = disable
        self.ipython_env = ipython_env

    def __enter__(self):
        return self

    def __exit__(self, *exc):
        self.close()
        return False

    def set_description(self, *args, **kwargs):
        pos = kwargs.pop("pos", 0)
        if not self.disable:
            self.progress_bars[pos].set_description(*args, **kwargs)

    def set_postfix(self, *args, **kwargs):
        pos = kwargs.pop("pos", 0)
        if not self.disable:
            self.progress_bars[pos].set_postfix(*args, **kwargs)

    def update(self, *args, **kwargs):
        pos = kwargs.pop("pos", 0)
        if not self.disable:
            self.progress_bars[pos].update(*args, **kwargs)

    def close(self):
        for pbar in self.progress_bars:
            pbar.close()
        # Required to not overwrite multiple progress bars on exit.
        if not self.ipython_env and not self.disable:
            sys.stderr.write("\n" * len(self.progress_bars))


class QueueHandler(logging.Handler):
    """
    This handler sends events to a queue. Typically, it would be used together
    with a multiprocessing Queue to centralise logging to file in one process
    (in a multi-process application), so as to avoid file write contention
    between processes.

    This code is new in Python 3.2, but this class can be copy pasted into
    user code for use with earlier Python versions.
    """

    def __init__(self, queue):
        """
        Initialise an instance, using the passed queue.
        """
        logging.Handler.__init__(self)
        self.queue = queue

    def enqueue(self, record):
        """
        Enqueue a record.

        The base implementation uses put_nowait. You may want to override
        this method if you want to use blocking, timeouts or custom queue
        implementations.
        """
        self.queue.put_nowait(record)

    def prepare(self, record):
        """
        Prepares a record for queuing. The object returned by this method is
        enqueued.

        The base implementation formats the record to merge the message
        and arguments, and removes unpickleable items from the record
        in-place.

        You might want to override this method if you want to convert
        the record to a dict or JSON string, or send a modified copy
        of the record while leaving the original intact.
        """
        record.msg = self.format(record)
        record.args = None
        record.exc_info = None
        return record

    def emit(self, record):
        """
        Emit a record.

        Writes the LogRecord to the queue, preparing it for pickling first.
        """
        try:
            self.enqueue(self.prepare(record))
        except Exception:
            self.handleError(record)


class TqdmHandler(logging.StreamHandler):
    """
    Handler that synchronizes the log output with the
    :class:`~tqdm.tqdm` progress bar.
    """
    def emit(self, record):
        try:
            msg = self.format(record)
            self.flush()
            tqdm.write(msg, file=sys.stderr)
        except (KeyboardInterrupt, SystemExit) as e:
            raise e
        except Exception:
            self.handleError(record)


class MCMCLoggingHandler(logging.Handler):
    """
    Main logging handler used by :class:`~pyro.infer.mcmc`,
    to handle both progress bar updates and regular `logging`
    messages.

    :param log_handler: default log handler for logging
        output.
    :param progress_bar: If provided, diagnostic information
        is updated using the bar.
    """
    def __init__(self, log_handler, progress_bar=None):
        logging.Handler.__init__(self)
        self.log_handler = log_handler
        self.progress_bar = progress_bar

    def emit(self, record):
        try:
            if self.progress_bar and record.msg_type == DIAGNOSTIC_MSG:
                diagnostics = json.loads(record.getMessage(),
                                         object_pairs_hook=OrderedDict)
<<<<<<< HEAD
                # TODO: consider set `refresh=False` to prevent tqdm hanging
                # due to fast change in sampling speed
                self.progress_bar.set_postfix(diagnostics, refresh=True)
=======
                self.progress_bar.set_postfix(diagnostics, refresh=False)
>>>>>>> 8d6a1522
                self.progress_bar.update()
            else:
                self.log_handler.handle(record)
        except (KeyboardInterrupt, SystemExit) as e:
            raise e
        except Exception:
            self.handleError(record)


class MetadataFilter(logging.Filter):
    """
    Adds auxiliary information to log records, like `logger_id` and
    `msg_type`.
    """
    def __init__(self, logger_id):
        self.logger_id = logger_id
        super(MetadataFilter, self).__init__()

    def filter(self, record):
        record.logger_id = self.logger_id
        if not getattr(record, "msg_type", None):
            record.msg_type = LOG_MSG
        return True


def initialize_logger(logger, logger_id, progress_bar=None, log_queue=None):
    """
    Initialize logger for the :class:`pyro.infer.mcmc` module.

    :param logger: logger instance.
    :param str logger_id: identifier for the log record,
        e.g. chain id in case of multiple samplers.
    :param progress_bar: a :class:`tqdm.tqdm` instance.
    """
    # Reset handler with new `progress_bar`.
    logger.handlers = []
    logger.propagate = False
    if log_queue:
        handler = QueueHandler(log_queue)
        format = "[%(levelname)s %(msg_type)s %(logger_id)s]%(message)s"
        progress_bar = None
    elif progress_bar:
        format = "%(levelname).1s \t %(message)s"
        handler = TqdmHandler()
    else:
        raise ValueError("Logger cannot be initialized without a "
                         "valid handler.")
    handler.setFormatter(logging.Formatter(format))
    logging_handler = MCMCLoggingHandler(handler, progress_bar)
    logging_handler.addFilter(MetadataFilter(logger_id))
    logger.addHandler(logging_handler)
    return logger<|MERGE_RESOLUTION|>--- conflicted
+++ resolved
@@ -200,13 +200,7 @@
             if self.progress_bar and record.msg_type == DIAGNOSTIC_MSG:
                 diagnostics = json.loads(record.getMessage(),
                                          object_pairs_hook=OrderedDict)
-<<<<<<< HEAD
-                # TODO: consider set `refresh=False` to prevent tqdm hanging
-                # due to fast change in sampling speed
-                self.progress_bar.set_postfix(diagnostics, refresh=True)
-=======
                 self.progress_bar.set_postfix(diagnostics, refresh=False)
->>>>>>> 8d6a1522
                 self.progress_bar.update()
             else:
                 self.log_handler.handle(record)
