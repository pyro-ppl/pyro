--- conflicted
+++ resolved
@@ -373,8 +373,8 @@
     # Note that we deliberately do not exercise jit compilation here so as to
     # enable potential_fn to be picklable (a torch._C.Function cannot be pickled).
     init_params = _get_init_params(model, model_args, model_kwargs, transforms,
-<<<<<<< HEAD
-                                   potential_fn, prototype_params, num_chains=num_chains)
+                                   pe_maker.get_potential_fn(), prototype_params, num_chains=num_chains)
+    potential_fn = pe_maker.get_potential_fn(jit_compile, skip_jit_warnings, jit_options)
     return init_params, potential_fn, transforms, model_trace
 
 
@@ -490,9 +490,4 @@
         else:
             predictions[site] = value.reshape(shape)
 
-    return predictions
-=======
-                                   pe_maker.get_potential_fn(), prototype_params, num_chains=num_chains)
-    potential_fn = pe_maker.get_potential_fn(jit_compile, skip_jit_warnings, jit_options)
-    return init_params, potential_fn, transforms, model_trace
->>>>>>> e80eff92
+    return predictions