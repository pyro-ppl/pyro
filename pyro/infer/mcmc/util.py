from collections import OrderedDict, defaultdict
from functools import partial

import torch
from torch.distributions import biject_to
from opt_einsum import shared_intermediates

import pyro
import pyro.poutine as poutine
from pyro.distributions.util import broadcast_shape, logsumexp
from pyro.infer import config_enumerate
from pyro.infer.util import is_validation_enabled
from pyro.ops.contract import contract_to_tensor
from pyro.poutine.subsample_messenger import _Subsample
from pyro.util import check_site_shape, ignore_jit_warnings, optional, torch_isinf, torch_isnan


class TraceTreeEvaluator(object):
    """
    Computes the log probability density of a trace (of a model with
    tree structure) that possibly contains discrete sample sites
    enumerated in parallel. This will be deprecated in favor of
    :class:`~pyro.infer.mcmc.util.EinsumTraceProbEvaluator`.

    :param model_trace: execution trace from a static model.
    :param bool has_enumerable_sites: whether the trace contains any
        discrete enumerable sites.
    :param int max_plate_nesting: Optional bound on max number of nested
        :func:`pyro.plate` contexts.
    """
    def __init__(self,
                 model_trace,
                 has_enumerable_sites=False,
                 max_plate_nesting=None):
        self.has_enumerable_sites = has_enumerable_sites
        self.max_plate_nesting = max_plate_nesting
        # To be populated using the model trace once.
        self._log_probs = defaultdict(list)
        self._log_prob_shapes = defaultdict(tuple)
        self._children = defaultdict(list)
        self._enum_dims = {}
        self._plate_dims = {}
        self._parse_model_structure(model_trace)

    def _parse_model_structure(self, model_trace):
        if not self.has_enumerable_sites:
            return
        if self.max_plate_nesting is None:
            raise ValueError("Finite value required for `max_plate_nesting` when model "
                             "has discrete (enumerable) sites.")
        self._compute_log_prob_terms(model_trace)
        # 1. Infer model structure - compute parent-child relationship.
        sorted_ordinals = sorted(self._log_probs.keys())
        for i, child_node in enumerate(sorted_ordinals):
            for j in range(i-1, -1, -1):
                cur_node = sorted_ordinals[j]
                if cur_node < child_node:
                    self._children[cur_node].append(child_node)
                    break  # at most 1 parent.
        # 2. Populate `plate_dims` and `enum_dims` to be evaluated/
        #    enumerated out at each ordinal.
        self._populate_cache(frozenset(), frozenset(), set())

    def _populate_cache(self, ordinal, parent_ordinal, parent_enum_dims):
        """
        For each ordinal, populate the `plate` and `enum` dims to be
        evaluated or enumerated out.
        """
        log_prob_shape = self._log_prob_shapes[ordinal]
        plate_dims = sorted([frame.dim for frame in ordinal - parent_ordinal])
        enum_dims = set((i for i in range(-len(log_prob_shape), -self.max_plate_nesting)
                         if log_prob_shape[i] > 1))
        self._plate_dims[ordinal] = plate_dims
        self._enum_dims[ordinal] = set(enum_dims - parent_enum_dims)
        for c in self._children[ordinal]:
            self._populate_cache(c, ordinal, enum_dims)

    def _compute_log_prob_terms(self, model_trace):
        """
        Computes the conditional probabilities for each of the sites
        in the model trace, and stores the result in `self._log_probs`.
        """
        model_trace.compute_log_prob()
        self._log_probs = defaultdict(list)
        ordering = {name: frozenset(site["cond_indep_stack"])
                    for name, site in model_trace.nodes.items()
                    if site["type"] == "sample"}
        # Collect log prob terms per independence context.
        for name, site in model_trace.nodes.items():
            if site["type"] == "sample":
                if is_validation_enabled():
                    check_site_shape(site, self.max_plate_nesting)
                self._log_probs[ordering[name]].append(site["log_prob"])
        if not self._log_prob_shapes:
            for ordinal, log_prob in self._log_probs.items():
                self._log_prob_shapes[ordinal] = broadcast_shape(*(t.shape for t in self._log_probs[ordinal]))

    def _reduce(self, ordinal, agg_log_prob=torch.tensor(0.)):
        """
        Reduce the log prob terms for the given ordinal:
          - taking log_sum_exp of factors in enum dims (i.e.
            adding up the probability terms).
          - summing up the dims within `max_plate_nesting`.
            (i.e. multiplying probs within independent batches).

        :param ordinal: node (ordinal)
        :param torch.Tensor agg_log_prob: aggregated `log_prob`
            terms from the downstream nodes.
        :return: `log_prob` with marginalized `plate` and `enum`
            dims.
        """
        log_prob = sum(self._log_probs[ordinal]) + agg_log_prob
        for enum_dim in self._enum_dims[ordinal]:
            log_prob = logsumexp(log_prob, dim=enum_dim, keepdim=True)
        for marginal_dim in self._plate_dims[ordinal]:
            log_prob = log_prob.sum(dim=marginal_dim, keepdim=True)
        return log_prob

    def _aggregate_log_probs(self, ordinal):
        """
        Aggregate the `log_prob` terms using depth first search.
        """
        if not self._children[ordinal]:
            return self._reduce(ordinal)
        agg_log_prob = sum(map(self._aggregate_log_probs, self._children[ordinal]))
        return self._reduce(ordinal, agg_log_prob)

    def log_prob(self, model_trace):
        """
        Returns the log pdf of `model_trace` by appropriately handling
        enumerated log prob factors.

        :return: log pdf of the trace.
        """
        with shared_intermediates():
            if not self.has_enumerable_sites:
                return model_trace.log_prob_sum()
            self._compute_log_prob_terms(model_trace)
            return self._aggregate_log_probs(ordinal=frozenset()).sum()


class TraceEinsumEvaluator(object):
    """
    Computes the log probability density of a trace (of a model with
    tree structure) that possibly contains discrete sample sites
    enumerated in parallel. This uses optimized `einsum` operations
    to marginalize out the the enumerated dimensions in the trace
    via :class:`~pyro.ops.contract.contract_to_tensor`.

    :param model_trace: execution trace from a static model.
    :param bool has_enumerable_sites: whether the trace contains any
        discrete enumerable sites.
    :param int max_plate_nesting: Optional bound on max number of nested
        :func:`pyro.plate` contexts.
    """
    def __init__(self,
                 model_trace,
                 has_enumerable_sites=False,
                 max_plate_nesting=None):
        self.has_enumerable_sites = has_enumerable_sites
        self.max_plate_nesting = max_plate_nesting
        # To be populated using the model trace once.
        self._enum_dims = set()
        self.ordering = {}
        self._populate_cache(model_trace)

    def _populate_cache(self, model_trace):
        """
        Populate the ordinals (set of ``CondIndepStack`` frames)
        and enum_dims for each sample site.
        """
        if not self.has_enumerable_sites:
            return
        if self.max_plate_nesting is None:
            raise ValueError("Finite value required for `max_plate_nesting` when model "
                             "has discrete (enumerable) sites.")
        model_trace.compute_log_prob()
        model_trace.pack_tensors()
        for name, site in model_trace.nodes.items():
            if site["type"] == "sample" and not isinstance(site["fn"], _Subsample):
                if is_validation_enabled():
                    check_site_shape(site, self.max_plate_nesting)
                self.ordering[name] = frozenset(model_trace.plate_to_symbol[f.name]
                                                for f in site["cond_indep_stack"]
                                                if f.vectorized)
        self._enum_dims = set(model_trace.symbol_to_dim) - set(model_trace.plate_to_symbol.values())

    def _get_log_factors(self, model_trace):
        """
        Aggregates the `log_prob` terms into a list for each
        ordinal.
        """
        model_trace.compute_log_prob()
        model_trace.pack_tensors()
        log_probs = OrderedDict()
        # Collect log prob terms per independence context.
        for name, site in model_trace.nodes.items():
            if site["type"] == "sample" and not isinstance(site["fn"], _Subsample):
                if is_validation_enabled():
                    check_site_shape(site, self.max_plate_nesting)
                log_probs.setdefault(self.ordering[name], []).append(site["packed"]["log_prob"])
        return log_probs

    def log_prob(self, model_trace):
        """
        Returns the log pdf of `model_trace` by appropriately handling
        enumerated log prob factors.

        :return: log pdf of the trace.
        """
        if not self.has_enumerable_sites:
            return model_trace.log_prob_sum()
        log_probs = self._get_log_factors(model_trace)
        with shared_intermediates() as cache:
            return contract_to_tensor(log_probs, self._enum_dims, cache=cache)


def _guess_max_plate_nesting(model, args, kwargs):
    """
    Guesses max_plate_nesting by running the model once
    without enumeration. This optimistically assumes static model
    structure.
    """
    with poutine.block():
        model_trace = poutine.trace(model).get_trace(*args, **kwargs)
    sites = [site for site in model_trace.nodes.values()
             if site["type"] == "sample"]

    dims = [frame.dim
            for site in sites
            for frame in site["cond_indep_stack"]
            if frame.vectorized]
    max_plate_nesting = -min(dims) if dims else 0
    return max_plate_nesting


class _PEMaker(object):
    def __init__(self, model, model_args, model_kwargs, trace_prob_evaluator, transforms):
        self.model = model
        self.model_args = model_args
        self.model_kwargs = model_kwargs
        self.trace_prob_evaluator = trace_prob_evaluator
        self.transforms = transforms
        self._compiled_fn = None

    def _potential_fn(self, params):
        params_constrained = {k: self.transforms[k].inv(v) for k, v in params.items()}
        cond_model = poutine.condition(self.model, params_constrained)
        model_trace = poutine.trace(cond_model).get_trace(*self.model_args,
                                                          **self.model_kwargs)
        log_joint = self.trace_prob_evaluator.log_prob(model_trace)
        for name, t in self.transforms.items():
            log_joint = log_joint - torch.sum(
                t.log_abs_det_jacobian(params_constrained[name], params[name]))
        return -log_joint

    def _potential_fn_jit(self, skip_jit_warnings, jit_options, params):
        if not params:
            return self._potential_fn(params)
        names, vals = zip(*sorted(params.items()))
        if self._compiled_fn:
            return self._compiled_fn(*vals)
        with pyro.validation_enabled(False), optional(ignore_jit_warnings(), skip_jit_warnings):
            def _pe_jit(*zi):
                params = dict(zip(names, zi))
                return self._potential_fn(params)

            self._compiled_fn = torch.jit.trace(_pe_jit, vals, **jit_options)
            return self._compiled_fn(*vals)

    def get_potential_fn(self, jit_compile=False, skip_jit_warnings=True, jit_options=None):
        if jit_compile:
            jit_options = {"check_trace": False} if jit_options is None else jit_options
            return partial(self._potential_fn_jit, skip_jit_warnings, jit_options)
        return self._potential_fn


def _get_init_params(model, model_args, model_kwargs, transforms, potential_fn, prototype_params,
                     max_tries_initial_params=100, num_chains=1):
    params = prototype_params
    params_per_chain = defaultdict(list)
    n = 0
    for i in range(max_tries_initial_params):
        while n < num_chains:
            potential_energy = potential_fn(params)
            if not torch_isnan(potential_energy) and not torch_isinf(potential_energy):
                for k, v in params.items():
                    params_per_chain[k].append(v)
                n += 1
            trace = poutine.trace(model).get_trace(*model_args, **model_kwargs)
            samples = {name: trace.nodes[name]["value"].detach() for name in params}
            params = {k: transforms[k](v) for k, v in samples.items()}
        if num_chains == 1:
            return {k: v[0] for k, v in params_per_chain.items()}
        else:
            return {k: torch.stack(v) for k, v in params_per_chain.items()}
    raise ValueError("Model specification seems incorrect - cannot find valid initial params.")


def initialize_model(model, model_args=(), model_kwargs={}, transforms=None, max_plate_nesting=None,
<<<<<<< HEAD
                     jit_compile=False, jit_options=None, skip_jit_warnings=False, num_chains=1):
=======
                     jit_compile=False, jit_options={}, skip_jit_warnings=False):
>>>>>>> 9c88f82e
    """
    Given a Python callable with Pyro primitives, generates the following model-specific
    properties needed for inference using HMC/NUTS kernels:

    - initial parameters to be sampled using a HMC kernel,
    - a potential function whose input is a dict of parameters in unconstrained space,
    - transforms to transform latent sites of `model` to unconstrained space,
    - a prototype trace to be used in MCMC to consume traces from sampled parameters.

    :param model: a Pyro model which contains Pyro primitives.
    :param tuple model_args: optional args taken by `model`.
    :param dict model_kwargs: optional kwargs taken by `model`.
    :param dict transforms: Optional dictionary that specifies a transform
        for a sample site with constrained support to unconstrained space. The
        transform should be invertible, and implement `log_abs_det_jacobian`.
        If not specified and the model has sites with constrained support,
        automatic transformations will be applied, as specified in
        :mod:`torch.distributions.constraint_registry`.
    :param int max_plate_nesting: Optional bound on max number of nested
        :func:`pyro.plate` contexts. This is required if model contains
        discrete sample sites that can be enumerated over in parallel.
    :param bool jit_compile: Optional parameter denoting whether to use
        the PyTorch JIT to trace the log density computation, and use this
        optimized executable trace in the integrator.
    :param dict jit_options: A dictionary contains optional arguments for
        :func:`torch.jit.trace` function.
    :param bool ignore_jit_warnings: Flag to ignore warnings from the JIT
        tracer when ``jit_compile=True``. Default is False.
    :param int num_chains: Number of parallel chains. If `num_chains > 1`,
        the returned `initial_params` will be a list with `num_chains` elements.
    :returns: a tuple of (`initial_params`, `potential_fn`, `transforms`, `prototype_trace`)
    """
    # XXX `transforms` domains are sites' supports
    # FIXME: find a good pattern to deal with `transforms` arg
    if transforms is None:
        automatic_transform_enabled = True
        transforms = {}
    else:
        automatic_transform_enabled = False
    if max_plate_nesting is None:
        max_plate_nesting = _guess_max_plate_nesting(model, model_args, model_kwargs)
    # Wrap model in `poutine.enum` to enumerate over discrete latent sites.
    # No-op if model does not have any discrete latents.
    model = poutine.enum(config_enumerate(model),
                         first_available_dim=-1 - max_plate_nesting)
    model_trace = poutine.trace(model).get_trace(*model_args, **model_kwargs)
    has_enumerable_sites = False
    prototype_samples = {}
    for name, node in model_trace.iter_stochastic_nodes():
        if isinstance(node["fn"], _Subsample):
            continue
        if node["fn"].has_enumerate_support:
            has_enumerable_sites = True
            continue
        # we need to detach here because this sample can be a leaf variable,
        # so we can't change its requires_grad flag to calculate its grad in
        # verlocity_verlet
        prototype_samples[name] = node["value"].detach()
        if automatic_transform_enabled:
            transforms[name] = biject_to(node["fn"].support).inv

    trace_prob_evaluator = TraceEinsumEvaluator(model_trace,
                                                has_enumerable_sites,
                                                max_plate_nesting)
    prototype_params = {k: transforms[k](v) for k, v in prototype_samples.items()}

    pe_maker = _PEMaker(model, model_args, model_kwargs, trace_prob_evaluator, transforms)

    # Note that we deliberately do not exercise jit compilation here so as to
    # enable potential_fn to be picklable (a torch._C.Function cannot be pickled).
    init_params = _get_init_params(model, model_args, model_kwargs, transforms,
<<<<<<< HEAD
                                   potential_fn, prototype_params, num_chains=num_chains)
=======
                                   pe_maker.get_potential_fn(), prototype_params)
    potential_fn = pe_maker.get_potential_fn(jit_compile, skip_jit_warnings, jit_options)
>>>>>>> 9c88f82e
    return init_params, potential_fn, transforms, model_trace<|MERGE_RESOLUTION|>--- conflicted
+++ resolved
@@ -298,11 +298,7 @@
 
 
 def initialize_model(model, model_args=(), model_kwargs={}, transforms=None, max_plate_nesting=None,
-<<<<<<< HEAD
                      jit_compile=False, jit_options=None, skip_jit_warnings=False, num_chains=1):
-=======
-                     jit_compile=False, jit_options={}, skip_jit_warnings=False):
->>>>>>> 9c88f82e
     """
     Given a Python callable with Pyro primitives, generates the following model-specific
     properties needed for inference using HMC/NUTS kernels:
@@ -359,7 +355,7 @@
             continue
         # we need to detach here because this sample can be a leaf variable,
         # so we can't change its requires_grad flag to calculate its grad in
-        # verlocity_verlet
+        # velocity_verlet
         prototype_samples[name] = node["value"].detach()
         if automatic_transform_enabled:
             transforms[name] = biject_to(node["fn"].support).inv
@@ -374,10 +370,6 @@
     # Note that we deliberately do not exercise jit compilation here so as to
     # enable potential_fn to be picklable (a torch._C.Function cannot be pickled).
     init_params = _get_init_params(model, model_args, model_kwargs, transforms,
-<<<<<<< HEAD
-                                   potential_fn, prototype_params, num_chains=num_chains)
-=======
-                                   pe_maker.get_potential_fn(), prototype_params)
+                                   pe_maker.get_potential_fn(), prototype_params, num_chains=num_chains)
     potential_fn = pe_maker.get_potential_fn(jit_compile, skip_jit_warnings, jit_options)
->>>>>>> 9c88f82e
     return init_params, potential_fn, transforms, model_trace