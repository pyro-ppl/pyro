--- conflicted
+++ resolved
@@ -60,7 +60,6 @@
         Method to draw,store and evaluate multiple samples in traces
         """
         for i in range(self.num_particles):
-<<<<<<< HEAD
             # THIS IS A TOTAL HACK
             if self.enum_discrete:
                 from six.moves.queue import LifoQueue
@@ -82,10 +81,7 @@
                     yield weight, model_trace, guide_trace, log_r
                 continue
 
-            guide_trace = poutine.trace(self.guide)(*args, **kwargs)
-=======
             guide_trace = poutine.trace(self.guide).get_trace(*args, **kwargs)
->>>>>>> d8278716
             model_trace = poutine.trace(
                 poutine.replay(self.model, guide_trace)).get_trace(*args, **kwargs)
 
