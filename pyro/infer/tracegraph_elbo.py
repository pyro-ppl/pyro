from __future__ import absolute_import, division, print_function

import warnings
from operator import itemgetter

<<<<<<< HEAD
=======
import networkx
import numpy as np
>>>>>>> 29654dc7
import torch
from torch.autograd import variable

import pyro
import pyro.poutine as poutine
from pyro.distributions.util import is_identically_zero
from pyro.infer import ELBO
from pyro.infer.util import MultiViewTensor as MVT
from pyro.infer.util import torch_backward, torch_data_sum
from pyro.poutine.util import prune_subsample_sites
from pyro.util import check_model_guide_match, detach_iterable


def _get_baseline_options(site):
    """
    Extracts baseline options from ``site["infer"]["baseline"]``.
    """
    # XXX default for baseline_beta currently set here
    options_dict = site["infer"].get("baseline", {}).copy()
    options_tuple = (options_dict.pop('nn_baseline', None),
                     options_dict.pop('nn_baseline_input', None),
                     options_dict.pop('use_decaying_avg_baseline', False),
                     options_dict.pop('baseline_beta', 0.90),
                     options_dict.pop('baseline_value', None))
    if options_dict:
        raise ValueError("Unrecognized baseline options: {}".format(options_dict.keys()))
    return options_tuple


def _compute_downstream_costs(model_trace, guide_trace,  #
                              model_vec_md_nodes, guide_vec_md_nodes,  #
                              non_reparam_nodes):
    # recursively compute downstream cost nodes for all sample sites in model and guide
    # (even though ultimately just need for non-reparameterizable sample sites)
    # 1. downstream costs used for rao-blackwellization
    # 2. model observe sites (as well as terms that arise from the model and guide having different
    # dependency structures) are taken care of via 'children_in_model' below
    topo_sort_guide_nodes = list(reversed(list(guide_trace.topological_sort())))
    topo_sort_guide_nodes = [x for x in topo_sort_guide_nodes
                             if guide_trace.nodes[x]["type"] == "sample"]
    ordered_guide_nodes_dict = {n: i for i, n in enumerate(topo_sort_guide_nodes)}

    downstream_guide_cost_nodes = {}
    downstream_costs = {}
    stacks = model_trace.graph["vectorized_map_data_info"]['vec_md_stacks']

    def n_compatible_indices(dest_node, source_node):
        n_compatible = 0
        for xframe, yframe in zip(stacks[source_node], stacks[dest_node]):
            if xframe.name == yframe.name:
                n_compatible += 1
        return n_compatible

    for node in topo_sort_guide_nodes:
        downstream_costs[node] = MVT(model_trace.nodes[node]['batch_log_pdf'] -
                                     guide_trace.nodes[node]['batch_log_pdf'])
        nodes_included_in_sum = set([node])
        downstream_guide_cost_nodes[node] = set([node])
        # make more efficient by ordering children appropriately (higher children first)
        children = [(k, -ordered_guide_nodes_dict[k]) for k in guide_trace.successors(node)]
        sorted_children = sorted(children, key=itemgetter(1))
        for child, _ in sorted_children:
            child_cost_nodes = downstream_guide_cost_nodes[child]
            downstream_guide_cost_nodes[node].update(child_cost_nodes)
            if nodes_included_in_sum.isdisjoint(child_cost_nodes):  # avoid duplicates
                dims_to_keep = n_compatible_indices(node, child)
                summed_child = downstream_costs[child].sum_leftmost_all_but(dims_to_keep)
                downstream_costs[node].add(summed_child)
                # XXX nodes_included_in_sum logic could be more fine-grained, possibly leading
                # to speed-ups in case there are many duplicates
                nodes_included_in_sum.update(child_cost_nodes)
        missing_downstream_costs = downstream_guide_cost_nodes[node] - nodes_included_in_sum
        # include terms we missed because we had to avoid duplicates
        for missing_node in missing_downstream_costs:
            missing_term = MVT(model_trace.nodes[missing_node]['batch_log_pdf'] -
                               guide_trace.nodes[missing_node]['batch_log_pdf'])
            dims_to_keep = n_compatible_indices(node, missing_node)
            summed_missing_term = missing_term.sum_leftmost_all_but(dims_to_keep)
            downstream_costs[node].add(summed_missing_term)

    # finish assembling complete downstream costs
    # (the above computation may be missing terms from model)
    for site in non_reparam_nodes:
        children_in_model = set()
        for node in downstream_guide_cost_nodes[site]:
            children_in_model.update(model_trace.successors(node))
        # remove terms accounted for above
        children_in_model.difference_update(downstream_guide_cost_nodes[site])
        for child in children_in_model:
            assert (model_trace.nodes[child]["type"] == "sample")
            dims_to_keep = n_compatible_indices(site, child)
            summed_child = MVT(model_trace.nodes[child]['batch_log_pdf']).sum_leftmost_all_but(dims_to_keep)
            downstream_costs[site].add(summed_child)
            downstream_guide_cost_nodes[site].update([child])

    for k in topo_sort_guide_nodes:
        downstream_costs[k] = downstream_costs[k].contract_to(guide_trace.nodes[k]['batch_log_pdf'])

    return downstream_costs, downstream_guide_cost_nodes


def _compute_elbo_reparam(model_trace, guide_trace, non_reparam_nodes):
    elbo = 0.0
    surrogate_elbo = 0.0
    for name, model_site in model_trace.nodes.items():
        if model_site["type"] == "sample":
            if model_site["is_observed"]:
                elbo += model_site["log_pdf"]
                surrogate_elbo += model_site["log_pdf"]
            else:
                # deal with log p(z|...) term
                elbo += model_site["log_pdf"]
                surrogate_elbo += model_site["log_pdf"]
                # deal with log q(z|...) term, if present
                guide_site = guide_trace.nodes[name]
                elbo -= guide_site["log_pdf"]
                entropy_term = guide_site["score_parts"].entropy_term
                if not is_identically_zero(entropy_term):
                    surrogate_elbo -= entropy_term.sum()

    # elbo is never differentiated, surrogate_elbo is

    return torch_data_sum(elbo), surrogate_elbo


def _compute_elbo_non_reparam(guide_trace, guide_vec_md_nodes,  #
                              non_reparam_nodes, downstream_costs):
    # construct all the reinforce-like terms.
    # we include only downstream costs to reduce variance
    # optionally include baselines to further reduce variance
    # XXX should the average baseline be in the param store as below?
    surrogate_elbo = 0.0
    baseline_loss = 0.0
    for node in non_reparam_nodes:
        guide_site = guide_trace.nodes[node]
        log_pdf_key = 'batch_log_pdf' if node in guide_vec_md_nodes else 'log_pdf'
        downstream_cost = downstream_costs[node]
        baseline = 0.0
        (nn_baseline, nn_baseline_input, use_decaying_avg_baseline, baseline_beta,
            baseline_value) = _get_baseline_options(guide_site)
        use_nn_baseline = nn_baseline is not None
        use_baseline_value = baseline_value is not None
        assert(not (use_nn_baseline and use_baseline_value)), \
            "cannot use baseline_value and nn_baseline simultaneously"
        if use_decaying_avg_baseline:
            dc_shape = downstream_cost.shape
            avg_downstream_cost_old = pyro.param("__baseline_avg_downstream_cost_" + node,
                                                 variable(0.0).expand(dc_shape).clone(),
                                                 tags="__tracegraph_elbo_internal_tag")
            avg_downstream_cost_new = (1 - baseline_beta) * downstream_cost.detach() + \
                baseline_beta * avg_downstream_cost_old
            avg_downstream_cost_old.copy_(avg_downstream_cost_new)  # XXX is this copy_() what we want?
            baseline += avg_downstream_cost_old
        if use_nn_baseline:
            # block nn_baseline_input gradients except in baseline loss
            baseline += nn_baseline(detach_iterable(nn_baseline_input))
        elif use_baseline_value:
            # it's on the user to make sure baseline_value tape only points to baseline params
            baseline += baseline_value
        if use_nn_baseline or use_baseline_value:
            # accumulate baseline loss
            baseline_loss += torch.pow(downstream_cost.detach() - baseline, 2.0).sum()

        score_function_term = guide_site["score_parts"].score_function
        if log_pdf_key == 'log_pdf':
            score_function_term = score_function_term.sum()
        if use_nn_baseline or use_decaying_avg_baseline or use_baseline_value:
            if downstream_cost.size() != baseline.size():
                raise ValueError("Expected baseline at site {} to be {} instead got {}".format(
                    node, downstream_cost.size(), baseline.size()))
            downstream_cost = downstream_cost - baseline
        surrogate_elbo += (score_function_term * downstream_cost.detach()).sum()

    return surrogate_elbo, baseline_loss


class TraceGraph_ELBO(ELBO):
    """
    A TraceGraph implementation of ELBO-based SVI. The gradient estimator
    is constructed along the lines of reference [1] specialized to the case
    of the ELBO. It supports arbitrary dependency structure for the model
    and guide as well as baselines for non-reparameteriable random variables.
    Where possible, dependency information as recorded in the TraceGraph is
    used to reduce the variance of the gradient estimator.

    References

    [1] `Gradient Estimation Using Stochastic Computation Graphs`,
        John Schulman, Nicolas Heess, Theophane Weber, Pieter Abbeel

    [2] `Neural Variational Inference and Learning in Belief Networks`
        Andriy Mnih, Karol Gregor
    """

    def _get_traces(self, model, guide, *args, **kwargs):
        """
        runs the guide and runs the model against the guide with
        the result packaged as a tracegraph generator
        """

        for i in range(self.num_particles):
            guide_trace = poutine.trace(guide,
                                        graph_type="dense").get_trace(*args, **kwargs)
            model_trace = poutine.trace(poutine.replay(model, guide_trace),
                                        graph_type="dense").get_trace(*args, **kwargs)

            check_model_guide_match(model_trace, guide_trace)
            guide_trace = prune_subsample_sites(guide_trace)
            model_trace = prune_subsample_sites(model_trace)

            weight = 1.0 / self.num_particles
            yield weight, model_trace, guide_trace

    def loss(self, model, guide, *args, **kwargs):
        """
        :returns: returns an estimate of the ELBO
        :rtype: float

        Evaluates the ELBO with an estimator that uses num_particles many samples/particles.
        """
        elbo = 0.0
        for weight, model_trace, guide_trace in self._get_traces(model, guide, *args, **kwargs):
            guide_trace.log_pdf(), model_trace.log_pdf()

            elbo_particle = 0.0

            for name in model_trace.nodes.keys():
                if model_trace.nodes[name]["type"] == "sample":
                    if model_trace.nodes[name]["is_observed"]:
                        elbo_particle += model_trace.nodes[name]["log_pdf"]
                    else:
                        elbo_particle += model_trace.nodes[name]["log_pdf"]
                        elbo_particle -= guide_trace.nodes[name]["log_pdf"]

            elbo += torch_data_sum(weight * elbo_particle)

        loss = -elbo
        if np.isnan(loss):
            warnings.warn('Encountered NAN loss')
        return loss

    def loss_and_grads(self, model, guide, *args, **kwargs):
        """
        :returns: returns an estimate of the ELBO
        :rtype: float

        Computes the ELBO as well as the surrogate ELBO that is used to form the gradient estimator.
        Performs backward on the latter. Num_particle many samples are used to form the estimators.
        If baselines are present, a baseline loss is also constructed and differentiated.
        """
        loss = 0.0
        for weight, model_trace, guide_trace in self._get_traces(model, guide, *args, **kwargs):
            loss += self._loss_and_grads_particle(weight, model_trace, guide_trace)
        return loss

    def _loss_and_grads_particle(self, weight, model_trace, guide_trace):
        # get info regarding rao-blackwellization of vectorized map_data
        guide_vec_md_nodes = guide_trace.graph["vectorized_map_data_info"]['nodes']
        model_vec_md_nodes = model_trace.graph["vectorized_map_data_info"]['nodes']

        # have the trace compute all the individual (batch) log pdf terms
        # and score function terms (if present) so that they are available below
        model_trace.compute_batch_log_pdf()
        guide_trace.compute_score_parts()

        # compute elbo for reparameterized nodes
        non_reparam_nodes = set(guide_trace.nonreparam_stochastic_nodes)
        elbo, surrogate_elbo = _compute_elbo_reparam(model_trace, guide_trace, non_reparam_nodes)

        # the following computations are only necessary if we have non-reparameterizable nodes
        baseline_loss = 0.0
        if non_reparam_nodes:
            downstream_costs, _ = _compute_downstream_costs(
                    model_trace, guide_trace,  model_vec_md_nodes, guide_vec_md_nodes, non_reparam_nodes)
            surrogate_elbo_term, baseline_loss = _compute_elbo_non_reparam(
                    guide_trace, guide_vec_md_nodes, non_reparam_nodes, downstream_costs)
            surrogate_elbo += surrogate_elbo_term

        # collect parameters to train from model and guide
        trainable_params = set(site["value"]
                               for trace in (model_trace, guide_trace)
                               for site in trace.nodes.values()
                               if site["type"] == "param")

        if trainable_params:
            surrogate_loss = -surrogate_elbo
            torch_backward(weight * (surrogate_loss + baseline_loss))
            pyro.get_param_store().mark_params_active(trainable_params)

        loss = -elbo
        if np.isnan(loss):
            warnings.warn('Encountered NAN loss')
        return weight * loss<|MERGE_RESOLUTION|>--- conflicted
+++ resolved
@@ -3,11 +3,7 @@
 import warnings
 from operator import itemgetter
 
-<<<<<<< HEAD
-=======
-import networkx
 import numpy as np
->>>>>>> 29654dc7
 import torch
 from torch.autograd import variable
 
