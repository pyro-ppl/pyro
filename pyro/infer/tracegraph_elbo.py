import networkx
import torch

import pyro
import pyro.poutine as poutine
from pyro.infer.enum import iter_discrete_traces, scale_trace
from pyro.util import ng_zeros, detach_iterable


class TraceGraph_ELBO(object):
    """
    A TraceGraph implementation of ELBO-based SVI
    The gradient estimator is constructed along the lines of

    'Gradient Estimation Using Stochastic Computation Graphs'
    John Schulman, Nicolas Heess, Theophane Weber, Pieter Abbeel

    specialized to the case of the ELBO. It supports arbitrary
    dependency structure for the model and guide as well as baselines
    for non-reparameteriable random variables. Where possible,
    dependency information as recorded in the TraceGraph is used
    to reduce the variance of the gradient estimator.
    """
    def __init__(self, num_particles=1, enum_discrete=False):
        """
        :param num_particles: the number of particles (samples) used to form the estimator
        :param bool enum_discrete: whether to sum over discrete latent variables, rather than sample them
        """
        super(TraceGraph_ELBO, self).__init__()
        self.num_particles = num_particles
        self.enum_discrete = enum_discrete

    def _get_traces(self, model, guide, *args, **kwargs):
        """
        runs the guide and runs the model against the guide with
        the result packaged as a tracegraph generator

        XXX support for automatically settings args/kwargs to volatile?
        """

        # import pdb; pdb.set_trace()
        for i in range(self.num_particles):
<<<<<<< HEAD
            if self.enum_discrete:
                # This iterates over a bag of traces, for each particle.
                guide_tracegraphs = iter_discrete_traces(poutine.tracegraph, self.guide, *args, **kwargs)
                for scale, guide_tracegraph in guide_tracegraphs:
                    guide_trace = guide_tracegraph.get_trace()
                    model_tracegraph = poutine.tracegraph(
                        poutine.replay(self.model, guide_trace))(*args, **kwargs)
                    guide_tracegraph = scale_trace(guide_tracegraph, scale)
                    model_tracegraph = scale_trace(model_tracegraph, scale)
                    yield model_tracegraph, guide_tracegraph
                continue

            guide_tracegraph = poutine.tracegraph(guide).get_trace(*args, **kwargs)
            guide_trace = guide_tracegraph.get_trace()
            model_tracegraph = poutine.tracegraph(poutine.replay(model, guide_trace)).get_trace(*args, **kwargs)
            yield model_tracegraph, guide_tracegraph
=======
            guide_trace = poutine.trace(guide,
                                        graph_type="dense").get_trace(*args, **kwargs)
            model_trace = poutine.trace(poutine.replay(model, guide_trace),
                                        graph_type="dense").get_trace(*args, **kwargs)
            yield model_trace, guide_trace
>>>>>>> f5b10c89

    def loss(self, model, guide, *args, **kwargs):
        """
        :returns: returns an estimate of the ELBO
        :rtype: float

        Evaluates the ELBO with an estimator that uses num_particles many samples/particles.
        """
        elbo = 0.0
        for model_trace, guide_trace in self._get_traces(model, guide, *args, **kwargs):
            guide_trace.log_pdf(), model_trace.log_pdf()

            elbo_particle = 0.0

            for name in model_trace.nodes.keys():
                if model_trace.nodes[name]["type"] == "observe":
                    elbo_particle += model_trace.nodes[name]["log_pdf"]
                elif model_trace.nodes[name]["type"] == "sample":
                    elbo_particle += model_trace.nodes[name]["log_pdf"]
                    elbo_particle -= guide_trace.nodes[name]["log_pdf"]

            elbo += elbo_particle.data[0] / self.num_particles

        loss = -elbo
        return loss

    def loss_and_grads(self, model, guide, *args, **kwargs):
        """
        :returns: returns an estimate of the ELBO
        :rtype: float

        Computes the ELBO as well as the surrogate ELBO that is used to form the gradient estimator.
        Performs backward on the latter. Num_particle many samples are used to form the estimators.
        If baselines are present, a baseline loss is also constructed and differentiated.
        """
        elbo = 0.0
        trainable_params = set()

        for model_trace, guide_trace in self._get_traces(model, guide, *args, **kwargs):

            # get info regarding rao-blackwellization of vectorized map_data
            guide_vec_md_info = guide_trace.graph["vectorized_map_data_info"]
            model_vec_md_info = model_trace.graph["vectorized_map_data_info"]
            guide_vec_md_condition = guide_vec_md_info['rao-blackwellization-condition']
            model_vec_md_condition = model_vec_md_info['rao-blackwellization-condition']
            do_vec_rb = guide_vec_md_condition and model_vec_md_condition
            guide_vec_md_nodes = guide_vec_md_info['nodes'] if do_vec_rb else None
            model_vec_md_nodes = model_vec_md_info['nodes'] if do_vec_rb else None

            def get_vec_batch_nodes_dict(vec_batch_nodes):
                vec_batch_nodes = vec_batch_nodes.values() if vec_batch_nodes is not None else []
                vec_batch_nodes = [item for sublist in vec_batch_nodes for item in sublist]
                vec_batch_nodes_dict = {}
                for pair in vec_batch_nodes:
                    vec_batch_nodes_dict[pair[0]] = pair[1]
                return vec_batch_nodes_dict

            # these dictionaries encode which sites are batched
            guide_vec_batch_nodes_dict = get_vec_batch_nodes_dict(guide_vec_md_nodes)
            model_vec_batch_nodes_dict = get_vec_batch_nodes_dict(model_vec_md_nodes)

            # have the trace compute all the individual (batch) log pdf terms
            # so that they are available below
            guide_trace.batch_log_pdf(site_filter=lambda name, site: name in guide_vec_batch_nodes_dict)
            guide_trace.log_pdf()
            model_trace.batch_log_pdf(site_filter=lambda name, site: name in model_vec_batch_nodes_dict)
            model_trace.log_pdf()

            # prepare a list of all the cost nodes, each of which is +- log_pdf
            cost_nodes = []
            non_reparam_nodes = set(guide_trace.nonreparam_stochastic_nodes)
            for site in model_trace.nodes.keys():
                model_trace_site = model_trace.nodes[site]
                log_pdf_key = 'log_pdf' if site not in model_vec_batch_nodes_dict else 'batch_log_pdf'
                if model_trace_site["type"] == "observe":
                    cost_node = (model_trace_site[log_pdf_key], True)
                    cost_nodes.append(cost_node)
                elif model_trace_site["type"] == "sample":
                    # cost node from model sample
                    cost_node1 = (model_trace_site[log_pdf_key], True)
                    # cost node from guide sample
                    zero_expectation = site in non_reparam_nodes
                    cost_node2 = (-guide_trace.nodes[site][log_pdf_key],
                                  not zero_expectation)
                    cost_nodes.extend([cost_node1, cost_node2])

            elbo_particle = 0.0
            surrogate_elbo_particle = 0.0
            baseline_loss_particle = 0.0
            elbo_reinforce_terms_particle = 0.0
            elbo_no_zero_expectation_terms_particle = 0.0

            # compute the elbo; if all stochastic nodes are reparameterizable, we're done
            # this bit is never differentiated: it's here for getting an estimate of the elbo itself
            for cost_node in cost_nodes:
                elbo_particle += cost_node[0].sum()
            elbo += elbo_particle.data[0] / self.num_particles

            # compute the elbo, removing terms whose gradient is zero
            # this is the bit that's actually differentiated
            # XXX should the user be able to control if these terms are included?
            for cost_node in cost_nodes:
                if cost_node[1]:
                    elbo_no_zero_expectation_terms_particle += cost_node[0].sum()
            surrogate_elbo_particle += elbo_no_zero_expectation_terms_particle / self.num_particles

            # the following computations are only necessary if we have non-reparameterizable nodes
            if len(non_reparam_nodes) > 0:

                # recursively compute downstream cost nodes for all sample sites in model and guide
                # (even though ultimately just need for non-reparameterizable sample sites)
                # 1. downstream costs used for rao-blackwellization
                # 2. model observe sites (as well as terms that arise from the model and guide having different
                # dependency structures) are taken care of via 'children_in_model' below
                topo_sort_guide_nodes = list(reversed(list(networkx.topological_sort(guide_trace))))
                topo_sort_guide_nodes = [x for x in topo_sort_guide_nodes
                                         if guide_trace.nodes[x]["type"] in ("sample", "observe")]
                downstream_guide_cost_nodes = {}
                downstream_costs = {}

                for node in topo_sort_guide_nodes:
                    node_log_pdf_key = 'log_pdf' if node not in guide_vec_batch_nodes_dict else 'batch_log_pdf'
                    downstream_costs[node] = model_trace.nodes[node][node_log_pdf_key] - \
                        guide_trace.nodes[node][node_log_pdf_key]
                    nodes_included_in_sum = set([node])
                    downstream_guide_cost_nodes[node] = set([node])
                    for child in guide_trace.successors(node):
                        child_cost_nodes = downstream_guide_cost_nodes[child]
                        downstream_guide_cost_nodes[node].update(child_cost_nodes)
                        if nodes_included_in_sum.isdisjoint(child_cost_nodes):  # avoid duplicates
                            if node_log_pdf_key == 'log_pdf':
                                downstream_costs[node] += downstream_costs[child].sum()
                            else:
                                downstream_costs[node] += downstream_costs[child]
                            nodes_included_in_sum.update(child_cost_nodes)
                    missing_downstream_costs = downstream_guide_cost_nodes[node] - nodes_included_in_sum
                    # include terms we missed because we had to avoid duplicates
                    for missing_node in missing_downstream_costs:
                        mn_log_pdf_key = 'log_pdf' if missing_node not in \
                                            guide_vec_batch_nodes_dict else 'batch_log_pdf'
                        if node_log_pdf_key == 'log_pdf':
                            downstream_costs[node] += (model_trace.nodes[missing_node][mn_log_pdf_key] -
                                                       guide_trace.nodes[missing_node][mn_log_pdf_key]).sum()
                        else:
                            downstream_costs[node] += model_trace.nodes[missing_node][mn_log_pdf_key] - \
                                                      guide_trace.nodes[missing_node][mn_log_pdf_key]

                # finish assembling complete downstream costs
                # (the above computation may be missing terms from model)
                # XXX can we cache some of the sums over children_in_model to make things more efficient?
                for site in non_reparam_nodes:
                    children_in_model = set()
                    for node in downstream_guide_cost_nodes[site]:
                        children_in_model.update(model_trace.successors(node))
                    # remove terms accounted for above
                    children_in_model.difference_update(downstream_guide_cost_nodes[site])
                    for child in children_in_model:
                        child_log_pdf_key = 'log_pdf' if child not in model_vec_batch_nodes_dict \
                            else 'batch_log_pdf'
                        site_log_pdf_key = 'log_pdf' if site not in guide_vec_batch_nodes_dict \
                            else 'batch_log_pdf'
                        assert (model_trace.nodes[child]["type"] in ("sample", "observe"))
                        if site_log_pdf_key == 'log_pdf':
                            downstream_costs[site] += model_trace.nodes[child][child_log_pdf_key].sum()
                        else:
                            downstream_costs[site] += model_trace.nodes[child][child_log_pdf_key]

                # construct all the reinforce-like terms.
                # we include only downstream costs to reduce variance
                # optionally include baselines to further reduce variance
                # XXX should the average baseline be in the param store as below?

                # for extracting baseline options from kwargs
                # XXX default for baseline_beta currently set here
                def get_baseline_kwargs(kwargs):
                    return kwargs.get('nn_baseline', None), \
                           kwargs.get('nn_baseline_input', None), \
                           kwargs.get('use_decaying_avg_baseline', False), \
                           kwargs.get('baseline_beta', 0.90), \
                           kwargs.get('baseline_value', None)

                baseline_loss_particle = 0.0
                for node in non_reparam_nodes:
                    log_pdf_key = 'log_pdf' if node not in guide_vec_batch_nodes_dict else 'batch_log_pdf'
                    downstream_cost = downstream_costs[node]
                    baseline = 0.0
                    nn_baseline, nn_baseline_input, use_decaying_avg_baseline, baseline_beta, \
                        baseline_value = get_baseline_kwargs(guide_trace.nodes[node]['kwargs'])
                    use_nn_baseline = nn_baseline is not None
                    use_baseline_value = baseline_value is not None
                    assert(not (use_nn_baseline and use_baseline_value)), \
                        "cannot use baseline_value and nn_baseline simultaneously"
                    if use_decaying_avg_baseline:
                        avg_downstream_cost_old = pyro.param("__baseline_avg_downstream_cost_" + node,
                                                             ng_zeros(1), tags="__tracegraph_elbo_internal_tag")
                        avg_downstream_cost_new = (1 - baseline_beta) * downstream_cost + \
                            baseline_beta * avg_downstream_cost_old
                        avg_downstream_cost_old.data = avg_downstream_cost_new.data  # XXX copy_() ?
                        baseline += avg_downstream_cost_old
                    if use_nn_baseline:
                        # block nn_baseline_input gradients except in baseline loss
                        baseline += nn_baseline(detach_iterable(nn_baseline_input))
                    elif use_baseline_value:
                        # it's on the user to make sure baseline_value tape only points to baseline params
                        baseline += baseline_value
                    if use_nn_baseline or use_baseline_value:
                        # construct baseline loss
                        baseline_loss = torch.pow(downstream_cost.detach() - baseline, 2.0).sum()
                        baseline_loss_particle += baseline_loss / self.num_particles
                    if use_nn_baseline or use_decaying_avg_baseline or use_baseline_value:
                        elbo_reinforce_terms_particle += (guide_trace.nodes[node][log_pdf_key] *
                                                          (downstream_cost - baseline).detach()).sum()
                    else:
                        elbo_reinforce_terms_particle += (guide_trace.nodes[node][log_pdf_key] *
                                                          downstream_cost.detach()).sum()

                surrogate_elbo_particle += elbo_reinforce_terms_particle / self.num_particles
                if not isinstance(baseline_loss_particle, float):
                    baseline_loss_particle.backward()

            # grab model parameters to train
            for name in model_trace.nodes.keys():
                if model_trace.nodes[name]["type"] == "param":
                    trainable_params.add(model_trace.nodes[name]["value"])

            # grab guide parameters to train
            for name in guide_trace.nodes.keys():
                if guide_trace.nodes[name]["type"] == "param":
                    trainable_params.add(guide_trace.nodes[name]["value"])

            # mark all params seen in trace as active so that gradient steps are taken downstream
            pyro.get_param_store().mark_params_active(trainable_params)

            surrogate_loss_particle = -surrogate_elbo_particle
            surrogate_loss_particle.backward()

        loss = -elbo

        return loss<|MERGE_RESOLUTION|>--- conflicted
+++ resolved
@@ -40,30 +40,24 @@
 
         # import pdb; pdb.set_trace()
         for i in range(self.num_particles):
-<<<<<<< HEAD
             if self.enum_discrete:
                 # This iterates over a bag of traces, for each particle.
-                guide_tracegraphs = iter_discrete_traces(poutine.tracegraph, self.guide, *args, **kwargs)
-                for scale, guide_tracegraph in guide_tracegraphs:
-                    guide_trace = guide_tracegraph.get_trace()
-                    model_tracegraph = poutine.tracegraph(
-                        poutine.replay(self.model, guide_trace))(*args, **kwargs)
-                    guide_tracegraph = scale_trace(guide_tracegraph, scale)
-                    model_tracegraph = scale_trace(model_tracegraph, scale)
-                    yield model_tracegraph, guide_tracegraph
+                guide_traces = iter_discrete_traces("dense", self.guide, *args, **kwargs)
+                for scale, guide_trace in guide_traces:
+                    guide_trace = guide_trace.get_trace()
+                    model_trace = poutine.trace(
+                        poutine.replay(self.model, guide_trace),
+                        graph_type="dense")(*args, **kwargs)
+                    guide_trace = scale_trace(guide_trace, scale)
+                    model_trace = scale_trace(model_trace, scale)
+                    yield model_trace, guide_trace
                 continue
 
-            guide_tracegraph = poutine.tracegraph(guide).get_trace(*args, **kwargs)
-            guide_trace = guide_tracegraph.get_trace()
-            model_tracegraph = poutine.tracegraph(poutine.replay(model, guide_trace)).get_trace(*args, **kwargs)
-            yield model_tracegraph, guide_tracegraph
-=======
             guide_trace = poutine.trace(guide,
                                         graph_type="dense").get_trace(*args, **kwargs)
             model_trace = poutine.trace(poutine.replay(model, guide_trace),
                                         graph_type="dense").get_trace(*args, **kwargs)
             yield model_trace, guide_trace
->>>>>>> f5b10c89
 
     def loss(self, model, guide, *args, **kwargs):
         """
