--- conflicted
+++ resolved
@@ -11,13 +11,8 @@
 import pyro.poutine as poutine
 from pyro.distributions.util import is_identically_zero
 from pyro.infer import ELBO
-<<<<<<< HEAD
-from pyro.infer.util import MultiViewTensor as MVT
-from pyro.infer.util import torch_backward, torch_data_sum, n_compatible_indices
-=======
 from pyro.infer.util import MultiFrameTensor
 from pyro.infer.util import torch_backward, torch_data_sum
->>>>>>> ee93d073
 from pyro.poutine.util import prune_subsample_sites
 from pyro.util import check_model_guide_match, check_site_shape, detach_iterable, is_nan
 
@@ -68,30 +63,16 @@
             child_cost_nodes = downstream_guide_cost_nodes[child]
             downstream_guide_cost_nodes[node].update(child_cost_nodes)
             if nodes_included_in_sum.isdisjoint(child_cost_nodes):  # avoid duplicates
-<<<<<<< HEAD
-                dims_to_keep = n_compatible_indices(stacks, node, child)
-                summed_child = downstream_costs[child].sum_leftmost_all_but(dims_to_keep)
-                downstream_costs[node].add(summed_child)
-=======
                 downstream_costs[node].add(*downstream_costs[child].items())
->>>>>>> ee93d073
                 # XXX nodes_included_in_sum logic could be more fine-grained, possibly leading
                 # to speed-ups in case there are many duplicates
                 nodes_included_in_sum.update(child_cost_nodes)
         missing_downstream_costs = downstream_guide_cost_nodes[node] - nodes_included_in_sum
         # include terms we missed because we had to avoid duplicates
         for missing_node in missing_downstream_costs:
-<<<<<<< HEAD
-            missing_term = MVT(model_trace.nodes[missing_node]['batch_log_pdf'] -
-                               guide_trace.nodes[missing_node]['batch_log_pdf'])
-            dims_to_keep = n_compatible_indices(stacks, node, missing_node)
-            summed_missing_term = missing_term.sum_leftmost_all_but(dims_to_keep)
-            downstream_costs[node].add(summed_missing_term)
-=======
             downstream_costs[node].add((stacks[missing_node],
                                         model_trace.nodes[missing_node]['batch_log_pdf'] -
                                         guide_trace.nodes[missing_node]['batch_log_pdf']))
->>>>>>> ee93d073
 
     # finish assembling complete downstream costs
     # (the above computation may be missing terms from model)
@@ -103,17 +84,11 @@
         children_in_model.difference_update(downstream_guide_cost_nodes[site])
         for child in children_in_model:
             assert (model_trace.nodes[child]["type"] == "sample")
-<<<<<<< HEAD
-            dims_to_keep = n_compatible_indices(stacks, site, child)
-            summed_child = MVT(model_trace.nodes[child]['batch_log_pdf']).sum_leftmost_all_but(dims_to_keep)
-            downstream_costs[site].add(summed_child)
-=======
             downstream_costs[site].add((stacks[child],
                                         model_trace.nodes[child]['batch_log_pdf']))
->>>>>>> ee93d073
             downstream_guide_cost_nodes[site].update([child])
 
-    for k in topo_sort_guide_nodes:
+    for k in non_reparam_nodes:
         downstream_costs[k] = downstream_costs[k].sum_to(guide_trace.nodes[k]["cond_indep_stack"])
 
     return downstream_costs, downstream_guide_cost_nodes
