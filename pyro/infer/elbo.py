--- conflicted
+++ resolved
@@ -50,15 +50,11 @@
                  max_plate_nesting=float('inf'),
                  max_iarange_nesting=None,  # DEPRECATED
                  vectorize_particles=False,
-<<<<<<< HEAD
-                 strict_enumeration_warning=True):
+                 strict_enumeration_warning=True,
+                 retain_graph=None):
         if max_iarange_nesting is not None:
             max_plate_nesting = max_iarange_nesting  # for backwards compatibility
 
-=======
-                 strict_enumeration_warning=True,
-                 retain_graph=None):
->>>>>>> 9c7b4d0e
         self.num_particles = num_particles
         self.max_plate_nesting = max_plate_nesting
         self.vectorize_particles = vectorize_particles
