--- conflicted
+++ resolved
@@ -40,13 +40,10 @@
         misuse of enumeration, i.e. that
         :class:`pyro.infer.traceenum_elbo.TraceEnum_ELBO` is used iff there
         are enumerated sample sites.
-<<<<<<< HEAD
     :param bool ignore_jit_warnings: Flag to ignore warnings from the JIT
         tracer, when . All :class:`torch.jit.TracerWarning` will be ignored.
-=======
     :param bool retain_graph: Whether to retain autograd graph during an SVI
         step. Defaults to None (False).
->>>>>>> 85772d66
 
     References
 
@@ -63,18 +60,14 @@
                  max_iarange_nesting=None,  # DEPRECATED
                  vectorize_particles=False,
                  strict_enumeration_warning=True,
-<<<<<<< HEAD
-                 ignore_jit_warnings=False):
-=======
+                 ignore_jit_warnings=False,
                  retain_graph=None):
         if max_iarange_nesting is not None:
             warnings.warn("max_iarange_nesting is deprecated; use max_plate_nesting instead",
                           DeprecationWarning)
             max_plate_nesting = max_iarange_nesting
-
->>>>>>> 85772d66
+        self.max_plate_nesting = max_plate_nesting
         self.num_particles = num_particles
-        self.max_plate_nesting = max_plate_nesting
         self.vectorize_particles = vectorize_particles
         self.retain_graph = retain_graph
         if self.vectorize_particles and self.num_particles > 1:
