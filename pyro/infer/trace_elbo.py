--- conflicted
+++ resolved
@@ -56,20 +56,12 @@
 
             log_pdf = "batch_log_pdf" if self.enum_discrete else "log_pdf"
             for name in model_trace.nodes.keys():
-<<<<<<< HEAD
-                if model_trace.nodes[name]["type"] == "observe":
-                    elbo_particle += model_trace.nodes[name][log_pdf]
-                elif model_trace.nodes[name]["type"] == "sample":
-                    elbo_particle += model_trace.nodes[name][log_pdf]
-                    elbo_particle -= guide_trace.nodes[name][log_pdf]
-=======
                 if model_trace.nodes[name]["type"] == "sample":
                     if model_trace.nodes[name]["is_observed"]:
-                        elbo_particle += model_trace.nodes[name]["log_pdf"]
+                        elbo_particle += model_trace.nodes[name][log_pdf]
                     else:
-                        elbo_particle += model_trace.nodes[name]["log_pdf"]
-                        elbo_particle -= guide_trace.nodes[name]["log_pdf"]
->>>>>>> 51278a1f
+                        elbo_particle += model_trace.nodes[name][log_pdf]
+                        elbo_particle -= guide_trace.nodes[name][log_pdf]
 
             elbo += elbo_particle.data[0] / self.num_particles
 
@@ -96,34 +88,19 @@
             # compute elbo and surrogate elbo
             log_pdf = "batch_log_pdf" if self.enum_discrete else "log_pdf"
             for name in model_trace.nodes.keys():
-<<<<<<< HEAD
-                if model_trace.nodes[name]["type"] == "observe":
-                    elbo_particle += model_trace.nodes[name][log_pdf]
-                    surrogate_elbo_particle += model_trace.nodes[name][log_pdf]
-                elif model_trace.nodes[name]["type"] == "sample":
-                    lp_lq = model_trace.nodes[name][log_pdf] - guide_trace.nodes[name][log_pdf]
-                    elbo_particle += lp_lq
-                    if model_trace.nodes[name]["fn"].reparameterized:
-                        surrogate_elbo_particle += lp_lq
-                    else:
-                        # XXX should the user be able to control inclusion of the -logq term below?
-                        surrogate_elbo_particle += model_trace.nodes[name][log_pdf] + \
-                            log_r.detach() * guide_trace.nodes[name][log_pdf]
-=======
                 if model_trace.nodes[name]["type"] == "sample":
                     if model_trace.nodes[name]["is_observed"]:
-                        elbo_particle += model_trace.nodes[name]["log_pdf"]
-                        surrogate_elbo_particle += model_trace.nodes[name]["log_pdf"]
+                        elbo_particle += model_trace.nodes[name][log_pdf]
+                        surrogate_elbo_particle += model_trace.nodes[name][log_pdf]
                     else:
-                        lp_lq = model_trace.nodes[name]["log_pdf"] - guide_trace.nodes[name]["log_pdf"]
+                        lp_lq = model_trace.nodes[name][log_pdf] - guide_trace.nodes[name][log_pdf]
                         elbo_particle += lp_lq
                         if model_trace.nodes[name]["fn"].reparameterized:
                             surrogate_elbo_particle += lp_lq
                         else:
                             # XXX should the user be able to control inclusion of the -logq term below?
-                            surrogate_elbo_particle += model_trace.nodes[name]["log_pdf"] + \
-                                log_r.detach() * guide_trace.nodes[name]["log_pdf"]
->>>>>>> 51278a1f
+                            surrogate_elbo_particle += model_trace.nodes[name][log_pdf] + \
+                                log_r.detach() * guide_trace.nodes[name][log_pdf]
 
             elbo += elbo_particle.data[0] / self.num_particles
             surrogate_elbo += surrogate_elbo_particle / self.num_particles
