--- conflicted
+++ resolved
@@ -50,13 +50,8 @@
         """
         for i in range(self.num_particles):
             guide_trace = poutine.trace(guide).get_trace(*args, **kwargs)
-<<<<<<< HEAD
             model_trace = poutine.trace(poutine.replay(model, trace=guide_trace)).get_trace(*args, **kwargs)
-            if infer.is_validation_enabled():
-=======
-            model_trace = poutine.trace(poutine.replay(model, guide_trace)).get_trace(*args, **kwargs)
             if is_validation_enabled():
->>>>>>> 48c6d283
                 check_model_guide_match(model_trace, guide_trace)
             guide_trace = prune_subsample_sites(guide_trace)
             model_trace = prune_subsample_sites(model_trace)
