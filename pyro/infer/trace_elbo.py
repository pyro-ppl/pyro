--- conflicted
+++ resolved
@@ -47,10 +47,7 @@
     """
     A trace implementation of ELBO-based SVI
     """
-<<<<<<< HEAD
-=======
 
->>>>>>> cb727613
     def _get_traces(self, model, guide, *args, **kwargs):
         """
         runs the guide and runs the model against the guide with
