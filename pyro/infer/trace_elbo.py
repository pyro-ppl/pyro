--- conflicted
+++ resolved
@@ -43,20 +43,12 @@
                 log_r = MultiViewTensor()
                 for site in model_trace.nodes.values():
                     if site["type"] == "sample":
-<<<<<<< HEAD
+                        check_site_shape(site, self.max_iarange_nesting)
                         log_r.add(site["batch_log_pdf"].detach())
                 for site in guide_trace.nodes.values():
                     if site["type"] == "sample":
+                        check_site_shape(site, self.max_iarange_nesting)
                         log_r.add(-site["batch_log_pdf"].detach())
-=======
-                        check_site_shape(site, self.max_iarange_nesting)
-                        log_r = log_r + sum_rightmost(site["batch_log_pdf"], self.max_iarange_nesting)
-                guide_trace.compute_score_parts()
-                for site in guide_trace.nodes.values():
-                    if site["type"] == "sample":
-                        check_site_shape(site, self.max_iarange_nesting)
-                        log_r = log_r - sum_rightmost(site["batch_log_pdf"], self.max_iarange_nesting)
->>>>>>> fe32be3b
 
                 yield model_trace, guide_trace, log_r
 
