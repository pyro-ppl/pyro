from __future__ import absolute_import, division, print_function

import math
import warnings

import pyro
import pyro.poutine as poutine
from pyro.distributions.util import is_identically_zero
from pyro.infer.elbo import ELBO
<<<<<<< HEAD
from pyro.infer.enum import iter_discrete_traces
from pyro.infer.util import TensorTree
from pyro.poutine.enumerate_poutine import EnumeratePoutine
=======
>>>>>>> 4ff3ba01
from pyro.poutine.util import prune_subsample_sites
from pyro.util import check_model_guide_match, check_site_shape, is_nan


def _compute_upstream_grads(trace):
    upstream_grads = TensorTree()

    for site in trace.nodes.values():
        if site["type"] != "sample":
            continue
        score_function_term = site["score_parts"].score_function
        if is_identically_zero(score_function_term):
            continue
        cond_indep_stack = tuple(site["cond_indep_stack"])
        upstream_grads.add(cond_indep_stack, score_function_term)

    return upstream_grads


# TODO split this into Trace_ELBO + TraceEnum_ELBO
class Trace_ELBO(ELBO):
    """
    A trace implementation of ELBO-based SVI
    """

    def _get_traces(self, model, guide, *args, **kwargs):
        """
        runs the guide and runs the model against the guide with
        the result packaged as a trace generator
        """
        for i in range(self.num_particles):
<<<<<<< HEAD
            # This iterates over a bag of traces, for each particle.
            for weights, guide_trace in iter_discrete_traces("flat", guide, *args, **kwargs):
                model_trace = poutine.trace(poutine.replay(model, guide_trace),
                                            graph_type="flat").get_trace(*args, **kwargs)

                check_model_guide_match(model_trace, guide_trace)
                guide_trace = prune_subsample_sites(guide_trace)
                model_trace = prune_subsample_sites(model_trace)

                model_trace.compute_batch_log_pdf()
                guide_trace.compute_score_parts()
                for site in model_trace.nodes.values():
                    if site["type"] == "sample":
                        check_site_shape(site, self.max_iarange_nesting)
                for site in guide_trace.nodes.values():
                    if site["type"] == "sample":
                        check_site_shape(site, self.max_iarange_nesting)

                yield weights, model_trace, guide_trace
=======
            guide_trace = poutine.trace(guide).get_trace(*args, **kwargs)
            model_trace = poutine.trace(poutine.replay(model, guide_trace)).get_trace(*args, **kwargs)

            check_model_guide_match(model_trace, guide_trace)
            guide_trace = prune_subsample_sites(guide_trace)
            model_trace = prune_subsample_sites(model_trace)

            model_trace.compute_batch_log_pdf()
            guide_trace.compute_score_parts()
            for site in model_trace.nodes.values():
                if site["type"] == "sample":
                    check_site_shape(site, self.max_iarange_nesting)
            for site in guide_trace.nodes.values():
                if site["type"] == "sample":
                    check_site_shape(site, self.max_iarange_nesting)

            yield model_trace, guide_trace
>>>>>>> 4ff3ba01

    def loss(self, model, guide, *args, **kwargs):
        """
        :returns: returns an estimate of the ELBO
        :rtype: float

        Evaluates the ELBO with an estimator that uses num_particles many samples/particles.
        """
        elbo = 0.0
<<<<<<< HEAD
        # grab a trace from the generator
        for weights, model_trace, guide_trace in self._get_traces(model, guide, *args, **kwargs):

            # compute elbo
            elbo_particle = 0
            for name, model_site in model_trace.nodes.items():
                if model_site["type"] != "sample":
                    continue

                # grab weights introduced by enumeration
                cond_indep_stack = tuple(model_site["cond_indep_stack"])
                weight = weights.get_upstream(cond_indep_stack)
                if weight is None:
                    continue
                print('DEBUG {} weight = {}'.format(name, weight))

                model_log_pdf = model_site["batch_log_pdf"]
                if model_site["is_observed"]:
                    elbo_particle += (model_log_pdf * weight).sum().item()
                else:
                    guide_log_pdf = guide_trace.nodes[name]["batch_log_pdf"]
                    log_r = model_log_pdf - guide_log_pdf
                    print('DEBUG {} log_r = {}'.format(name, log_r))
                    elbo_particle += (log_r * weight).sum().item()

=======
        for model_trace, guide_trace in self._get_traces(model, guide, *args, **kwargs):
            elbo_particle = (model_trace.log_pdf() - guide_trace.log_pdf()).item()
>>>>>>> 4ff3ba01
            elbo += elbo_particle / self.num_particles

        loss = -elbo
        if math.isnan(loss):
            warnings.warn('Encountered NAN loss')
        return loss

    def loss_and_grads(self, model, guide, *args, **kwargs):
        """
        :returns: returns an estimate of the ELBO
        :rtype: float

        Computes the ELBO as well as the surrogate ELBO that is used to form the gradient estimator.
        Performs backward on the latter. Num_particle many samples are used to form the estimators.
        """
        elbo = 0.0
        # grab a trace from the generator
<<<<<<< HEAD
        for weights, model_trace, guide_trace in self._get_traces(model, guide, *args, **kwargs):
            upstream_grads = _compute_upstream_grads(guide_trace)

=======
        for model_trace, guide_trace in self._get_traces(model, guide, *args, **kwargs):
            log_r = model_trace.log_pdf() - guide_trace.log_pdf()
            if not isinstance(log_r, numbers.Number):
                log_r = log_r.detach()

            elbo_particle = 0
            surrogate_elbo_particle = 0
>>>>>>> 4ff3ba01
            # compute elbo and surrogate elbo
            elbo_particle = 0
            surrogate_elbo_particle = 0
            for name, model_site in model_trace.nodes.items():
<<<<<<< HEAD
                if model_site["type"] != "sample":
                    continue

                # grab weights introduced by enumeration
                cond_indep_stack = tuple(model_site["cond_indep_stack"])
                weight = weights.get_upstream(cond_indep_stack)
                if weight is None:
                    continue

                model_log_pdf = model_site["batch_log_pdf"]
                if model_site["is_observed"]:
                    model_log_pdf_sum = (model_site["batch_log_pdf"] * weight).sum()
                    elbo_particle += model_log_pdf_sum.item()
                    surrogate_elbo_particle = surrogate_elbo_particle + model_log_pdf_sum
                else:
                    guide_log_pdf, _, entropy_term = guide_trace.nodes[name]["score_parts"]
                    score_function_term = upstream_grads.get_upstream(cond_indep_stack)
                    log_r = model_log_pdf - guide_log_pdf
                    surrogate_elbo_site = model_log_pdf

                    if not is_identically_zero(entropy_term):
                        surrogate_elbo_site = surrogate_elbo_site - entropy_term

                    if score_function_term is not None:
                        surrogate_elbo_site = surrogate_elbo_site + log_r.detach() * score_function_term

                    elbo_particle += (log_r * weight).sum().item()
                    surrogate_elbo_particle = surrogate_elbo_particle + (surrogate_elbo_site * weight).sum()

            elbo += elbo_particle / self.num_particles

=======
                if model_site["type"] == "sample":
                    model_log_pdf = model_site["log_pdf"]
                    if model_site["is_observed"]:
                        elbo_particle = elbo_particle + model_log_pdf.item()
                        surrogate_elbo_particle = surrogate_elbo_particle + model_log_pdf
                    else:
                        guide_site = guide_trace.nodes[name]
                        guide_log_pdf, score_function_term, entropy_term = guide_site["score_parts"]

                        elbo_particle = elbo_particle + model_log_pdf - guide_log_pdf.sum()
                        surrogate_elbo_particle = surrogate_elbo_particle + model_log_pdf

                        if not is_identically_zero(entropy_term):
                            surrogate_elbo_particle -= entropy_term.sum()

                        if not is_identically_zero(score_function_term):
                            surrogate_elbo_particle = surrogate_elbo_particle + log_r * score_function_term.sum()

            elbo += elbo_particle / self.num_particles

            # collect parameters to train from model and guide
>>>>>>> 4ff3ba01
            trainable_params = set(site["value"]
                                   for trace in (model_trace, guide_trace)
                                   for site in trace.nodes.values()
                                   if site["type"] == "param")

            if trainable_params and getattr(surrogate_elbo_particle, 'requires_grad', False):
                surrogate_loss_particle = -surrogate_elbo_particle / self.num_particles
                surrogate_loss_particle.backward()
                pyro.get_param_store().mark_params_active(trainable_params)

        loss = -elbo
        if is_nan(loss):
            warnings.warn('Encountered NAN loss')
        return loss<|MERGE_RESOLUTION|>--- conflicted
+++ resolved
@@ -1,38 +1,16 @@
 from __future__ import absolute_import, division, print_function
 
-import math
+import numbers
 import warnings
 
 import pyro
 import pyro.poutine as poutine
 from pyro.distributions.util import is_identically_zero
 from pyro.infer.elbo import ELBO
-<<<<<<< HEAD
-from pyro.infer.enum import iter_discrete_traces
-from pyro.infer.util import TensorTree
-from pyro.poutine.enumerate_poutine import EnumeratePoutine
-=======
->>>>>>> 4ff3ba01
 from pyro.poutine.util import prune_subsample_sites
 from pyro.util import check_model_guide_match, check_site_shape, is_nan
 
 
-def _compute_upstream_grads(trace):
-    upstream_grads = TensorTree()
-
-    for site in trace.nodes.values():
-        if site["type"] != "sample":
-            continue
-        score_function_term = site["score_parts"].score_function
-        if is_identically_zero(score_function_term):
-            continue
-        cond_indep_stack = tuple(site["cond_indep_stack"])
-        upstream_grads.add(cond_indep_stack, score_function_term)
-
-    return upstream_grads
-
-
-# TODO split this into Trace_ELBO + TraceEnum_ELBO
 class Trace_ELBO(ELBO):
     """
     A trace implementation of ELBO-based SVI
@@ -44,27 +22,6 @@
         the result packaged as a trace generator
         """
         for i in range(self.num_particles):
-<<<<<<< HEAD
-            # This iterates over a bag of traces, for each particle.
-            for weights, guide_trace in iter_discrete_traces("flat", guide, *args, **kwargs):
-                model_trace = poutine.trace(poutine.replay(model, guide_trace),
-                                            graph_type="flat").get_trace(*args, **kwargs)
-
-                check_model_guide_match(model_trace, guide_trace)
-                guide_trace = prune_subsample_sites(guide_trace)
-                model_trace = prune_subsample_sites(model_trace)
-
-                model_trace.compute_batch_log_pdf()
-                guide_trace.compute_score_parts()
-                for site in model_trace.nodes.values():
-                    if site["type"] == "sample":
-                        check_site_shape(site, self.max_iarange_nesting)
-                for site in guide_trace.nodes.values():
-                    if site["type"] == "sample":
-                        check_site_shape(site, self.max_iarange_nesting)
-
-                yield weights, model_trace, guide_trace
-=======
             guide_trace = poutine.trace(guide).get_trace(*args, **kwargs)
             model_trace = poutine.trace(poutine.replay(model, guide_trace)).get_trace(*args, **kwargs)
 
@@ -82,7 +39,6 @@
                     check_site_shape(site, self.max_iarange_nesting)
 
             yield model_trace, guide_trace
->>>>>>> 4ff3ba01
 
     def loss(self, model, guide, *args, **kwargs):
         """
@@ -92,40 +48,12 @@
         Evaluates the ELBO with an estimator that uses num_particles many samples/particles.
         """
         elbo = 0.0
-<<<<<<< HEAD
-        # grab a trace from the generator
-        for weights, model_trace, guide_trace in self._get_traces(model, guide, *args, **kwargs):
-
-            # compute elbo
-            elbo_particle = 0
-            for name, model_site in model_trace.nodes.items():
-                if model_site["type"] != "sample":
-                    continue
-
-                # grab weights introduced by enumeration
-                cond_indep_stack = tuple(model_site["cond_indep_stack"])
-                weight = weights.get_upstream(cond_indep_stack)
-                if weight is None:
-                    continue
-                print('DEBUG {} weight = {}'.format(name, weight))
-
-                model_log_pdf = model_site["batch_log_pdf"]
-                if model_site["is_observed"]:
-                    elbo_particle += (model_log_pdf * weight).sum().item()
-                else:
-                    guide_log_pdf = guide_trace.nodes[name]["batch_log_pdf"]
-                    log_r = model_log_pdf - guide_log_pdf
-                    print('DEBUG {} log_r = {}'.format(name, log_r))
-                    elbo_particle += (log_r * weight).sum().item()
-
-=======
         for model_trace, guide_trace in self._get_traces(model, guide, *args, **kwargs):
             elbo_particle = (model_trace.log_pdf() - guide_trace.log_pdf()).item()
->>>>>>> 4ff3ba01
             elbo += elbo_particle / self.num_particles
 
         loss = -elbo
-        if math.isnan(loss):
+        if is_nan(loss):
             warnings.warn('Encountered NAN loss')
         return loss
 
@@ -139,11 +67,6 @@
         """
         elbo = 0.0
         # grab a trace from the generator
-<<<<<<< HEAD
-        for weights, model_trace, guide_trace in self._get_traces(model, guide, *args, **kwargs):
-            upstream_grads = _compute_upstream_grads(guide_trace)
-
-=======
         for model_trace, guide_trace in self._get_traces(model, guide, *args, **kwargs):
             log_r = model_trace.log_pdf() - guide_trace.log_pdf()
             if not isinstance(log_r, numbers.Number):
@@ -151,44 +74,8 @@
 
             elbo_particle = 0
             surrogate_elbo_particle = 0
->>>>>>> 4ff3ba01
             # compute elbo and surrogate elbo
-            elbo_particle = 0
-            surrogate_elbo_particle = 0
             for name, model_site in model_trace.nodes.items():
-<<<<<<< HEAD
-                if model_site["type"] != "sample":
-                    continue
-
-                # grab weights introduced by enumeration
-                cond_indep_stack = tuple(model_site["cond_indep_stack"])
-                weight = weights.get_upstream(cond_indep_stack)
-                if weight is None:
-                    continue
-
-                model_log_pdf = model_site["batch_log_pdf"]
-                if model_site["is_observed"]:
-                    model_log_pdf_sum = (model_site["batch_log_pdf"] * weight).sum()
-                    elbo_particle += model_log_pdf_sum.item()
-                    surrogate_elbo_particle = surrogate_elbo_particle + model_log_pdf_sum
-                else:
-                    guide_log_pdf, _, entropy_term = guide_trace.nodes[name]["score_parts"]
-                    score_function_term = upstream_grads.get_upstream(cond_indep_stack)
-                    log_r = model_log_pdf - guide_log_pdf
-                    surrogate_elbo_site = model_log_pdf
-
-                    if not is_identically_zero(entropy_term):
-                        surrogate_elbo_site = surrogate_elbo_site - entropy_term
-
-                    if score_function_term is not None:
-                        surrogate_elbo_site = surrogate_elbo_site + log_r.detach() * score_function_term
-
-                    elbo_particle += (log_r * weight).sum().item()
-                    surrogate_elbo_particle = surrogate_elbo_particle + (surrogate_elbo_site * weight).sum()
-
-            elbo += elbo_particle / self.num_particles
-
-=======
                 if model_site["type"] == "sample":
                     model_log_pdf = model_site["log_pdf"]
                     if model_site["is_observed"]:
@@ -210,7 +97,6 @@
             elbo += elbo_particle / self.num_particles
 
             # collect parameters to train from model and guide
->>>>>>> 4ff3ba01
             trainable_params = set(site["value"]
                                    for trace in (model_trace, guide_trace)
                                    for site in trace.nodes.values()
