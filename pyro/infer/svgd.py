from abc import ABCMeta, abstractmethod
import math

import torch
from torch.distributions import biject_to

import pyro
from pyro import poutine
from pyro.distributions import Delta
from pyro.infer.trace_elbo import Trace_ELBO
from pyro.infer.autoguide.guides import AutoContinuous
from pyro.infer.autoguide.initialization import init_to_sample
from pyro.distributions.util import copy_docs_from


def vectorize(fn, num_particles, max_plate_nesting):
    def _fn(*args, **kwargs):
        with pyro.plate("num_particles_vectorized", num_particles, dim=-max_plate_nesting - 1):
            return fn(*args, **kwargs)
    return _fn


class _SVGDGuide(AutoContinuous):
    """
    This modification of :class:`AutoContinuous` is used internally in the
    :class:`SVGD` inference algorithm.
    """
    def __init__(self, model):
        super(_SVGDGuide, self).__init__(model, prefix="svgd", init_loc_fn=init_to_sample)

    def get_posterior(self, *args, **kwargs):
        svgd_particles = pyro.param("svgd_particles", self._init_loc)
        return Delta(svgd_particles, event_dim=1)


class SteinKernel(object, metaclass=ABCMeta):
    """
    Abstract class for kernels used in the :class:`SVGD` inference algorithm.
    """

    @abstractmethod
    def log_kernel_and_grad(self, particles):
        """
        Compute the component kernels and their gradients.

        :param particles: a tensor with shape (N, D)
        :returns: A pair (`log_kernel`, `kernel_grad`) where `log_kernel` is a (N, N, D)-shaped
            tensor equal to the logarithm of the kernel and `kernel_grad` is a (N, N, D)-shaped
            tensor where the entry (n, m, d) represents the derivative of `log_kernel` w.r.t.
            x_{m,d}, where x_{m,d} is the d^th dimension of particle m.
        """
        raise NotImplementedError


@copy_docs_from(SteinKernel)
class RBFSteinKernel(SteinKernel):
    """
    A RBF kernel for use in the SVGD inference algorithm. The bandwidth of the kernel is chosen from the
    particles using a simple heuristic as in reference [1].

    :param float bandwidth_factor: Optional factor by which to scale the bandwidth, defaults to 1.0.
    :ivar float bandwidth_factor: Property that controls the factor by which to scale the bandwidth
        at each iteration.

    References

    [1] "Stein Variational Gradient Descent: A General Purpose Bayesian Inference Algorithm,"
        Qiang Liu, Dilin Wang
    """
    def __init__(self, bandwidth_factor=None):
        """
        :param float bandwidth_factor: Optional factor by which to scale the bandwidth
        """
        self._bandwidth_factor = bandwidth_factor

    def _bandwidth(self, norm_sq):
        """
        Compute the bandwidth along each dimension using the median pairwise squared distance between particles.
        """
        num_particles = norm_sq.size(0)
        index = torch.arange(num_particles)
        norm_sq = norm_sq[index > index.unsqueeze(-1), ...]
        median = norm_sq.median(dim=0)[0]
        if self.bandwidth_factor is not None:
            median = self.bandwidth_factor * median
        assert median.shape == norm_sq.shape[-1:]
        return median / math.log(num_particles + 1)

    @torch.no_grad()
    def log_kernel_and_grad(self, particles):
        delta_x = particles.unsqueeze(0) - particles.unsqueeze(1)  # N N D
        assert delta_x.dim() == 3
        norm_sq = delta_x.pow(2.0)  # N N D
        h = self._bandwidth(norm_sq)  # D
        log_kernel = -(norm_sq / h)  # N N D
        grad_term = 2.0 * delta_x / h  # N N D
        assert log_kernel.shape == grad_term.shape
        return log_kernel, grad_term

    @property
    def bandwidth_factor(self):
        return self._bandwidth_factor

    @bandwidth_factor.setter
    def bandwidth_factor(self, bandwidth_factor):
        """
        :param float bandwidth_factor: Optional factor by which to scale the bandwidth
        """
        self._bandwidth_factor = bandwidth_factor


class SVGD(object):
    """
    A basic implementation of Stein Variational Gradient Descent as described in reference [1].

    :param model: The model (callable containing Pyro primitives). Model must be fully vectorized
        and may only contain continuous latent variables.
    :param kernel: a SVGD compatible kernel like :class:`RBFSteinKernel`.
    :param optim: A wrapper a for a PyTorch optimizer.
    :type optim: pyro.optim.PyroOptim
    :param int num_particles: The number of particles used in SVGD.
    :param int max_plate_nesting: The max number of nested :func:`pyro.plate` contexts in the model.
    :param str mode: Whether to use a Kernelized Stein Discrepancy that makes use of `multivariate`
        test functions (as in [1]) or `univariate` test functions (as in [2]). Defaults to `univariate`.

    Example usage:

    .. code-block:: python

        from pyro.infer import SVGD, RBFSteinKernel
        from pyro.optim import Adam

        kernel = RBFSteinKernel()
        adam = Adam({"lr": 0.1})
        svgd = SVGD(model, kernel, adam, num_particles=50, max_plate_nesting=0)

        for step in range(500):
            svgd.step(model_arg1, model_arg2)

        final_particles = svgd.get_named_particles()

    References

    [1] "Stein Variational Gradient Descent: A General Purpose Bayesian Inference Algorithm,"
        Qiang Liu, Dilin Wang
    [2] "Kernelized Complete Conditional Stein Discrepancy,"
        Raghav Singhal, Saad Lahlou, Rajesh Ranganath
    """
    def __init__(self, model, kernel, optim, num_particles, max_plate_nesting, mode="univariate"):
        assert callable(model)
        assert isinstance(kernel, SteinKernel), "Must provide a valid SteinKernel"
        assert isinstance(optim, pyro.optim.PyroOptim), "Must provide a valid Pyro optimizer"
        assert num_particles > 1, "Must use at least two particles"
        assert max_plate_nesting >= 0
        assert mode in ['univariate', 'multivariate'], "mode must be one of (univariate, multivariate)"

        self.model = vectorize(model, num_particles, max_plate_nesting)
        self.kernel = kernel
        self.optim = optim
        self.num_particles = num_particles
        self.max_plate_nesting = max_plate_nesting
        self.mode = mode

        self.loss = Trace_ELBO().differentiable_loss
        self.guide = _SVGDGuide(self.model)

    def get_named_particles(self):
        """
<<<<<<< HEAD
        Get a dictionary of named particles of the form {name: particle}. The leading dimension
        corresponds to particles.
=======
        Create a dictionary mapping name to vectorized value, of the form ``{name: tensor}``.
        The leading dimension of each tensor corresponds to particles, i.e. this creates a struct of arrays.
>>>>>>> f6553bef
        """
        return {site["name"]: biject_to(site["fn"].support)(unconstrained_value)
                for site, unconstrained_value in self.guide._unpack_latent(pyro.param("svgd_particles"))}

    @torch.no_grad()
    def step(self, *args, **kwargs):
        """
        Computes the SVGD gradient, passing args and kwargs to the model,
        and takes a gradient step.

        :return dict: A dictionary of the form {name: float}, where each float
            is a mean squared gradient. This can be used to monitor the convergence of SVGD.
        """
        # compute gradients of log model joint
        with torch.enable_grad(), poutine.trace(param_only=True) as param_capture:
            loss = self.loss(self.model, self.guide, *args, **kwargs)
            loss.backward()

        # get particles used in the _SVGDGuide and reshape to have num_particles leading dimension
        particles = pyro.param("svgd_particles").unconstrained()
        reshaped_particles = particles.reshape(self.num_particles, -1)
        reshaped_particles_grad = particles.grad.reshape(self.num_particles, -1)

        # compute kernel ingredients
        log_kernel, kernel_grad = self.kernel.log_kernel_and_grad(reshaped_particles)

        if self.mode == "multivariate":
            kernel = log_kernel.sum(-1).exp()
            assert kernel.shape == (self.num_particles, self.num_particles)
            attractive_grad = torch.mm(kernel, reshaped_particles_grad)
            repulsive_grad = torch.einsum("nm,nm...->n...", kernel, kernel_grad)
        elif self.mode == "univariate":
            kernel = log_kernel.exp()
            assert kernel.shape == (self.num_particles, self.num_particles, reshaped_particles.size(-1))
            attractive_grad = torch.einsum("nmd,md->nd", kernel, reshaped_particles_grad)
            repulsive_grad = torch.einsum("nmd,nmd->nd", kernel, kernel_grad)

        # combine the attractive and repulsive terms in the SVGD gradient
        assert attractive_grad.shape == repulsive_grad.shape
        particles.grad = (attractive_grad + repulsive_grad).reshape(particles.shape) / self.num_particles

        # compute per-parameter mean squared gradients
        squared_gradients = {site["name"]: value.mean().item()
                             for site, value in self.guide._unpack_latent(particles.grad.pow(2.0))}

        # torch.optim objects gets instantiated for any params that haven't been seen yet
        params = set(site["value"].unconstrained() for site in param_capture.trace.nodes.values())
        self.optim(params)

        # zero gradients
        pyro.infer.util.zero_grads(params)

        # return per-parameter mean squared gradients to user
        return squared_gradients<|MERGE_RESOLUTION|>--- conflicted
+++ resolved
@@ -166,13 +166,8 @@
 
     def get_named_particles(self):
         """
-<<<<<<< HEAD
-        Get a dictionary of named particles of the form {name: particle}. The leading dimension
-        corresponds to particles.
-=======
         Create a dictionary mapping name to vectorized value, of the form ``{name: tensor}``.
         The leading dimension of each tensor corresponds to particles, i.e. this creates a struct of arrays.
->>>>>>> f6553bef
         """
         return {site["name"]: biject_to(site["fn"].support)(unconstrained_value)
                 for site, unconstrained_value in self.guide._unpack_latent(pyro.param("svgd_particles"))}
