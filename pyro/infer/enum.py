--- conflicted
+++ resolved
@@ -44,11 +44,7 @@
         # Scale trace by probability of discrete choices.
         log_pdf = full_trace.batch_log_pdf(site_filter=site_is_discrete)
         if isinstance(log_pdf, float):
-<<<<<<< HEAD
-            log_pdf = torch.Tensor(log_pdf)
-=======
             log_pdf = torch.Tensor([log_pdf])
->>>>>>> 3e713342
         if isinstance(log_pdf, torch.Tensor):
             log_pdf = Variable(log_pdf)
         scale = torch.exp(log_pdf.detach())
