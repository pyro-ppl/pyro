--- conflicted
+++ resolved
@@ -56,15 +56,9 @@
                 # Value has already been seen.
                 logits[ix] = log_sum_exp(torch.stack([logits[ix], logit]))
 
-<<<<<<< HEAD
         logits = torch.stack(logits).reshape(-1)
-        logits -= util.log_sum_exp(logits)
-        logits = logits - util.log_sum_exp(logits)
-=======
-        logits = torch.stack(logits).contiguous().view(-1)
         logits -= log_sum_exp(logits)
         logits = logits - log_sum_exp(logits)
->>>>>>> f52f61ed
         d = dist.Categorical(logits=logits)
         return d, values
 
