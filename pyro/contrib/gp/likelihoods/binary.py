--- conflicted
+++ resolved
@@ -45,16 +45,6 @@
         f = dist.Normal(f_loc, f_var)()
         f_res = self.response_function(f)
 
-<<<<<<< HEAD
-        if y is None:
-            return pyro.sample(self.y_name, dist.Bernoulli(f_res))
-
-        return pyro.sample(self.y_name,
-                           dist.Bernoulli(f_res)
-                               .reshape(sample_shape=y.shape[:-f_res.dim()],
-                                        extra_event_dims=y.dim()),
-                           obs=y)
-=======
         if y is not None:
             return pyro.sample(self.y_name,
                                dist.Bernoulli(f_res)
@@ -62,5 +52,4 @@
                                             extra_event_dims=y.dim()),
                                obs=y)
         else:
-            return pyro.sample(self.y_name, dist.Bernoulli(f_res))
->>>>>>> 84b815b7
+            return pyro.sample(self.y_name, dist.Bernoulli(f_res))