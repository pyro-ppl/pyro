from __future__ import absolute_import, division, print_function

import torch.nn.functional as F

import pyro
import pyro.distributions as dist

from .likelihood import Likelihood


class Binary(Likelihood):
    """
    Implementation of Binary likelihood, which is used for binary classification
    problems.

    Binary likelihood uses :class:`~pyro.distributions.distribution.Bernoulli`
    distribution, so the output of ``response_function`` should be in range
    :math:`(0,1)`. By default, we use `sigmoid` function.

    :param callable response_function: A mapping to correct domain for Binary
        likelihood.
    """
    def __init__(self, response_function=None, name="Binary"):
        super(Binary, self).__init__(name)
        self.response_function = (response_function if response_function is not None
                                  else F.sigmoid)

    def forward(self, f_loc, f_var, y=None):
        r"""
        Samples :math:`y` given :math:`f_{loc}`, :math:`f_{var}` according to

            .. math:: f & \sim \mathbb{Normal}(f_{loc}, f_{var}),\\
                y & \sim \mathbb{Bernoulli}(f).

        .. note:: The log likelihood is estimated using Monte Carlo with 1 sample of
            :math:`f`.

        :param torch.Tensor f_loc: Mean of latent function output.
        :param torch.Tensor f_var: Variance of latent function output.
        :param torch.Tensor y: Training output tensor.
        :returns: a tensor sampled from likelihood
        :rtype: torch.Tensor
        """
        # calculates Monte Carlo estimate for E_q(f) [logp(y | f)]
        f = dist.Normal(f_loc, f_var)()
        f_res = self.response_function(f)

<<<<<<< HEAD
        if y is None:
            return pyro.sample(self.y_name, dist.Bernoulli(f_res))

        return pyro.sample(self.y_name,
                           dist.Bernoulli(f_res)
                               .reshape(sample_shape=y.shape[:-f_res.dim()],
                                        extra_event_dims=y.dim()),
                           obs=y)
=======
        if y is not None:
            return pyro.sample(self.y_name,
                               dist.Bernoulli(f_res)
                                   .reshape(sample_shape=y.shape[:-f_res.dim()],
                                            extra_event_dims=y.dim()),
                               obs=y)
        else:
            return pyro.sample(self.y_name, dist.Bernoulli(f_res))
>>>>>>> 84b815b7
<|MERGE_RESOLUTION|>--- conflicted
+++ resolved
@@ -13,9 +13,9 @@
     Implementation of Binary likelihood, which is used for binary classification
     problems.
 
-    Binary likelihood uses :class:`~pyro.distributions.distribution.Bernoulli`
-    distribution, so the output of ``response_function`` should be in range
-    :math:`(0,1)`. By default, we use `sigmoid` function.
+    Binary likelihood uses :class:`~pyro.distributions.torch.Bernoulli` distribution,
+    so the output of ``response_function`` should be in range :math:`(0,1)`. By
+    default, we use `sigmoid` function.
 
     :param callable response_function: A mapping to correct domain for Binary
         likelihood.
@@ -45,22 +45,8 @@
         f = dist.Normal(f_loc, f_var)()
         f_res = self.response_function(f)
 
-<<<<<<< HEAD
-        if y is None:
-            return pyro.sample(self.y_name, dist.Bernoulli(f_res))
-
-        return pyro.sample(self.y_name,
-                           dist.Bernoulli(f_res)
-                               .reshape(sample_shape=y.shape[:-f_res.dim()],
-                                        extra_event_dims=y.dim()),
-                           obs=y)
-=======
+        y_dist = dist.Bernoulli(f_res)
         if y is not None:
-            return pyro.sample(self.y_name,
-                               dist.Bernoulli(f_res)
-                                   .reshape(sample_shape=y.shape[:-f_res.dim()],
-                                            extra_event_dims=y.dim()),
-                               obs=y)
-        else:
-            return pyro.sample(self.y_name, dist.Bernoulli(f_res))
->>>>>>> 84b815b7
+            y_dist = y_dist.reshape(sample_shape=y.shape[:-f_res.dim()],
+                                    extra_event_dims=y.dim())
+        return pyro.sample(self.y_name, y_dist, obs=y)