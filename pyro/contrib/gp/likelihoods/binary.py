--- conflicted
+++ resolved
@@ -13,15 +13,9 @@
     Implementation of Binary likelihood, which is used for binary classification
     problems.
 
-<<<<<<< HEAD
     Binary likelihood uses :class:`~pyro.distributions.torch.Bernoulli` distribution,
     so the output of ``response_function`` should be in range :math:`(0,1)`. By
     default, we use `sigmoid` function.
-=======
-    Binary likelihood uses :class:`~pyro.distributions.torch.Bernoulli`
-    distribution, so the output of ``response_function`` should be in range
-    :math:`(0,1)`. By default, we use `sigmoid` function.
->>>>>>> e3a8e54c
 
     :param callable response_function: A mapping to correct domain for Binary
         likelihood.
@@ -53,16 +47,5 @@
 
         y_dist = dist.Bernoulli(f_res)
         if y is not None:
-<<<<<<< HEAD
-            y_dist = y_dist.reshape(sample_shape=y.shape[:-f_res.dim()],
-                                    extra_event_dims=y.dim())
-        return pyro.sample(self.y_name, y_dist, obs=y)
-=======
-            return pyro.sample(self.y_name,
-                               dist.Bernoulli(f_res)
-                                   .expand_by(y.shape[:-f_res.dim()])
-                                   .independent(y.dim()),
-                               obs=y)
-        else:
-            return pyro.sample(self.y_name, dist.Bernoulli(f_res))
->>>>>>> dev+            y_dist = y_dist.expand_by(y.shape[:-f_res.dim()]).independent(y.dim())
+        return pyro.sample(self.y_name, y_dist, obs=y)