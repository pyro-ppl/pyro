from __future__ import absolute_import, division, print_function

import torch
from torch.distributions import constraints
from torch.nn import Parameter

import pyro
import pyro.distributions as dist

from .likelihood import Likelihood


class Gaussian(Likelihood):
    """
    Implementation of Gaussian likelihood, which is used for regression problems.

    Gaussian likelihood uses :class:`~pyro.distributions.distribution.Normal`
    distribution.

    :param torch.Tensor variance: A variance parameter, which plays the role of
        ``noise`` in regression problems.
    """
    def __init__(self, variance=None, name="Gaussian"):
        super(Gaussian, self).__init__(name)
        if variance is None:
            variance = torch.tensor(1.)
        self.variance = Parameter(variance)
        self.set_constraint("variance", constraints.positive)

    def forward(self, f_loc, f_var, y=None):
        """
        Samples :math:`y` given :math:`f_{loc}`, :math:`f_{var}` according to

            .. math:: y \sim \mathbb{Normal}(f_{loc}, f_{var} + \epsilon),

        where :math:`\epsilon` is the ``variance`` parameter of this likelihood.

        :param torch.Tensor f_loc: Mean of latent function output.
        :param torch.Tensor f_var: Variance of latent function output.
        :param torch.Tensor y: Training output tensor.
        :returns: a tensor sampled from likelihood
        :rtype: torch.Tensor
        """
        variance = self.get_param("variance")
        y_var = f_var + variance

<<<<<<< HEAD
        if y is None:
            return pyro.sample(self.y_name, dist.Normal(f_loc, y_var))

        return pyro.sample(self.y_name,
                           dist.Normal(f_loc, y_var)
                               .reshape(sample_shape=y.shape[:-f_loc.dim()],
                                        extra_event_dims=y.dim()),
                           obs=y)
=======
        if y is not None:
            return pyro.sample(self.y_name,
                               dist.Normal(f_loc, y_var)
                                   .reshape(sample_shape=y.shape[:-f_loc.dim()],
                                            extra_event_dims=y.dim()),
                               obs=y)
        else:
            return pyro.sample(self.y_name, dist.Normal(f_loc, y_var))
>>>>>>> 84b815b7
<|MERGE_RESOLUTION|>--- conflicted
+++ resolved
@@ -14,8 +14,7 @@
     """
     Implementation of Gaussian likelihood, which is used for regression problems.
 
-    Gaussian likelihood uses :class:`~pyro.distributions.distribution.Normal`
-    distribution.
+    Gaussian likelihood uses :class:`~pyro.distributions.torch.Normal` distribution.
 
     :param torch.Tensor variance: A variance parameter, which plays the role of
         ``noise`` in regression problems.
@@ -44,22 +43,8 @@
         variance = self.get_param("variance")
         y_var = f_var + variance
 
-<<<<<<< HEAD
-        if y is None:
-            return pyro.sample(self.y_name, dist.Normal(f_loc, y_var))
-
-        return pyro.sample(self.y_name,
-                           dist.Normal(f_loc, y_var)
-                               .reshape(sample_shape=y.shape[:-f_loc.dim()],
-                                        extra_event_dims=y.dim()),
-                           obs=y)
-=======
+        y_dist = dist.Normal(f_loc, y_var)
         if y is not None:
-            return pyro.sample(self.y_name,
-                               dist.Normal(f_loc, y_var)
-                                   .reshape(sample_shape=y.shape[:-f_loc.dim()],
-                                            extra_event_dims=y.dim()),
-                               obs=y)
-        else:
-            return pyro.sample(self.y_name, dist.Normal(f_loc, y_var))
->>>>>>> 84b815b7
+            y_dist = y_dist.reshape(sample_shape=y.shape[:-f_loc.dim()],
+                                    extra_event_dims=y.dim())
+        return pyro.sample(self.y_name, y_dist, obs=y)