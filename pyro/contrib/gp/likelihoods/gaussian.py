--- conflicted
+++ resolved
@@ -43,20 +43,12 @@
         """
         variance = self.get_param("variance")
         y_var = f_var + variance
-<<<<<<< HEAD
-        return pyro.sample(self.y_name,
-                           dist.Normal(f_loc, y_var)
-                               .expand_by(y.shape[:-f_loc.dim()])
-                               .independent(y.dim()),
-                           obs=y)
-=======
 
         if y is not None:
             return pyro.sample(self.y_name,
                                dist.Normal(f_loc, y_var)
-                                   .reshape(sample_shape=y.shape[:-f_loc.dim()],
-                                            extra_event_dims=y.dim()),
+                                   .expand_by(y.shape[:-f_loc.dim()])
+                                   .independent(y.dim()),
                                obs=y)
         else:
-            return pyro.sample(self.y_name, dist.Normal(f_loc, y_var))
->>>>>>> 84b815b7
+            return pyro.sample(self.y_name, dist.Normal(f_loc, y_var))