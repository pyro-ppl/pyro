from __future__ import absolute_import, division, print_function

import torch
from torch.distributions import constraints
from torch.nn import Parameter

import pyro
import pyro.distributions as dist

from .likelihood import Likelihood


class Gaussian(Likelihood):
    """
    Implementation of Gaussian likelihood, which is used for regression problems.

    Gaussian likelihood uses :class:`~pyro.distributions.torch.Normal` distribution.

    :param torch.Tensor variance: A variance parameter, which plays the role of
        ``noise`` in regression problems.
    """
    def __init__(self, variance=None, name="Gaussian"):
        super(Gaussian, self).__init__(name)
        if variance is None:
            variance = torch.tensor(1.)
        self.variance = Parameter(variance)
        self.set_constraint("variance", constraints.positive)

    def forward(self, f_loc, f_var, y=None):
        """
        Samples :math:`y` given :math:`f_{loc}`, :math:`f_{var}` according to

            .. math:: y \sim \mathbb{Normal}(f_{loc}, f_{var} + \epsilon),

        where :math:`\epsilon` is the ``variance`` parameter of this likelihood.

        :param torch.Tensor f_loc: Mean of latent function output.
        :param torch.Tensor f_var: Variance of latent function output.
        :param torch.Tensor y: Training output tensor.
        :returns: a tensor sampled from likelihood
        :rtype: torch.Tensor
        """
        variance = self.get_param("variance")
        y_var = f_var + variance

        y_dist = dist.Normal(f_loc, y_var)
        if y is not None:
<<<<<<< HEAD
            y_dist = y_dist.reshape(sample_shape=y.shape[:-f_loc.dim()],
                                    extra_event_dims=y.dim())
        return pyro.sample(self.y_name, y_dist, obs=y)
=======
            return pyro.sample(self.y_name,
                               dist.Normal(f_loc, y_var)
                                   .expand_by(y.shape[:-f_loc.dim()])
                                   .independent(y.dim()),
                               obs=y)
        else:
            return pyro.sample(self.y_name, dist.Normal(f_loc, y_var))
>>>>>>> dev<|MERGE_RESOLUTION|>--- conflicted
+++ resolved
@@ -45,16 +45,5 @@
 
         y_dist = dist.Normal(f_loc, y_var)
         if y is not None:
-<<<<<<< HEAD
-            y_dist = y_dist.reshape(sample_shape=y.shape[:-f_loc.dim()],
-                                    extra_event_dims=y.dim())
-        return pyro.sample(self.y_name, y_dist, obs=y)
-=======
-            return pyro.sample(self.y_name,
-                               dist.Normal(f_loc, y_var)
-                                   .expand_by(y.shape[:-f_loc.dim()])
-                                   .independent(y.dim()),
-                               obs=y)
-        else:
-            return pyro.sample(self.y_name, dist.Normal(f_loc, y_var))
->>>>>>> dev+            y_dist = y_dist.expand_by(y.shape[:-f_loc.dim()]).independent(y.dim())
+        return pyro.sample(self.y_name, y_dist, obs=y)