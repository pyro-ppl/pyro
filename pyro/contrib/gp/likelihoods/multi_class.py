from __future__ import absolute_import, division, print_function

import torch.nn.functional as F

import pyro
import pyro.distributions as dist

from .likelihood import Likelihood


def _softmax(x):
    return F.softmax(x, dim=-1)


class MultiClass(Likelihood):
    """
    Implementation of MultiClass likelihood, which is used for multi-class
    classification problems.

    MultiClass likelihood uses :class:`~pyro.distributions.distribution.Categorical`
    distribution, so ``response_function`` should normalize its input's rightmost axis.
    By default, we use `softmax` function.

    :param int num_classes: Number of classes for prediction.
    :param callable response_function: A mapping to correct domain for MultiClass
        likelihood.
    """
    def __init__(self, num_classes, response_function=None, name="MultiClass"):
        super(MultiClass, self).__init__(name)
        self.num_classes = num_classes
        self.response_function = (response_function if response_function is not None
                                  else _softmax)

    def forward(self, f_loc, f_var, y=None):
        r"""
        Samples :math:`y` given :math:`f_{loc}`, :math:`f_{var}` according to

            .. math:: f & \sim \mathbb{Normal}(f_{loc}, f_{var}),\\
                y & \sim \mathbb{Categorical}(f).

        .. note:: The log likelihood is estimated using Monte Carlo with 1 sample of
            :math:`f`.

        :param torch.Tensor f_loc: Mean of latent function output.
        :param torch.Tensor f_var: Variance of latent function output.
        :param torch.Tensor y: Training output tensor.
        :returns: a tensor sampled from likelihood
        :rtype: torch.Tensor
        """
        # calculates Monte Carlo estimate for E_q(f) [logp(y | f)]
        f = dist.Normal(f_loc, f_var)()
        if f.dim() < 2:
            raise ValueError("Latent function output should have at least 2 "
                             "dimensions: one for number of classes and one for "
                             "number of data.")

        # swap class dimension and data dimension
        f_swap = f.transpose(-2, -1)  # -> num_data x num_classes
        if f_swap.shape[-1] != self.num_classes:
            raise ValueError("Number of Gaussian processes should be equal to the "
                             "number of classes. Expected {} but got {}."
                             .format(self.num_classes, f_swap.shape[-1]))
        f_res = self.response_function(f_swap)

<<<<<<< HEAD
        if y is None:
            return pyro.sample(self.y_name, dist.Categorical(f_res))

        return pyro.sample(self.y_name,
                           dist.Categorical(f_res)
                               .reshape(sample_shape=y.shape[:-f_res.dim() + 1],
                                        extra_event_dims=y.dim()),
                           obs=y)
=======
        if y is not None:
            return pyro.sample(self.y_name,
                               dist.Categorical(f_res)
                                   .reshape(sample_shape=y.shape[:-f_res.dim() + 1],
                                            extra_event_dims=y.dim()),
                               obs=y)
        else:
            return pyro.sample(self.y_name, dist.Categorical(f_res))
>>>>>>> 84b815b7
<|MERGE_RESOLUTION|>--- conflicted
+++ resolved
@@ -62,16 +62,6 @@
                              .format(self.num_classes, f_swap.shape[-1]))
         f_res = self.response_function(f_swap)
 
-<<<<<<< HEAD
-        if y is None:
-            return pyro.sample(self.y_name, dist.Categorical(f_res))
-
-        return pyro.sample(self.y_name,
-                           dist.Categorical(f_res)
-                               .reshape(sample_shape=y.shape[:-f_res.dim() + 1],
-                                        extra_event_dims=y.dim()),
-                           obs=y)
-=======
         if y is not None:
             return pyro.sample(self.y_name,
                                dist.Categorical(f_res)
@@ -79,5 +69,4 @@
                                             extra_event_dims=y.dim()),
                                obs=y)
         else:
-            return pyro.sample(self.y_name, dist.Categorical(f_res))
->>>>>>> 84b815b7
+            return pyro.sample(self.y_name, dist.Categorical(f_res))