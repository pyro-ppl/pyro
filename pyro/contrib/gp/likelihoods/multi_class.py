from __future__ import absolute_import, division, print_function

import torch.nn.functional as F

import pyro
import pyro.distributions as dist

from .likelihood import Likelihood


def _softmax(x):
    return F.softmax(x, dim=-1)


class MultiClass(Likelihood):
    """
    Implementation of MultiClass likelihood, which is used for multi-class
    classification problems.

    MultiClass likelihood uses :class:`~pyro.distributions.torch.Categorical`
    distribution, so ``response_function`` should normalize its input's rightmost axis.
    By default, we use `softmax` function.

    :param int num_classes: Number of classes for prediction.
    :param callable response_function: A mapping to correct domain for MultiClass
        likelihood.
    """
    def __init__(self, num_classes, response_function=None, name="MultiClass"):
        super(MultiClass, self).__init__(name)
        self.num_classes = num_classes
        self.response_function = (response_function if response_function is not None
                                  else _softmax)

    def forward(self, f_loc, f_var, y=None):
        r"""
        Samples :math:`y` given :math:`f_{loc}`, :math:`f_{var}` according to

            .. math:: f & \sim \mathbb{Normal}(f_{loc}, f_{var}),\\
                y & \sim \mathbb{Categorical}(f).

        .. note:: The log likelihood is estimated using Monte Carlo with 1 sample of
            :math:`f`.

        :param torch.Tensor f_loc: Mean of latent function output.
        :param torch.Tensor f_var: Variance of latent function output.
        :param torch.Tensor y: Training output tensor.
        :returns: a tensor sampled from likelihood
        :rtype: torch.Tensor
        """
        # calculates Monte Carlo estimate for E_q(f) [logp(y | f)]
        f = dist.Normal(f_loc, f_var)()
        if f.dim() < 2:
            raise ValueError("Latent function output should have at least 2 "
                             "dimensions: one for number of classes and one for "
                             "number of data.")

        # swap class dimension and data dimension
        f_swap = f.transpose(-2, -1)  # -> num_data x num_classes
        if f_swap.shape[-1] != self.num_classes:
            raise ValueError("Number of Gaussian processes should be equal to the "
                             "number of classes. Expected {} but got {}."
                             .format(self.num_classes, f_swap.shape[-1]))
        f_res = self.response_function(f_swap)

        y_dist = dist.Categorical(f_res)
        if y is not None:
<<<<<<< HEAD
            y_dist = y_dist.reshape(sample_shape=y.shape[:-f_res.dim() + 1],
                                    extra_event_dims=y.dim())
        return pyro.sample(self.y_name, y_dist, obs=y)
=======
            return pyro.sample(self.y_name,
                               dist.Categorical(f_res)
                                   .expand_by(y.shape[:-f_res.dim() + 1])
                                   .independent(y.dim()),
                               obs=y)
        else:
            return pyro.sample(self.y_name, dist.Categorical(f_res))
>>>>>>> dev<|MERGE_RESOLUTION|>--- conflicted
+++ resolved
@@ -18,8 +18,8 @@
     classification problems.
 
     MultiClass likelihood uses :class:`~pyro.distributions.torch.Categorical`
-    distribution, so ``response_function`` should normalize its input's rightmost axis.
-    By default, we use `softmax` function.
+    distribution, so ``response_function`` should normalize its input's rightmost
+    axis. By default, we use `softmax` function.
 
     :param int num_classes: Number of classes for prediction.
     :param callable response_function: A mapping to correct domain for MultiClass
@@ -64,16 +64,5 @@
 
         y_dist = dist.Categorical(f_res)
         if y is not None:
-<<<<<<< HEAD
-            y_dist = y_dist.reshape(sample_shape=y.shape[:-f_res.dim() + 1],
-                                    extra_event_dims=y.dim())
-        return pyro.sample(self.y_name, y_dist, obs=y)
-=======
-            return pyro.sample(self.y_name,
-                               dist.Categorical(f_res)
-                                   .expand_by(y.shape[:-f_res.dim() + 1])
-                                   .independent(y.dim()),
-                               obs=y)
-        else:
-            return pyro.sample(self.y_name, dist.Categorical(f_res))
->>>>>>> dev+            y_dist = y_dist.expand_by(y.shape[:-f_res.dim() + 1]).independent(y.dim())
+        return pyro.sample(self.y_name, y_dist, obs=y)