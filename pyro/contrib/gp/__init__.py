from __future__ import absolute_import, division, print_function


from . import kernels
from . import likelihoods
from . import models
<<<<<<< HEAD
from .util import Parameterized
=======
from . import util
>>>>>>> b386ee09

# flake8: noqa<|MERGE_RESOLUTION|>--- conflicted
+++ resolved
@@ -4,10 +4,6 @@
 from . import kernels
 from . import likelihoods
 from . import models
-<<<<<<< HEAD
-from .util import Parameterized
-=======
 from . import util
->>>>>>> b386ee09
 
 # flake8: noqa