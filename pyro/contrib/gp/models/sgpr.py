--- conflicted
+++ resolved
@@ -138,12 +138,8 @@
             if self.approx == "FITC":
                 D = D + Kffdiag - Qffdiag
             else:  # approx = "VFE"
-<<<<<<< HEAD
-                trace_term = (Kffdiag - Qffdiag).sum().clamp(min=0) / self.noise
-=======
                 trace_term = (Kffdiag - Qffdiag).sum() / self.noise
                 trace_term = trace_term.clamp(min=0)
->>>>>>> cab1c2fe
 
         zero_loc = self.X.new_zeros(N)
         f_loc = zero_loc + self.mean_function(self.X)
