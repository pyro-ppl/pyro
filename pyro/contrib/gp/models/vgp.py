--- conflicted
+++ resolved
@@ -92,22 +92,17 @@
 
         zero_loc = self.X.new_zeros(f_loc.shape)
         f_name = pyro.param_with_module_name(self.name, "f")
-<<<<<<< HEAD
-        pyro.sample(f_name,
-                    dist.MultivariateNormal(zero_loc, scale_tril=Lff)
-                        .independent(zero_loc.dim()-1))
-=======
+
         if self.whiten:
             Id = torch.eye(N, out=self.X.new_empty(N, N))
             pyro.sample(f_name,
                         dist.MultivariateNormal(zero_loc, scale_tril=Id)
-                            .reshape(extra_event_dims=zero_loc.dim()-1))
+                            .independent(zero_loc.dim() - 1))
             f_scale_tril = Lff.matmul(f_scale_tril)
         else:
             pyro.sample(f_name,
                         dist.MultivariateNormal(zero_loc, scale_tril=Lff)
-                            .reshape(extra_event_dims=zero_loc.dim()-1))
->>>>>>> 84b815b7
+                            .independent(zero_loc.dim() - 1))
 
         f_var = f_scale_tril.pow(2).sum(dim=-1)
 
