from __future__ import absolute_import, division, print_function

from pyro.contrib.gp.util import Parameterized
from pyro.infer import SVI
from pyro.optim import Adam, PyroOptim


class Model(Parameterized):
    """
    Base class for models used in Gaussian Process.

    :param torch.Tensor X: A 1D or 2D tensor of input data for training.
    :param torch.Tensor y: A tensor of output data for training with
        ``y.size(0)`` equals to number of data points.
    :param pyro.contrib.gp.kernels.Kernel kernel: A Pyro kernel object.
    :param torch.Size latent_shape: Shape for latent processes. By default, it equals
        to output batch shape ``y.size()[1:]``. For the multi-class classification
        problems, ``latent_shape[-1]`` should corresponse to the number of classes.
    :param float jitter: An additional jitter to help stablize Cholesky decomposition.
    """
    def __init__(self, X, y, kernel, latent_shape=None, jitter=1e-6):
        super(Model, self).__init__()
        self.set_data(X, y)
        self.kernel = kernel
        y_batch_shape = self.y.shape[1:]
        self.latent_shape = latent_shape if latent_shape is not None else y_batch_shape
        self.jitter = self.X.new([jitter])

    def set_data(self, X, y=None):
        """
        Sets data for Gaussian Process models.

        :param torch.Tensor X: A 1D or 2D tensor of input data for training.
        :param torch.Tensor y: A tensor of output data for training with
            ``y.size(0)`` equals to number of data points.
        """
        if X.dim() > 2:
<<<<<<< HEAD
            raise ValueError("Input tensorshould be of 1 or 2 dimensionals.")
        if y is not None and X.size(0) != y.size(0):
=======
            raise ValueError("Expected input tensor of 1 or 2 dimensions, "
                             "actual dim = {}".format(X.dim()))
        if X.size(0) != y.size(0):
>>>>>>> bef6244f
            raise ValueError("Expect the number of data inputs equal to the number of data "
                             "outputs, but got {} and {}.".format(X.size(0), y.size(0)))
        self.X = X
        self.y = y

    def model(self):
        """
        A "model" stochastic method.
        """
        raise NotImplementedError

    def guide(self):
        """
        A "guide" stochastic method.
        """
        raise NotImplementedError

    def optimize(self, optimizer=Adam({}), num_steps=1000):
        """
        A convenient method to optimize parameters for the Gaussian Process model
        using SVI.

        :param pyro.optim.PyroOptim optimizer: Optimizer.
        :param int num_steps: Number of steps to run SVI.
        :returns: losses of the training procedure
        :rtype: list
        """
        if not isinstance(optimizer, PyroOptim):
            raise ValueError("Optimizer should be an instance of pyro.optim.PyroOptim class.")
        svi = SVI(self.model, self.guide, optimizer, loss="ELBO")
        losses = []
        for i in range(num_steps):
            losses.append(svi.step())
        return losses

    def forward(self, *args, **kwargs):
        """
        Implements prediction step.
        """
        raise NotImplementedError

    def _check_Xnew_shape(self, Xnew):
        """
        Checks the correction of the shape of new data.
        """
        if Xnew.dim() != self.X.dim():
            raise ValueError("Train data and test data should have the same number of dimensions.")
        if Xnew.dim() == 2 and self.X.shape[1] != Xnew.shape[1]:
            raise ValueError("Train data and test data should have the same feature sizes.")<|MERGE_RESOLUTION|>--- conflicted
+++ resolved
@@ -11,7 +11,7 @@
 
     :param torch.Tensor X: A 1D or 2D tensor of input data for training.
     :param torch.Tensor y: A tensor of output data for training with
-        ``y.size(0)`` equals to number of data points.
+        ``y.shape[0]`` equals to number of data points.
     :param pyro.contrib.gp.kernels.Kernel kernel: A Pyro kernel object.
     :param torch.Size latent_shape: Shape for latent processes. By default, it equals
         to output batch shape ``y.size()[1:]``. For the multi-class classification
@@ -35,15 +35,10 @@
             ``y.size(0)`` equals to number of data points.
         """
         if X.dim() > 2:
-<<<<<<< HEAD
-            raise ValueError("Input tensorshould be of 1 or 2 dimensionals.")
-        if y is not None and X.size(0) != y.size(0):
-=======
             raise ValueError("Expected input tensor of 1 or 2 dimensions, "
                              "actual dim = {}".format(X.dim()))
-        if X.size(0) != y.size(0):
->>>>>>> bef6244f
-            raise ValueError("Expect the number of data inputs equal to the number of data "
+        if y is not None and X.shape[0] != y.shape[0]:
+            raise ValueError("Expected the number of data inputs equal to the number of data "
                              "outputs, but got {} and {}.".format(X.size(0), y.size(0)))
         self.X = X
         self.y = y
