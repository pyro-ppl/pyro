--- conflicted
+++ resolved
@@ -2,11 +2,7 @@
 
 from pyro.contrib.gp.util import Parameterized
 from pyro.infer import SVI
-<<<<<<< HEAD
-from pyro.optim import PyroOptim
-=======
 from pyro.optim import Adam, PyroOptim
->>>>>>> e8a72c9f
 
 
 class Model(Parameterized):
@@ -44,11 +40,7 @@
         """
         raise NotImplementedError
 
-<<<<<<< HEAD
-    def optimize(self, optimizer, num_steps=1000):
-=======
     def optimize(self, optimizer=Adam({}), num_steps=1000):
->>>>>>> e8a72c9f
         """
         A convenient method to optimize parameters for the Gaussian Process model
         using SVI.
