# Copyright Contributors to the Pyro project.
# SPDX-License-Identifier: Apache-2.0

"""
Example MuE observation models.
"""

import datetime

import numpy as np
import torch
import torch.nn as nn
from torch.nn.functional import softplus
from torch.optim import Adam
from torch.utils.data import DataLoader

import pyro
import pyro.distributions as dist
from pyro import poutine
from pyro.contrib.mue.missingdatahmm import MissingDataDiscreteHMM
from pyro.contrib.mue.statearrangers import Profile
from pyro.infer import SVI, JitTrace_ELBO, Trace_ELBO
from pyro.optim import MultiStepLR


class ProfileHMM(nn.Module):
    """
    Profile HMM.

    This model consists of a constant distribution (a delta function) over the
    regressor sequence, plus a MuE observation distribution. The priors
    are all Normal distributions, and are pushed through a softmax function
    onto the simplex.

    :param int latent_seq_length: Length of the latent regressor sequence M.
        Must be greater than or equal to 1.
    :param int alphabet_length: Length of the sequence alphabet (e.g. 20 for
        amino acids).
    :param float prior_scale: Standard deviation of the prior distribution.
    :param float indel_prior_bias: Mean of the prior distribution over the
        log probability of an indel not occurring. Higher values lead to lower
        probability of indels.
    :param bool cuda: Transfer data onto the GPU during training.
    :param bool pin_memory: Pin memory for faster GPU transfer.
    """

    def __init__(
        self,
        latent_seq_length,
        alphabet_length,
        prior_scale=1.0,
        indel_prior_bias=10.0,
        cuda=False,
        pin_memory=False,
    ):
        super().__init__()
        assert isinstance(cuda, bool)
        self.is_cuda = cuda
        assert isinstance(pin_memory, bool)
        self.pin_memory = pin_memory

        assert isinstance(latent_seq_length, int) and latent_seq_length > 0
        self.latent_seq_length = latent_seq_length
        assert isinstance(alphabet_length, int) and alphabet_length > 0
        self.alphabet_length = alphabet_length

        self.precursor_seq_shape = (latent_seq_length, alphabet_length)
        self.insert_seq_shape = (latent_seq_length + 1, alphabet_length)
        self.indel_shape = (latent_seq_length, 3, 2)

        assert isinstance(prior_scale, float)
        self.prior_scale = prior_scale
        assert isinstance(indel_prior_bias, float)
        self.indel_prior = torch.tensor([indel_prior_bias, 0.0])

        # Initialize state arranger.
        self.statearrange = Profile(latent_seq_length)

    def model(self, seq_data, local_scale):

        # Latent sequence.
        precursor_seq = pyro.sample(
            "precursor_seq",
            dist.Normal(
                torch.zeros(self.precursor_seq_shape),
                self.prior_scale * torch.ones(self.precursor_seq_shape),
            ).to_event(2),
        )
        precursor_seq_logits = precursor_seq - precursor_seq.logsumexp(-1, True)
        insert_seq = pyro.sample(
            "insert_seq",
            dist.Normal(
                torch.zeros(self.insert_seq_shape),
                self.prior_scale * torch.ones(self.insert_seq_shape),
            ).to_event(2),
        )
        insert_seq_logits = insert_seq - insert_seq.logsumexp(-1, True)

        # Indel probabilities.
        insert = pyro.sample(
            "insert",
            dist.Normal(
                self.indel_prior * torch.ones(self.indel_shape),
                self.prior_scale * torch.ones(self.indel_shape),
            ).to_event(3),
        )
        insert_logits = insert - insert.logsumexp(-1, True)
        delete = pyro.sample(
            "delete",
            dist.Normal(
                self.indel_prior * torch.ones(self.indel_shape),
                self.prior_scale * torch.ones(self.indel_shape),
            ).to_event(3),
        )
        delete_logits = delete - delete.logsumexp(-1, True)

        # Construct HMM parameters.
        initial_logits, transition_logits, observation_logits = self.statearrange(
            precursor_seq_logits, insert_seq_logits, insert_logits, delete_logits
        )

        with pyro.plate("batch", seq_data.shape[0]):
            with poutine.scale(scale=local_scale):
                # Observations.
                pyro.sample(
                    "obs_seq",
                    MissingDataDiscreteHMM(
                        initial_logits, transition_logits, observation_logits
                    ),
                    obs=seq_data,
                )

    def guide(self, seq_data, local_scale):
        # Sequence.
        precursor_seq_q_mn = pyro.param(
            "precursor_seq_q_mn", torch.zeros(self.precursor_seq_shape)
        )
        precursor_seq_q_sd = pyro.param(
            "precursor_seq_q_sd", torch.zeros(self.precursor_seq_shape)
        )
        pyro.sample(
            "precursor_seq",
            dist.Normal(precursor_seq_q_mn, softplus(precursor_seq_q_sd)).to_event(2),
        )
        insert_seq_q_mn = pyro.param(
            "insert_seq_q_mn", torch.zeros(self.insert_seq_shape)
        )
        insert_seq_q_sd = pyro.param(
            "insert_seq_q_sd", torch.zeros(self.insert_seq_shape)
        )
        pyro.sample(
            "insert_seq",
            dist.Normal(insert_seq_q_mn, softplus(insert_seq_q_sd)).to_event(2),
        )

        # Indels.
<<<<<<< HEAD
        insert_q_mn = pyro.param("insert_q_mn",
                                 torch.ones(self.indel_shape)
                                 * self.indel_prior)
        insert_q_sd = pyro.param("insert_q_sd",
                                 torch.zeros(self.indel_shape))
        pyro.sample("insert", dist.Normal(
                insert_q_mn, softplus(insert_q_sd)).to_event(3))
        delete_q_mn = pyro.param("delete_q_mn",
                                 torch.ones(self.indel_shape)
                                 * self.indel_prior)
        delete_q_sd = pyro.param("delete_q_sd",
                                 torch.zeros(self.indel_shape))
        pyro.sample("delete", dist.Normal(
                delete_q_mn, softplus(delete_q_sd)).to_event(3))

    def fit_svi(self, dataset, epochs=2, batch_size=1, scheduler=None,
                jit=False, device=torch.device('cpu')):
=======
        insert_q_mn = pyro.param(
            "insert_q_mn", torch.ones(self.indel_shape) * self.indel_prior
        )
        insert_q_sd = pyro.param("insert_q_sd", torch.zeros(self.indel_shape))
        pyro.sample(
            "insert", dist.Normal(insert_q_mn, softplus(insert_q_sd)).to_event(3)
        )
        delete_q_mn = pyro.param(
            "delete_q_mn", torch.ones(self.indel_shape) * self.indel_prior
        )
        delete_q_sd = pyro.param("delete_q_sd", torch.zeros(self.indel_shape))
        pyro.sample(
            "delete", dist.Normal(delete_q_mn, softplus(delete_q_sd)).to_event(3)
        )

    def fit_svi(self, dataset, epochs=2, batch_size=1, scheduler=None, jit=False):
>>>>>>> 7cf026f2
        """
        Infer approximate posterior with stochastic variational inference.

        This runs :class:`~pyro.infer.svi.SVI`. It is an approximate inference
        method useful for quickly iterating on probabilistic models.

        :param ~torch.utils.data.Dataset dataset: The training dataset.
        :param int epochs: Number of epochs of training.
        :param int batch_size: Minibatch size (number of sequences).
        :param pyro.optim.MultiStepLR scheduler: Optimization scheduler.
            (Default: Adam optimizer, 0.01 constant learning rate.)
        :param bool jit: Whether to use a jit compiled ELBO.
        """

        # Setup.
        if batch_size is not None:
            self.batch_size = batch_size
        if scheduler is None:
            scheduler = MultiStepLR(
                {
                    "optimizer": Adam,
                    "optim_args": {"lr": 0.01},
                    "milestones": [],
                    "gamma": 0.5,
                }
            )
        # Initialize guide.
        self.guide(None, None)
<<<<<<< HEAD
        dataload = DataLoader(dataset, batch_size=batch_size, shuffle=True,
                              pin_memory=self.pin_memory,
                              generator=torch.Generator(device=device))
=======
        dataload = DataLoader(
            dataset, batch_size=batch_size, shuffle=True, pin_memory=self.pin_memory
        )
>>>>>>> 7cf026f2
        # Setup stochastic variational inference.
        if jit:
            elbo = JitTrace_ELBO(ignore_jit_warnings=True)
        else:
            elbo = Trace_ELBO()
        svi = SVI(self.model, self.guide, scheduler, loss=elbo)

        # Run inference.
        losses = []
        t0 = datetime.datetime.now()
        for epoch in range(epochs):
            for seq_data, L_data in dataload:
                if self.is_cuda:
                    seq_data = seq_data.cuda()
                loss = svi.step(
                    seq_data, torch.tensor(len(dataset) / seq_data.shape[0])
                )
                losses.append(loss)
                scheduler.step()
            print(epoch, loss, " ", datetime.datetime.now() - t0)
        return losses

    def evaluate(self, dataset_train, dataset_test=None, jit=False):
        """
        Evaluate performance (log probability and per residue perplexity) on
        train and test datasets.

        :param ~torch.utils.data.Dataset dataset: The training dataset.
        :param ~torch.utils.data.Dataset dataset: The testing dataset.
        :param bool jit: Whether to use a jit compiled ELBO.
        """
        dataload_train = DataLoader(dataset_train, batch_size=1, shuffle=False)
        if dataset_test is not None:
            dataload_test = DataLoader(dataset_test, batch_size=1, shuffle=False)
        # Initialize guide.
        self.guide(None, None)
        if jit:
            elbo = JitTrace_ELBO(ignore_jit_warnings=True)
        else:
            elbo = Trace_ELBO()
        scheduler = MultiStepLR({"optimizer": Adam, "optim_args": {"lr": 0.01}})
        # Setup stochastic variational inference.
        svi = SVI(self.model, self.guide, scheduler, loss=elbo)

        # Compute elbo and perplexity.
        train_lp, train_perplex = self._evaluate_local_elbo(
            svi, dataload_train, len(dataset_train)
        )
        if dataset_test is not None:
            test_lp, test_perplex = self._evaluate_local_elbo(
                svi, dataload_test, len(dataset_test)
            )
            return train_lp, test_lp, train_perplex, test_perplex
        else:
            return train_lp, None, train_perplex, None

    def _local_variables(self, name, site):
        """Return per datapoint random variables in model."""
        return name in ["obs_L", "obs_seq"]

    def _evaluate_local_elbo(self, svi, dataload, data_size):
        """Evaluate elbo and average per residue perplexity."""
        lp, perplex = 0.0, 0.0
        with torch.no_grad():
            for seq_data, L_data in dataload:
                if self.is_cuda:
                    seq_data, L_data = seq_data.cuda(), L_data.cuda()
                conditioned_model = poutine.condition(
                    self.model, data={"obs_seq": seq_data}
                )
                args = (seq_data, torch.tensor(1.0))
                guide_tr = poutine.trace(self.guide).get_trace(*args)
                model_tr = poutine.trace(
                    poutine.replay(conditioned_model, trace=guide_tr)
                ).get_trace(*args)
                local_elbo = (
                    (
                        model_tr.log_prob_sum(self._local_variables)
                        - guide_tr.log_prob_sum(self._local_variables)
                    )
                    .cpu()
                    .numpy()
                )
                lp += local_elbo
                perplex += -local_elbo / L_data[0].cpu().numpy()
        perplex = np.exp(perplex / data_size)
        return lp, perplex


class Encoder(nn.Module):
    def __init__(self, data_length, alphabet_length, z_dim):
        super().__init__()

        self.input_size = data_length * alphabet_length
        self.f1_mn = nn.Linear(self.input_size, z_dim)
        self.f1_sd = nn.Linear(self.input_size, z_dim)

    def forward(self, data):

        data = data.reshape(-1, self.input_size)
        z_loc = self.f1_mn(data)
        z_scale = softplus(self.f1_sd(data))

        return z_loc, z_scale


class FactorMuE(nn.Module):
    """
    FactorMuE

    This model consists of probabilistic PCA plus a MuE output distribution.

    The priors are all Normal distributions, and where relevant pushed through
    a softmax onto the simplex.

    :param int data_length: Length of the input sequence matrix, including
        zero padding at the end.
    :param int alphabet_length: Length of the sequence alphabet (e.g. 20 for
        amino acids).
    :param int z_dim: Number of dimensions of the z space.
    :param int batch_size: Minibatch size.
    :param int latent_seq_length: Length of the latent regressor sequence (M).
        Must be greater than or equal to 1. (Default: 1.1 x data_length.)
    :param bool indel_factor_dependence: Indel probabilities depend on the
        latent variable z.
    :param float indel_prior_scale: Standard deviation of the prior
        distribution on indel parameters.
    :param float indel_prior_bias: Mean of the prior distribution over the
        log probability of an indel not occurring. Higher values lead to lower
        probability of indels.
    :param float inverse_temp_prior: Mean of the prior distribution over the
        inverse temperature parameter.
    :param float weights_prior_scale: Standard deviation of the prior
        distribution over the factors.
    :param float offset_prior_scale: Standard deviation of the prior
        distribution over the offset (constant) in the pPCA model.
    :param str z_prior_distribution: Prior distribution over the latent
        variable z. Either 'Normal' (pPCA model) or 'Laplace' (an ICA model).
    :param bool ARD_prior: Use automatic relevance determination prior on
        factors.
    :param bool substitution_matrix: Use a learnable substitution matrix
        rather than the identity matrix.
    :param float substitution_prior_scale: Standard deviation of the prior
        distribution over substitution matrix parameters (when
        substitution_matrix is True).
    :param int latent_alphabet_length: Length of the alphabet in the latent
        regressor sequence.
    :param bool cuda: Transfer data onto the GPU during training.
    :param bool pin_memory: Pin memory for faster GPU transfer.
    :param float epsilon: A small value for numerical stability.
    """

    def __init__(
        self,
        data_length,
        alphabet_length,
        z_dim,
        batch_size=10,
        latent_seq_length=None,
        indel_factor_dependence=False,
        indel_prior_scale=1.0,
        indel_prior_bias=10.0,
        inverse_temp_prior=100.0,
        weights_prior_scale=1.0,
        offset_prior_scale=1.0,
        z_prior_distribution="Normal",
        ARD_prior=False,
        substitution_matrix=True,
        substitution_prior_scale=10.0,
        latent_alphabet_length=None,
        cuda=False,
        pin_memory=False,
        epsilon=1e-32,
    ):
        super().__init__()
        assert isinstance(cuda, bool)
        self.is_cuda = cuda
        assert isinstance(pin_memory, bool)
        self.pin_memory = pin_memory

        # Constants.
        assert isinstance(data_length, int) and data_length > 0
        self.data_length = data_length
        if latent_seq_length is None:
            latent_seq_length = int(data_length * 1.1)
        else:
            assert isinstance(latent_seq_length, int) and latent_seq_length > 0
        self.latent_seq_length = latent_seq_length
        assert isinstance(alphabet_length, int) and alphabet_length > 0
        self.alphabet_length = alphabet_length
        assert isinstance(z_dim, int) and z_dim > 0
        self.z_dim = z_dim

        # Parameter shapes.
        if (not substitution_matrix) or (latent_alphabet_length is None):
            latent_alphabet_length = alphabet_length
        self.latent_alphabet_length = latent_alphabet_length
        self.indel_shape = (latent_seq_length, 3, 2)
        self.total_factor_size = (
            (2 * latent_seq_length + 1) * latent_alphabet_length
            + 2 * indel_factor_dependence * latent_seq_length * 3 * 2
        )

        # Architecture.
        self.indel_factor_dependence = indel_factor_dependence
        self.ARD_prior = ARD_prior
        self.substitution_matrix = substitution_matrix

        # Priors.
        assert isinstance(indel_prior_scale, float)
        self.indel_prior_scale = torch.tensor(indel_prior_scale)
        assert isinstance(indel_prior_bias, float)
        self.indel_prior = torch.tensor([indel_prior_bias, 0.0])
        assert isinstance(inverse_temp_prior, float)
        self.inverse_temp_prior = torch.tensor(inverse_temp_prior)
        assert isinstance(weights_prior_scale, float)
        self.weights_prior_scale = torch.tensor(weights_prior_scale)
        assert isinstance(offset_prior_scale, float)
        self.offset_prior_scale = torch.tensor(offset_prior_scale)
        assert isinstance(epsilon, float)
        self.epsilon = torch.tensor(epsilon)
        assert isinstance(substitution_prior_scale, float)
        self.substitution_prior_scale = torch.tensor(substitution_prior_scale)
        self.z_prior_distribution = z_prior_distribution

        # Batch control.
        assert isinstance(batch_size, int)
        self.batch_size = batch_size

        # Initialize layers.
        self.encoder = Encoder(data_length, alphabet_length, z_dim)
        self.statearrange = Profile(latent_seq_length)

    def decoder(self, z, W, B, inverse_temp):

        # Project.
        v = torch.mm(z, W) + B

        out = dict()
        if self.indel_factor_dependence:
            # Extract insertion and deletion parameters.
            ind0 = (2 * self.latent_seq_length + 1) * self.latent_alphabet_length
            ind1 = ind0 + self.latent_seq_length * 3 * 2
            ind2 = ind1 + self.latent_seq_length * 3 * 2
            insert_v, delete_v = v[:, ind0:ind1], v[:, ind1:ind2]
            insert_v = (
                insert_v.reshape([-1, self.latent_seq_length, 3, 2]) + self.indel_prior
            )
            out["insert_logits"] = insert_v - insert_v.logsumexp(-1, True)
            delete_v = (
                delete_v.reshape([-1, self.latent_seq_length, 3, 2]) + self.indel_prior
            )
            out["delete_logits"] = delete_v - delete_v.logsumexp(-1, True)
        # Extract precursor and insertion sequences.
        ind0 = self.latent_seq_length * self.latent_alphabet_length
        ind1 = ind0 + (self.latent_seq_length + 1) * self.latent_alphabet_length
        precursor_seq_v, insert_seq_v = v[:, :ind0], v[:, ind0:ind1]
        precursor_seq_v = (precursor_seq_v * softplus(inverse_temp)).reshape(
            [-1, self.latent_seq_length, self.latent_alphabet_length]
        )
        out["precursor_seq_logits"] = precursor_seq_v - precursor_seq_v.logsumexp(
            -1, True
        )
        insert_seq_v = (insert_seq_v * softplus(inverse_temp)).reshape(
            [-1, self.latent_seq_length + 1, self.latent_alphabet_length]
        )
        out["insert_seq_logits"] = insert_seq_v - insert_seq_v.logsumexp(-1, True)

        return out

    def model(self, seq_data, local_scale, local_prior_scale):

        # ARD prior.
        if self.ARD_prior:
            # Relevance factors
            alpha = pyro.sample(
                "alpha",
                dist.Gamma(torch.ones(self.z_dim), torch.ones(self.z_dim)).to_event(1),
            )
        else:
            alpha = torch.ones(self.z_dim)

        # Factor and offset.
        W = pyro.sample(
            "W",
            dist.Normal(
                torch.zeros([self.z_dim, self.total_factor_size]),
                torch.ones([self.z_dim, self.total_factor_size])
                * self.weights_prior_scale
                / (alpha[:, None] + self.epsilon),
            ).to_event(2),
        )
        B = pyro.sample(
            "B",
            dist.Normal(
                torch.zeros(self.total_factor_size),
                torch.ones(self.total_factor_size) * self.offset_prior_scale,
            ).to_event(1),
        )

        # Indel probabilities.
        if not self.indel_factor_dependence:
            insert = pyro.sample(
                "insert",
                dist.Normal(
                    self.indel_prior * torch.ones(self.indel_shape),
                    self.indel_prior_scale * torch.ones(self.indel_shape),
                ).to_event(3),
            )
            insert_logits = insert - insert.logsumexp(-1, True)
            delete = pyro.sample(
                "delete",
                dist.Normal(
                    self.indel_prior * torch.ones(self.indel_shape),
                    self.indel_prior_scale * torch.ones(self.indel_shape),
                ).to_event(3),
            )
            delete_logits = delete - delete.logsumexp(-1, True)

        # Inverse temperature.
        inverse_temp = pyro.sample(
            "inverse_temp", dist.Normal(self.inverse_temp_prior, torch.tensor(1.0))
        )

        # Substitution matrix.
        if self.substitution_matrix:
            substitute = pyro.sample(
                "substitute",
                dist.Normal(
                    torch.zeros([self.latent_alphabet_length, self.alphabet_length]),
                    self.substitution_prior_scale
                    * torch.ones([self.latent_alphabet_length, self.alphabet_length]),
                ).to_event(2),
            )

        with pyro.plate("batch", seq_data.shape[0]):
            with poutine.scale(scale=local_scale):
                with poutine.scale(scale=local_prior_scale):
                    # Sample latent variable from prior.
                    if self.z_prior_distribution == "Normal":
                        z = pyro.sample(
                            "latent",
                            dist.Normal(
                                torch.zeros(self.z_dim), torch.ones(self.z_dim)
                            ).to_event(1),
                        )
                    elif self.z_prior_distribution == "Laplace":
                        z = pyro.sample(
                            "latent",
                            dist.Laplace(
                                torch.zeros(self.z_dim), torch.ones(self.z_dim)
                            ).to_event(1),
                        )

                # Decode latent sequence.
                decoded = self.decoder(z, W, B, inverse_temp)
                if self.indel_factor_dependence:
                    insert_logits = decoded["insert_logits"]
                    delete_logits = decoded["delete_logits"]

                # Construct HMM parameters.
                if self.substitution_matrix:
                    (
                        initial_logits,
                        transition_logits,
                        observation_logits,
                    ) = self.statearrange(
                        decoded["precursor_seq_logits"],
                        decoded["insert_seq_logits"],
                        insert_logits,
                        delete_logits,
                        substitute,
                    )
                else:
                    (
                        initial_logits,
                        transition_logits,
                        observation_logits,
                    ) = self.statearrange(
                        decoded["precursor_seq_logits"],
                        decoded["insert_seq_logits"],
                        insert_logits,
                        delete_logits,
                    )
                # Draw samples.
                pyro.sample(
                    "obs_seq",
                    MissingDataDiscreteHMM(
                        initial_logits, transition_logits, observation_logits
                    ),
                    obs=seq_data,
                )

    def guide(self, seq_data, local_scale, local_prior_scale):
        # Register encoder with pyro.
        pyro.module("encoder", self.encoder)

        # ARD weightings.
        if self.ARD_prior:
            alpha_conc = pyro.param("alpha_conc", torch.randn(self.z_dim))
            alpha_rate = pyro.param("alpha_rate", torch.randn(self.z_dim))
            pyro.sample(
                "alpha",
                dist.Gamma(softplus(alpha_conc), softplus(alpha_rate)).to_event(1),
            )
        # Factors.
        W_q_mn = pyro.param("W_q_mn", torch.randn([self.z_dim, self.total_factor_size]))
        W_q_sd = pyro.param("W_q_sd", torch.ones([self.z_dim, self.total_factor_size]))
        pyro.sample("W", dist.Normal(W_q_mn, softplus(W_q_sd)).to_event(2))
        B_q_mn = pyro.param("B_q_mn", torch.randn(self.total_factor_size))
        B_q_sd = pyro.param("B_q_sd", torch.ones(self.total_factor_size))
        pyro.sample("B", dist.Normal(B_q_mn, softplus(B_q_sd)).to_event(1))

        # Indel probabilities.
        if not self.indel_factor_dependence:
            insert_q_mn = pyro.param(
                "insert_q_mn", torch.ones(self.indel_shape) * self.indel_prior
            )
            insert_q_sd = pyro.param("insert_q_sd", torch.zeros(self.indel_shape))
            pyro.sample(
                "insert", dist.Normal(insert_q_mn, softplus(insert_q_sd)).to_event(3)
            )
            delete_q_mn = pyro.param(
                "delete_q_mn", torch.ones(self.indel_shape) * self.indel_prior
            )
            delete_q_sd = pyro.param("delete_q_sd", torch.zeros(self.indel_shape))
            pyro.sample(
                "delete", dist.Normal(delete_q_mn, softplus(delete_q_sd)).to_event(3)
            )

        # Inverse temperature.
        inverse_temp_q_mn = pyro.param("inverse_temp_q_mn", torch.tensor(0.0))
        inverse_temp_q_sd = pyro.param("inverse_temp_q_sd", torch.tensor(0.0))
        pyro.sample(
            "inverse_temp", dist.Normal(inverse_temp_q_mn, softplus(inverse_temp_q_sd))
        )

        # Substitution matrix.
        if self.substitution_matrix:
            substitute_q_mn = pyro.param(
                "substitute_q_mn",
                torch.zeros([self.latent_alphabet_length, self.alphabet_length]),
            )
            substitute_q_sd = pyro.param(
                "substitute_q_sd",
                torch.zeros([self.latent_alphabet_length, self.alphabet_length]),
            )
            pyro.sample(
                "substitute",
                dist.Normal(substitute_q_mn, softplus(substitute_q_sd)).to_event(2),
            )

        # Per datapoint local latent variables.
        with pyro.plate("batch", seq_data.shape[0]):
            # Encode sequences.
            z_loc, z_scale = self.encoder(seq_data)
            # Scale log likelihood to account for mini-batching.
            with poutine.scale(scale=local_scale * local_prior_scale):
                # Sample.
<<<<<<< HEAD
                if self.z_prior_distribution == 'Normal':
                    pyro.sample("latent",
                                dist.Normal(z_loc, z_scale).to_event(1))
                elif self.z_prior_distribution == 'Laplace':
                    pyro.sample("latent",
                                dist.Laplace(z_loc, z_scale).to_event(1))

    def fit_svi(self, dataset, epochs=2, anneal_length=1., batch_size=None,
                scheduler=None, jit=False, device=torch.device('cpu')):
=======
                if self.z_prior_distribution == "Normal":
                    pyro.sample("latent", dist.Normal(z_loc, z_scale).to_event(1))
                elif self.z_prior_distribution == "Laplace":
                    pyro.sample("latent", dist.Laplace(z_loc, z_scale).to_event(1))

    def fit_svi(
        self,
        dataset,
        epochs=2,
        anneal_length=1.0,
        batch_size=None,
        scheduler=None,
        jit=False,
    ):
>>>>>>> 7cf026f2
        """
        Infer approximate posterior with stochastic variational inference.

        This runs :class:`~pyro.infer.svi.SVI`. It is an approximate inference
        method useful for quickly iterating on probabilistic models.

        :param ~torch.utils.data.Dataset dataset: The training dataset.
        :param int epochs: Number of epochs of training.
        :param float anneal_length: Number of epochs over which to linearly
            anneal the prior KL divergence weight from 0 to 1, for improved
            training.
        :param int batch_size: Minibatch size (number of sequences).
        :param pyro.optim.MultiStepLR scheduler: Optimization scheduler.
            (Default: Adam optimizer, 0.01 constant learning rate.)
        :param bool jit: Whether to use a jit compiled ELBO.
        """

        # Setup.
        if batch_size is not None:
            self.batch_size = batch_size
        if scheduler is None:
<<<<<<< HEAD
            scheduler = MultiStepLR({'optimizer': Adam,
                                     'optim_args': {'lr': 0.01},
                                     'milestones': [],
                                     'gamma': 0.5})
        dataload = DataLoader(dataset, batch_size=batch_size, shuffle=True,
                              pin_memory=self.pin_memory,
                              generator=torch.Generator(device=device))
=======
            scheduler = MultiStepLR(
                {
                    "optimizer": Adam,
                    "optim_args": {"lr": 0.01},
                    "milestones": [],
                    "gamma": 0.5,
                }
            )
        dataload = DataLoader(
            dataset, batch_size=batch_size, shuffle=True, pin_memory=self.pin_memory
        )
>>>>>>> 7cf026f2
        # Initialize guide.
        for seq_data, L_data in dataload:
            if self.is_cuda:
                seq_data = seq_data.cuda()
            self.guide(seq_data, torch.tensor(1.0), torch.tensor(1.0))
            break
        # Setup stochastic variational inference.
        if jit:
            elbo = JitTrace_ELBO(ignore_jit_warnings=True)
        else:
            elbo = Trace_ELBO()
        svi = SVI(self.model, self.guide, scheduler, loss=elbo)

        # Run inference.
        losses = []
        step_i = 1
        t0 = datetime.datetime.now()
        for epoch in range(epochs):
            for seq_data, L_data in dataload:
                if self.is_cuda:
                    seq_data = seq_data.cuda()
                loss = svi.step(
                    seq_data,
                    torch.tensor(len(dataset) / seq_data.shape[0]),
                    self._beta_anneal(step_i, batch_size, len(dataset), anneal_length),
                )
                losses.append(loss)
                scheduler.step()
                step_i += 1
            print(epoch, loss, " ", datetime.datetime.now() - t0)

        return losses

    def _beta_anneal(self, step, batch_size, data_size, anneal_length):
        """Annealing schedule for prior KL term (beta annealing)."""
        if np.allclose(anneal_length, 0.0):
            return torch.tensor(1.0)
        anneal_frac = step * batch_size / (anneal_length * data_size)
        return torch.tensor(min([anneal_frac, 1.0]))

    def evaluate(self, dataset_train, dataset_test=None, jit=False):
        """
        Evaluate performance (log probability and per residue perplexity) on
        train and test datasets.

        :param ~torch.utils.data.Dataset dataset: The training dataset.
        :param ~torch.utils.data.Dataset dataset: The testing dataset
            (optional).
        :param bool jit: Whether to use a jit compiled ELBO.
        """
        dataload_train = DataLoader(dataset_train, batch_size=1, shuffle=False)
        if dataset_test is not None:
            dataload_test = DataLoader(dataset_test, batch_size=1, shuffle=False)
        # Initialize guide.
        for seq_data, L_data in dataload_train:
            if self.is_cuda:
                seq_data = seq_data.cuda()
            self.guide(seq_data, torch.tensor(1.0), torch.tensor(1.0))
            break
        if jit:
            elbo = JitTrace_ELBO(ignore_jit_warnings=True)
        else:
            elbo = Trace_ELBO()
        scheduler = MultiStepLR({"optimizer": Adam, "optim_args": {"lr": 0.01}})
        # Setup stochastic variational inference.
        svi = SVI(self.model, self.guide, scheduler, loss=elbo)

        # Compute elbo and perplexity.
        train_lp, train_perplex = self._evaluate_local_elbo(
            svi, dataload_train, len(dataset_train)
        )
        if dataset_test is not None:
            test_lp, test_perplex = self._evaluate_local_elbo(
                svi, dataload_test, len(dataset_test)
            )
            return train_lp, test_lp, train_perplex, test_perplex
        else:
            return train_lp, None, train_perplex, None

    def _local_variables(self, name, site):
        """Return per datapoint random variables in model."""
        return name in ["latent", "obs_L", "obs_seq"]

    def _evaluate_local_elbo(self, svi, dataload, data_size):
        """Evaluate elbo and average per residue perplexity."""
        lp, perplex = 0.0, 0.0
        with torch.no_grad():
            for seq_data, L_data in dataload:
                if self.is_cuda:
                    seq_data, L_data = seq_data.cuda(), L_data.cuda()
                conditioned_model = poutine.condition(
                    self.model, data={"obs_seq": seq_data}
                )
                args = (seq_data, torch.tensor(1.0), torch.tensor(1.0))
                guide_tr = poutine.trace(self.guide).get_trace(*args)
                model_tr = poutine.trace(
                    poutine.replay(conditioned_model, trace=guide_tr)
                ).get_trace(*args)
                local_elbo = (
                    (
                        model_tr.log_prob_sum(self._local_variables)
                        - guide_tr.log_prob_sum(self._local_variables)
                    )
                    .cpu()
                    .numpy()
                )
                lp += local_elbo
                perplex += -local_elbo / L_data[0].cpu().numpy()
        perplex = np.exp(perplex / data_size)
        return lp, perplex

    def embed(self, dataset, batch_size=None):
        """
        Get the latent space embedding (mean posterior value of z).

        :param ~torch.utils.data.Dataset dataset: The dataset to embed.
        :param int batch_size: Minibatch size (number of sequences). (Defaults
            to batch_size of the model object.)
        """
        if batch_size is None:
            batch_size = self.batch_size
        dataload = DataLoader(dataset, batch_size=batch_size, shuffle=False)
        with torch.no_grad():
            z_locs, z_scales = [], []
            for seq_data, L_data in dataload:
                if self.is_cuda:
                    seq_data = seq_data.cuda()
                z_loc, z_scale = self.encoder(seq_data)
                z_locs.append(z_loc.cpu())
                z_scales.append(z_scale.cpu())

        return torch.cat(z_locs), torch.cat(z_scales)

    def _reconstruct_regressor_seq(self, data, ind, param):
        "Reconstruct the latent regressor sequence given data."
        with torch.no_grad():
            # Encode seq.
            z_loc = self.encoder(data[ind][0])[0]
            # Reconstruct
            decoded = self.decoder(
                z_loc, param("W_q_mn"), param("B_q_mn"), param("inverse_temp_q_mn")
            )
            return torch.exp(decoded["precursor_seq_logits"])<|MERGE_RESOLUTION|>--- conflicted
+++ resolved
@@ -154,42 +154,29 @@
         )
 
         # Indels.
-<<<<<<< HEAD
-        insert_q_mn = pyro.param("insert_q_mn",
-                                 torch.ones(self.indel_shape)
-                                 * self.indel_prior)
-        insert_q_sd = pyro.param("insert_q_sd",
-                                 torch.zeros(self.indel_shape))
-        pyro.sample("insert", dist.Normal(
-                insert_q_mn, softplus(insert_q_sd)).to_event(3))
-        delete_q_mn = pyro.param("delete_q_mn",
-                                 torch.ones(self.indel_shape)
-                                 * self.indel_prior)
-        delete_q_sd = pyro.param("delete_q_sd",
-                                 torch.zeros(self.indel_shape))
-        pyro.sample("delete", dist.Normal(
-                delete_q_mn, softplus(delete_q_sd)).to_event(3))
+        insert_q_mn = pyro.param(
+            "insert_q_mn", torch.ones(self.indel_shape) * self.indel_prior
+        )
+        insert_q_sd = pyro.param(
+            "insert_q_sd", torch.zeros(self.indel_shape)
+        )
+        pyro.sample(
+            "insert",
+            dist.Normal(insert_q_mn, softplus(insert_q_sd)).to_event(3),
+        )
+        delete_q_mn = pyro.param(
+            "delete_q_mn", torch.ones(self.indel_shape) * self.indel_prior
+        )
+        delete_q_sd = pyro.param(
+            "delete_q_sd", torch.zeros(self.indel_shape)
+        )
+        pyro.sample(
+            "delete",
+            dist.Normal(delete_q_mn, softplus(delete_q_sd)).to_event(3),
+        )
 
     def fit_svi(self, dataset, epochs=2, batch_size=1, scheduler=None,
                 jit=False, device=torch.device('cpu')):
-=======
-        insert_q_mn = pyro.param(
-            "insert_q_mn", torch.ones(self.indel_shape) * self.indel_prior
-        )
-        insert_q_sd = pyro.param("insert_q_sd", torch.zeros(self.indel_shape))
-        pyro.sample(
-            "insert", dist.Normal(insert_q_mn, softplus(insert_q_sd)).to_event(3)
-        )
-        delete_q_mn = pyro.param(
-            "delete_q_mn", torch.ones(self.indel_shape) * self.indel_prior
-        )
-        delete_q_sd = pyro.param("delete_q_sd", torch.zeros(self.indel_shape))
-        pyro.sample(
-            "delete", dist.Normal(delete_q_mn, softplus(delete_q_sd)).to_event(3)
-        )
-
-    def fit_svi(self, dataset, epochs=2, batch_size=1, scheduler=None, jit=False):
->>>>>>> 7cf026f2
         """
         Infer approximate posterior with stochastic variational inference.
 
@@ -218,15 +205,9 @@
             )
         # Initialize guide.
         self.guide(None, None)
-<<<<<<< HEAD
         dataload = DataLoader(dataset, batch_size=batch_size, shuffle=True,
                               pin_memory=self.pin_memory,
                               generator=torch.Generator(device=device))
-=======
-        dataload = DataLoader(
-            dataset, batch_size=batch_size, shuffle=True, pin_memory=self.pin_memory
-        )
->>>>>>> 7cf026f2
         # Setup stochastic variational inference.
         if jit:
             elbo = JitTrace_ELBO(ignore_jit_warnings=True)
@@ -686,7 +667,6 @@
             # Scale log likelihood to account for mini-batching.
             with poutine.scale(scale=local_scale * local_prior_scale):
                 # Sample.
-<<<<<<< HEAD
                 if self.z_prior_distribution == 'Normal':
                     pyro.sample("latent",
                                 dist.Normal(z_loc, z_scale).to_event(1))
@@ -696,22 +676,6 @@
 
     def fit_svi(self, dataset, epochs=2, anneal_length=1., batch_size=None,
                 scheduler=None, jit=False, device=torch.device('cpu')):
-=======
-                if self.z_prior_distribution == "Normal":
-                    pyro.sample("latent", dist.Normal(z_loc, z_scale).to_event(1))
-                elif self.z_prior_distribution == "Laplace":
-                    pyro.sample("latent", dist.Laplace(z_loc, z_scale).to_event(1))
-
-    def fit_svi(
-        self,
-        dataset,
-        epochs=2,
-        anneal_length=1.0,
-        batch_size=None,
-        scheduler=None,
-        jit=False,
-    ):
->>>>>>> 7cf026f2
         """
         Infer approximate posterior with stochastic variational inference.
 
@@ -733,7 +697,6 @@
         if batch_size is not None:
             self.batch_size = batch_size
         if scheduler is None:
-<<<<<<< HEAD
             scheduler = MultiStepLR({'optimizer': Adam,
                                      'optim_args': {'lr': 0.01},
                                      'milestones': [],
@@ -741,19 +704,6 @@
         dataload = DataLoader(dataset, batch_size=batch_size, shuffle=True,
                               pin_memory=self.pin_memory,
                               generator=torch.Generator(device=device))
-=======
-            scheduler = MultiStepLR(
-                {
-                    "optimizer": Adam,
-                    "optim_args": {"lr": 0.01},
-                    "milestones": [],
-                    "gamma": 0.5,
-                }
-            )
-        dataload = DataLoader(
-            dataset, batch_size=batch_size, shuffle=True, pin_memory=self.pin_memory
-        )
->>>>>>> 7cf026f2
         # Initialize guide.
         for seq_data, L_data in dataload:
             if self.is_cuda:
