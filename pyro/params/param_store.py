# Copyright (c) 2017-2019 Uber Technologies, Inc.
# SPDX-License-Identifier: Apache-2.0

import re
import warnings
import weakref
from typing import Iterable, Dict, Union, Callable, Optional
from collections import KeysView

import torch
from torch.distributions import constraints, transform_to

import pyro

class ParamStoreDict:
    """
    Global store for parameters in Pyro. This is basically a key-value store.
    The typical user interacts with the ParamStore primarily through the
    primitive `pyro.param`.

    See `Intro Part II <http://pyro.ai/examples/intro_part_ii.html>`_ for further discussion
    and `SVI Part I <http://pyro.ai/examples/svi_part_i.html>`_ for some examples.

    Some things to bear in mind when using parameters in Pyro:

    - parameters must be assigned unique names
    - the `init_tensor` argument to `pyro.param` is only used the first time that a given (named)
      parameter is registered with Pyro.
    - for this reason, a user may need to use the `clear()` method if working in a REPL in order to
      get the desired behavior. this method can also be invoked with `pyro.clear_param_store()`.
    - the internal name of a parameter within a PyTorch `nn.Module` that has been registered with
      Pyro is prepended with the Pyro name of the module. so nothing prevents the user from having
      two different modules each of which contains a parameter named `weight`. by contrast, a user
      can only have one top-level parameter named `weight` (outside of any module).
    - parameters can be saved and loaded from disk using `save` and `load`.
    - in general parameters are associated with both *constrained* and *unconstrained* values. for
      example, under the hood a parameter that is constrained to be positive is represented as an
      unconstrained tensor in log space.
    """

    # -------------------------------------------------------------------------------
    # New dict-like interface

    def __init__(self):
        """
        initialize ParamStore data structures
        """
        self._params = {}  # dictionary from param name to param
        self._param_to_name = {}  # dictionary from unconstrained param to param name
        self._constraints = {}  # dictionary from param name to constraint object

    def clear(self) ->  None:
        """
        Clear the ParamStore
        """
        self._params = {}
        self._param_to_name = {}
        self._constraints = {}

    def items(self):
        """
        Iterate over ``(name, constrained_param)`` pairs. Note that `constrained_param` is
        in the constrained (i.e. user-facing) space.
        """
        for name in self._params:
            yield name, self[name]

    def keys(self) -> KeysView:
        """
        Iterate over param names.
        """
        return self._params.keys()

    def values(self):
        """
        Iterate over constrained parameter values.
        """
        for name, constrained_param in self.items():
            yield constrained_param

    def __bool__(self) -> bool:
        return bool(self._params)

    def __len__(self) -> int:
        return len(self._params)

    def __contains__(self, name:str) -> bool:
        return name in self._params

    def __iter__(self) -> Iterable:
        """
        Iterate over param names.
        """
        return iter(self.keys())

    def __delitem__(self, name: str) -> None:
        """
        Remove a parameter from the param store.
        """
        unconstrained_value = self._params.pop(name)
        self._param_to_name.pop(unconstrained_value)
        self._constraints.pop(name)

    def __getitem__(self, name: str):
        """
        Get the *constrained* value of a named parameter.
        """
        unconstrained_value = self._params[name]

        # compute the constrained value
        constraint = self._constraints[name]
        constrained_value = transform_to(constraint)(unconstrained_value)
        constrained_value.unconstrained = weakref.ref(unconstrained_value)

        return constrained_value

    def __setitem__(self, name: str, new_constrained_value):
        """
        Set the constrained value of an existing parameter, or the value of a
        new *unconstrained* parameter. To declare a new parameter with
        constraint, use :meth:`setdefault`.
        """
        # store constraint, defaulting to unconstrained
        constraint = self._constraints.setdefault(name, constraints.real)

        # compute the unconstrained value
        with torch.no_grad():
            # FIXME should we .detach() the new_constrained_value?
            unconstrained_value = transform_to(constraint).inv(new_constrained_value)
            unconstrained_value = unconstrained_value.contiguous()
        unconstrained_value.requires_grad_(True)

        # store a bidirectional mapping between name and unconstrained tensor
        self._params[name] = unconstrained_value
        self._param_to_name[unconstrained_value] = name

    def setdefault(self, name:str, init_constrained_value: Union[torch.Tensor,Callable[[],torch.Tensor]], constraint:constraints.Constraint=constraints.real) -> torch.Tensor:
        """
        Retrieve a *constrained* parameter value from the if it exists, otherwise
        set the initial value. Note that this is a little fancier than
        :meth:`dict.setdefault`.

        If the parameter already exists, ``init_constrained_tensor`` will be ignored. To avoid
        expensive creation of ``init_constrained_tensor`` you can wrap it in a ``lambda`` that
        will only be evaluated if the parameter does not already exist::

            param_store.get("foo", lambda: (0.001 * torch.randn(1000, 1000)).exp(),
                            constraint=constraints.positive)

        :param str name: parameter name
        :param init_constrained_value: initial constrained value
        :type init_constrained_value: torch.Tensor or callable returning a torch.Tensor
        :param constraint: torch constraint object
        :type constraint: ~torch.distributions.constraints.Constraint
        :returns: constrained parameter value
        :rtype: torch.Tensor
        """
        if name not in self._params:
            # set the constraint
            self._constraints[name] = constraint

            # evaluate the lazy value
            if callable(init_constrained_value):
                init_constrained_value = init_constrained_value()

            # set the initial value
            self[name] = init_constrained_value

        # get the param, which is guaranteed to exist
        return self[name]

    # -------------------------------------------------------------------------------
    # Old non-dict interface

    def named_parameters(self) -> Iterable:
        """
        Returns an iterator over ``(name, unconstrained_value)`` tuples for
        each parameter in the ParamStore. Note that, in the event the parameter is constrained,
        `unconstrained_value` is in the unconstrained space implicitly used by the constraint.
        """
        return self._params.items()

<<<<<<< HEAD
    def get_all_param_names(self) ->  KeysView:
        warnings.warn("ParamStore.get_all_param_names() is deprecated; use .keys() instead.",
                      DeprecationWarning)
        return self.keys()

    def replace_param(self, param_name:str, new_param: pyro.param, old_param: pyro.param):
        warnings.warn("ParamStore.replace_param() is deprecated; use .__setitem__() instead.",
                      DeprecationWarning)
        assert self._params[param_name] is old_param.unconstrained()
        self[param_name] = new_param

    def get_param(self, name: str, init_tensor: Optional[torch.Tensor] = None, constraint:constraints.Constraint=constraints.real, event_dim:Optional[int] = None):
=======
    def get_all_param_names(self):
        warnings.warn(
            "ParamStore.get_all_param_names() is deprecated; use .keys() instead.",
            DeprecationWarning,
        )
        return self.keys()

    def replace_param(self, param_name, new_param, old_param):
        warnings.warn(
            "ParamStore.replace_param() is deprecated; use .__setitem__() instead.",
            DeprecationWarning,
        )
        assert self._params[param_name] is old_param.unconstrained()
        self[param_name] = new_param

    def get_param(
        self, name, init_tensor=None, constraint=constraints.real, event_dim=None
    ):
>>>>>>> 22a93961
        """
        Get parameter from its name. If it does not yet exist in the
        ParamStore, it will be created and stored.
        The Pyro primitive `pyro.param` dispatches to this method.

        :param name: parameter name
        :type name: str
        :param init_tensor: initial tensor
        :type init_tensor: torch.Tensor
        :param constraint: torch constraint
        :type constraint: torch.distributions.constraints.Constraint
        :param int event_dim: (ignored)
        :returns: parameter
        :rtype: torch.Tensor
        """
        if init_tensor is None:
            return self[name]
        else:
            return self.setdefault(name, init_tensor, constraint)

    def match(self, name:str) -> Dict:
        """
        Get all parameters that match regex. The parameter must exist.

        :param name: regular expression
        :type name: str
        :returns: dict with key param name and value torch Tensor
        """
        pattern = re.compile(name)
        return {name: self[name] for name in self if pattern.match(name)}

    def param_name(self, p) -> str:
        """
        Get parameter name from parameter

        :param p: parameter
        :returns: parameter name
        """
        return self._param_to_name.get(p)

    def get_state(self) -> Dict:
        """
        Get the ParamStore state.
        """
        state = {
            "params": self._params,
            "constraints": self._constraints,
        }
        return state

    def set_state(self, state:Dict):
        """
        Set the ParamStore state using state from a previous get_state() call
        """
        assert isinstance(state, dict), "malformed ParamStore state"
        assert set(state.keys()) == set(
            ["params", "constraints"]
        ), "malformed ParamStore keys {}".format(state.keys())

        for param_name, param in state["params"].items():
            self._params[param_name] = param
            self._param_to_name[param] = param_name

        for param_name, constraint in state["constraints"].items():
            if isinstance(constraint, type(constraints.real)):
                # Work around lack of hash & equality comparison on constraints.
                constraint = constraints.real
            self._constraints[param_name] = constraint

    def save(self, filename:str) -> None:
        """
        Save parameters to disk

        :param filename: file name to save to
        :type filename: str
        """
        with open(filename, "wb") as output_file:
            torch.save(self.get_state(), output_file)

    def load(self, filename: str, map_location: Optional[Union[Callable, torch.device, str, Dict]] = None) -> None:
        """
        Loads parameters from disk

        .. note::

           If using :meth:`pyro.module` on parameters loaded from
           disk, be sure to set the ``update_module_params`` flag::

               pyro.get_param_store().load('saved_params.save')
               pyro.module('module', nn, update_module_params=True)

        :param filename: file name to load from
        :type filename: str
        :param map_location: specifies how to remap storage locations
        :type map_location: function, torch.device, string or a dict
        """
        with open(filename, "rb") as input_file:
            state = torch.load(input_file, map_location)
        self.set_state(state)


# used to create fully-formed param names, e.g. mymodule$$$mysubmodule.weight
_MODULE_NAMESPACE_DIVIDER = "$$$"


def param_with_module_name(pyro_name: str, param_name: str) -> str:
    return _MODULE_NAMESPACE_DIVIDER.join([pyro_name, param_name])


def module_from_param_with_module_name(param_name: str) -> str:
    return param_name.split(_MODULE_NAMESPACE_DIVIDER)[0]


def user_param_name(param_name: str) -> str:
    if _MODULE_NAMESPACE_DIVIDER in param_name:
        return param_name.split(_MODULE_NAMESPACE_DIVIDER)[1]
    return param_name


def normalize_param_name(name: str) -> str:
    return name.replace(_MODULE_NAMESPACE_DIVIDER, ".")<|MERGE_RESOLUTION|>--- conflicted
+++ resolved
@@ -180,7 +180,6 @@
         """
         return self._params.items()
 
-<<<<<<< HEAD
     def get_all_param_names(self) ->  KeysView:
         warnings.warn("ParamStore.get_all_param_names() is deprecated; use .keys() instead.",
                       DeprecationWarning)
@@ -193,26 +192,6 @@
         self[param_name] = new_param
 
     def get_param(self, name: str, init_tensor: Optional[torch.Tensor] = None, constraint:constraints.Constraint=constraints.real, event_dim:Optional[int] = None):
-=======
-    def get_all_param_names(self):
-        warnings.warn(
-            "ParamStore.get_all_param_names() is deprecated; use .keys() instead.",
-            DeprecationWarning,
-        )
-        return self.keys()
-
-    def replace_param(self, param_name, new_param, old_param):
-        warnings.warn(
-            "ParamStore.replace_param() is deprecated; use .__setitem__() instead.",
-            DeprecationWarning,
-        )
-        assert self._params[param_name] is old_param.unconstrained()
-        self[param_name] = new_param
-
-    def get_param(
-        self, name, init_tensor=None, constraint=constraints.real, event_dim=None
-    ):
->>>>>>> 22a93961
         """
         Get parameter from its name. If it does not yet exist in the
         ParamStore, it will be created and stored.
