import math

import torch


def block_diag(m):
    """
    Takes a tensor of shape (..., B, M, N) and returns a block diagonal tensor
    of shape (..., B x M, B x N).

    :param torch.Tensor m: an input tensor with 3 or more dimensions
    :returns torch.Tensor: a block diagonal tensor with dimension `m.dim() - 1`
    """
    assert m.dim() > 2, "Input to block_diag() must be of dimension 3 or higher"
    B, M, N = m.shape[-3:]
    eye = torch.eye(B, dtype=m.dtype, device=m.device).reshape(B, 1, B, 1)
<<<<<<< HEAD
    target_shape = m.shape[:-3] + (B * M, B * N)
    return (m.unsqueeze(-2) * eye).reshape(target_shape)
=======
    return (m.unsqueeze(-2) * eye).reshape(B * M, B * N)


def _complex_mul(a, b):
    ar, ai = a.unbind(-1)
    br, bi = b.unbind(-1)
    return torch.stack([ar * br - ai * bi, ar * bi + ai * br], dim=-1)


def convolve(signal, kernel, mode='full'):
    """
    Computes the 1-d convolution of signal by kernel using FFTs.
    The two arguments should have the same rightmost dim, but may otherwise be
    arbitrarily broadcastable.

    :param torch.Tensor signal: A signal to convolve.
    :param torch.Tensor kernel: A convolution kernel.
    :param str mode: One of: 'full', 'valid', 'same'.
    :return: A tensor with broadcasted shape. Letting ``m = signal.size(-1)``
        and ``n = kernel.size(-1)``, the rightmost size of the result will be:
        ``m + n - 1`` if mode is 'full';
        ``max(m, n) - min(m, n) + 1`` if mode is 'valid'; or
        ``max(m, n)`` if mode is 'same'.
    :rtype torch.Tensor:
    """
    m = signal.size(-1)
    n = kernel.size(-1)
    if mode == 'full':
        truncate = m + n - 1
    elif mode == 'valid':
        truncate = max(m, n) - min(m, n) + 1
    elif mode == 'same':
        truncate = max(m, n)
    else:
        raise ValueError('Unknown mode: {}'.format(mode))

    # Compute convolution using fft.
    padded_size = m + n - 1
    # Round up to next power of 2 for cheaper fft.
    fast_ftt_size = 2 ** math.ceil(math.log2(padded_size))
    f_signal = torch.rfft(torch.nn.functional.pad(signal, (0, fast_ftt_size - m)), 1, onesided=False)
    f_kernel = torch.rfft(torch.nn.functional.pad(kernel, (0, fast_ftt_size - n)), 1, onesided=False)
    f_result = _complex_mul(f_signal, f_kernel)
    result = torch.irfft(f_result, 1, onesided=False)

    start_idx = (padded_size - truncate) // 2
    return result[..., start_idx: start_idx + truncate]
>>>>>>> 4cc83025
<|MERGE_RESOLUTION|>--- conflicted
+++ resolved
@@ -14,10 +14,6 @@
     assert m.dim() > 2, "Input to block_diag() must be of dimension 3 or higher"
     B, M, N = m.shape[-3:]
     eye = torch.eye(B, dtype=m.dtype, device=m.device).reshape(B, 1, B, 1)
-<<<<<<< HEAD
-    target_shape = m.shape[:-3] + (B * M, B * N)
-    return (m.unsqueeze(-2) * eye).reshape(target_shape)
-=======
     return (m.unsqueeze(-2) * eye).reshape(B * M, B * N)
 
 
@@ -64,5 +60,4 @@
     result = torch.irfft(f_result, 1, onesided=False)
 
     start_idx = (padded_size - truncate) // 2
-    return result[..., start_idx: start_idx + truncate]
->>>>>>> 4cc83025
+    return result[..., start_idx: start_idx + truncate]