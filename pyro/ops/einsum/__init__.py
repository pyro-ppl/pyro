from __future__ import absolute_import, division, print_function

import opt_einsum

<<<<<<< HEAD
=======
from pyro.util import ignore_jit_warnings
from pyro.ops.einsum.paths import optimize

>>>>>>> af388b53
_PATH_CACHE = {}


def contract_expression(equation, *shapes, **kwargs):
    """
    Wrapper around :func:`opt_einsum.contract_expression` that optionally uses
    Pyro's cheap optimizer and optionally caches contraction paths.

    :param bool cache_path: whether to cache the contraction path.
        Defaults to True.
    """
    # memoize the contraction path
    cache_path = kwargs.pop('cache_path', True)
    if cache_path:
        kwargs_key = tuple(kwargs.items())
        key = equation, shapes, kwargs_key
        if key in _PATH_CACHE:
            return _PATH_CACHE[key]

    expr = opt_einsum.contract_expression(equation, *shapes, **kwargs)
    if cache_path:
        _PATH_CACHE[key] = expr
    return expr


def contract(equation, *operands, **kwargs):
    """
    Wrapper around :func:`opt_einsum.contract` that optionally uses Pyro's
    cheap optimizer and optionally caches contraction paths.

    :param bool cache_path: whether to cache the contraction path.
        Defaults to True.
    """
    backend = kwargs.pop('backend', 'numpy')
    out = kwargs.pop('out', None)
    shapes = [tuple(t.shape) for t in operands]
    with ignore_jit_warnings():
        expr = contract_expression(equation, *shapes)
        return expr(*operands, backend=backend, out=out)


__all__ = ['contract', 'contract_expression']<|MERGE_RESOLUTION|>--- conflicted
+++ resolved
@@ -2,12 +2,8 @@
 
 import opt_einsum
 
-<<<<<<< HEAD
-=======
 from pyro.util import ignore_jit_warnings
-from pyro.ops.einsum.paths import optimize
 
->>>>>>> af388b53
 _PATH_CACHE = {}
 
 
