import pyro

from .poutine import Poutine
from .scale_poutine import ScalePoutine
from .lambda_poutine import LambdaPoutine


class ReplayPoutine(Poutine):
    """
    Poutine for replaying from an existing execution trace
    """

    def __init__(self, fn, guide_trace, sites=None):
        """
        Constructor.
        """
        super(ReplayPoutine, self).__init__(fn)
        assert guide_trace is not None, "must provide guide_trace"
        self.guide_trace = guide_trace
        # case 1: no sites
        if sites is None:
            self.sites = {site: site for site in guide_trace.keys()}
        # case 2: sites is a list/tuple/set
        elif isinstance(sites, (list, tuple, set)):
            self.sites = {site: site for site in sites}
        # case 3: sites is a dict
        elif isinstance(sites, dict):
            self.sites = sites
        # otherwise, something is wrong
        # XXX one other possible case: sites is a trace?
        else:
            raise TypeError(
                "unrecognized type {} for sites".format(str(type(sites))))

    def down(self, msg):
        """
        Pass indices down at a map_data
        """
        if msg["type"] == "map_data":
            if msg["name"] in self.guide_trace:
                assert self.guide_trace[msg["name"]]["type"] == "map_data", \
                    msg["name"] + " is not a map_data in the guide_trace"
                msg["indices"] = self.guide_trace[msg["name"]]["indices"]
                msg["batch_size"] = self.guide_trace[msg["name"]]["batch_size"]
                msg["batch_dim"] = self.guide_trace[msg["name"]]["batch_dim"]

        barrier = self._block_down(msg)
        return msg, barrier

    def _pyro_sample(self, msg, name, fn, *args, **kwargs):
        """
        Return the sample in the guide trace when appropriate
        """
        # case 1: dict, positive: sample from guide
        if name in self.sites:
            g_name = self.sites[name]
            assert g_name in self.guide_trace, \
                "{} in sites but {} not in trace".format(name, g_name)
            assert self.guide_trace[g_name]["type"] == "sample", \
                "site {} must be sample in guide_trace".format(g_name)
            return self.guide_trace[g_name]["value"]
        # case 2: dict, negative: sample from model
        elif name not in self.sites:
            return super(ReplayPoutine, self)._pyro_sample(msg, name, fn, *args, **kwargs)
        else:
            raise ValueError(
                "something went wrong with replay conditions at site " + name)

    def _pyro_map_data(self, msg, name, data, fn, batch_size=None, batch_dim=0):
        """
        Scale
        """
<<<<<<< HEAD
        if batch_size is None:
            batch_size = 0

        assert batch_size >= 0, "cannot have negative batch sizes"
        if isinstance(data, (torch.Tensor, Variable)):
            assert batch_size <= data.size(0), \
                "batch must be smaller than dataset size"
        else:
            assert batch_size <= len(data), \
                "batch must be smaller than dataset size"

        if name in self.guide_trace:
            assert self.guide_trace[name]["type"] == "map_data", \
                name + " is not a map_data in the guide_trace"
            msg["scale"] = self.guide_trace[name]["scale"]
            msg["indices"] = self.guide_trace[name]["indices"]
            msg["batch_size"] = self.guide_trace[name]["batch_size"]
        #print "enter replay mapdata"
        ret = super(ReplayPoutine, self)._pyro_map_data(msg, name, data,
                                                        LambdaPoutine(ScalePoutine(fn, msg["scale"]), name),
                                                        batch_size=msg["batch_size"])
        return ret
=======
        scale = pyro.util.get_batch_scale(data, batch_size, batch_dim)
        return super(ReplayPoutine, self)._pyro_map_data(msg, name, data,
                                                         ScalePoutine(fn, scale),
                                                         batch_size=batch_size,
                                                         batch_dim=batch_dim)
>>>>>>> ae623b1b
<|MERGE_RESOLUTION|>--- conflicted
+++ resolved
@@ -70,33 +70,8 @@
         """
         Scale
         """
-<<<<<<< HEAD
-        if batch_size is None:
-            batch_size = 0
-
-        assert batch_size >= 0, "cannot have negative batch sizes"
-        if isinstance(data, (torch.Tensor, Variable)):
-            assert batch_size <= data.size(0), \
-                "batch must be smaller than dataset size"
-        else:
-            assert batch_size <= len(data), \
-                "batch must be smaller than dataset size"
-
-        if name in self.guide_trace:
-            assert self.guide_trace[name]["type"] == "map_data", \
-                name + " is not a map_data in the guide_trace"
-            msg["scale"] = self.guide_trace[name]["scale"]
-            msg["indices"] = self.guide_trace[name]["indices"]
-            msg["batch_size"] = self.guide_trace[name]["batch_size"]
-        #print "enter replay mapdata"
-        ret = super(ReplayPoutine, self)._pyro_map_data(msg, name, data,
-                                                        LambdaPoutine(ScalePoutine(fn, msg["scale"]), name),
-                                                        batch_size=msg["batch_size"])
-        return ret
-=======
         scale = pyro.util.get_batch_scale(data, batch_size, batch_dim)
         return super(ReplayPoutine, self)._pyro_map_data(msg, name, data,
-                                                         ScalePoutine(fn, scale),
+							 LambdaPoutine(ScalePoutine(fn, scale), name),
                                                          batch_size=batch_size,
                                                          batch_dim=batch_dim)
->>>>>>> ae623b1b
