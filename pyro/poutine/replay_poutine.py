<<<<<<< HEAD
import pyro
import torch

=======
>>>>>>> 97eac68e
from .poutine import Poutine


class ReplayPoutine(Poutine):
    """
    Poutine for replaying from an existing execution trace
    """

    def __init__(self, fn, guide_trace, sites=None):
        """
        Constructor.
        """
        super(ReplayPoutine, self).__init__(fn)
        assert guide_trace is not None, "must provide guide_trace"
        self.guide_trace = guide_trace
        # case 1: no sites
        if sites is None:
            self.sites = {site: site for site in guide_trace.keys()}
        # case 2: sites is a list/tuple/set
        elif isinstance(sites, (list, tuple, set)):
            self.sites = {site: site for site in sites}
        # case 3: sites is a dict
        elif isinstance(sites, dict):
            self.sites = sites
        # otherwise, something is wrong
        # XXX one other possible case: sites is a trace?
        else:
            raise TypeError(
                "unrecognized type {} for sites".format(str(type(sites))))

    def down(self, msg):
        """
        Pass indices down at a map_data
        """
        if msg["name"] in self.sites:
            if msg["type"] == "map_data":
                guide_type = self.guide_trace[msg["name"]]["type"]
                assert self.guide_trace[msg["name"]]["type"] == "map_data", \
                    "{} is {}, not map_data, in guide_trace".format(msg["name"],
                                                                    guide_type)
                msg["indices"] = self.guide_trace[msg["name"]]["indices"]
                msg["batch_size"] = self.guide_trace[msg["name"]]["batch_size"]
                msg["batch_dim"] = self.guide_trace[msg["name"]]["batch_dim"]

            # dont reexecute
            if msg["type"] == "sample":
                msg["done"] = True

        return msg

    def _pyro_sample(self, msg, name, fn, *args, **kwargs):
        """
        Return the sample in the guide trace when appropriate
        """
        # case 1: dict, positive: sample from guide
        if name in self.sites:
            g_name = self.sites[name]
            assert g_name in self.guide_trace, \
                "{} in sites but {} not in trace".format(name, g_name)
            assert self.guide_trace[g_name]["type"] == "sample", \
                "site {} must be sample in guide_trace".format(g_name)
            msg["done"] = True
            return self.guide_trace[g_name]["value"]
        # case 2: dict, negative: sample from model
        elif name not in self.sites:
            return super(ReplayPoutine, self)._pyro_sample(msg, name, fn, *args, **kwargs)
        else:
            raise ValueError(
<<<<<<< HEAD
                "something went wrong with replay conditions at site " + name)

    def _pyro_map_data(self, msg, name, data, fn, batch_size=None, batch_dim=0):
        """
        Use the batch indices from the guide trace, already provided by down
        So all we need to do here is apply a LambdaPoutine as in TracePoutine
        """
        scale = pyro.util.get_batch_scale(data, batch_size, batch_dim)
        map_data_type = 'tensor' if isinstance(data, (torch.Tensor, torch.autograd.Variable)) \
            else 'list'
        ret = super(ReplayPoutine, self)._pyro_map_data(msg, name, data,
                                                        LambdaPoutine(fn, name, scale,
                                                                      map_data_type, batch_dim,
                                                                      batch_size),
                                                        batch_size=batch_size,
                                                        batch_dim=batch_dim)
        return ret
=======
                "something went wrong with replay conditions at site " + name)
>>>>>>> 97eac68e
<|MERGE_RESOLUTION|>--- conflicted
+++ resolved
@@ -1,9 +1,5 @@
-<<<<<<< HEAD
 import pyro
 import torch
-
-=======
->>>>>>> 97eac68e
 from .poutine import Poutine
 
 
@@ -72,24 +68,4 @@
             return super(ReplayPoutine, self)._pyro_sample(msg, name, fn, *args, **kwargs)
         else:
             raise ValueError(
-<<<<<<< HEAD
-                "something went wrong with replay conditions at site " + name)
-
-    def _pyro_map_data(self, msg, name, data, fn, batch_size=None, batch_dim=0):
-        """
-        Use the batch indices from the guide trace, already provided by down
-        So all we need to do here is apply a LambdaPoutine as in TracePoutine
-        """
-        scale = pyro.util.get_batch_scale(data, batch_size, batch_dim)
-        map_data_type = 'tensor' if isinstance(data, (torch.Tensor, torch.autograd.Variable)) \
-            else 'list'
-        ret = super(ReplayPoutine, self)._pyro_map_data(msg, name, data,
-                                                        LambdaPoutine(fn, name, scale,
-                                                                      map_data_type, batch_dim,
-                                                                      batch_size),
-                                                        batch_size=batch_size,
-                                                        batch_dim=batch_dim)
-        return ret
-=======
-                "something went wrong with replay conditions at site " + name)
->>>>>>> 97eac68e
+                "something went wrong with replay conditions at site " + name)