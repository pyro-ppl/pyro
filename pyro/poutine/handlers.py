"""
Poutine is a library of composable effect handlers for recording and modifying the
behavior of Pyro programs. These lower-level ingredients simplify the implementation
of new inference algorithms and behavior.

Handlers can be used as higher-order functions, decorators, or context managers
to modify the behavior of functions or blocks of code:

For example, consider the following Pyro program:

    >>> def model(x):
    ...     s = pyro.param("s", torch.tensor(0.5))
    ...     z = pyro.sample("z", dist.Normal(x, s))
    ...     return z ** 2

We can mark sample sites as observed using ``condition``,
which returns a callable with the same input and output signatures as ``model``:

    >>> conditioned_model = poutine.condition(model, data={"z": 1.0})

We can also use handlers as decorators:

    >>> @pyro.condition(data={"z": 1.0})
    ... def model(x):
    ...     s = pyro.param("s", torch.tensor(0.5))
    ...     z = pyro.sample("z", dist.Normal(x, s))
    ...     return z ** 2

Or as context managers:

    >>> with pyro.condition(data={"z": 1.0}):
    ...     s = pyro.param("s", torch.tensor(0.5))
    ...     z = pyro.sample("z", dist.Normal(0., s))
    ...     y = z ** 2

Handlers compose freely:

    >>> conditioned_model = poutine.condition(model, data={"z": 1.0})
    >>> traced_model = poutine.trace(conditioned_model)

Many inference algorithms or algorithmic components can be implemented
in just a few lines of code::

    guide_tr = poutine.trace(guide).get_trace(...)
    model_tr = poutine.trace(poutine.replay(conditioned_model, trace=tr)).get_trace(...)
    monte_carlo_elbo = model_tr.log_prob_sum() - guide_tr.log_prob_sum()
"""

from __future__ import absolute_import, division, print_function

import functools

from six.moves import xrange

from pyro.poutine import util

from .block_messenger import BlockMessenger
from .broadcast_messenger import BroadcastMessenger
from .condition_messenger import ConditionMessenger
from .enumerate_messenger import EnumerateMessenger
from .escape_messenger import EscapeMessenger
from .indep_messenger import IndepMessenger
from .infer_config_messenger import InferConfigMessenger
from .lift_messenger import LiftMessenger
from .mask_messenger import MaskMessenger
from .replay_messenger import ReplayMessenger
from .runtime import NonlocalExit
from .scale_messenger import ScaleMessenger
from .trace_messenger import TraceMessenger

############################################
# Begin primitive operations
############################################


def trace(fn=None, graph_type=None, param_only=None, strict_names=None):
    """
    Return a handler that records the inputs and outputs of primitive calls
    and their dependencies.

    Consider the following Pyro program:

        >>> def model(x):
        ...     s = pyro.param("s", torch.tensor(0.5))
        ...     z = pyro.sample("z", dist.Normal(x, s))
        ...     return z ** 2

    We can record its execution using ``trace``
    and use the resulting data structure to compute the log-joint probability
    of all of the sample sites in the execution or extract all parameters.

        >>> trace = trace(model).get_trace(0.0)
        >>> logp = trace.log_prob_sum()
        >>> params = [trace.nodes[name]["value"].unconstrained() for name in trace.param_nodes]

    :param fn: a stochastic function (callable containing Pyro primitive calls)
    :param graph_type: string that specifies the kind of graph to construct
    :param param_only: if true, only records params and not samples
    :returns: stochastic function decorated with a :class:`~pyro.poutine.trace_messenger.TraceMessenger`
    """
    msngr = TraceMessenger(graph_type=graph_type, param_only=param_only, strict_names=strict_names)
    return msngr(fn) if fn is not None else msngr


def replay(fn=None, trace=None, params=None):
    """
    Given a callable that contains Pyro primitive calls,
    return a callable that runs the original, reusing the values at sites in trace
    at those sites in the new trace

    Consider the following Pyro program:

        >>> def model(x):
        ...     s = pyro.param("s", torch.tensor(0.5))
        ...     z = pyro.sample("z", dist.Normal(x, s))
        ...     return z ** 2

    ``replay`` makes ``sample`` statements behave as if they had sampled the values
    at the corresponding sites in the trace:

        >>> old_trace = trace(model).get_trace(1.0)
        >>> replayed_model = replay(model, trace=old_trace)
        >>> bool(replayed_model(0.0) == old_trace.nodes["_RETURN"]["value"])
        True

    :param fn: a stochastic function (callable containing Pyro primitive calls)
    :param trace: a :class:`~pyro.poutine.Trace` data structure to replay against
    :param params: dict of names of param sites and constrained values
        in fn to replay against
    :returns: a stochastic function decorated with a :class:`~pyro.poutine.replay_messenger.ReplayMessenger`
    """
    msngr = ReplayMessenger(trace=trace, params=params)
    return msngr(fn) if fn is not None else msngr


def lift(fn=None, prior=None):
    """
    Given a stochastic function with param calls and a prior distribution,
    create a stochastic function where all param calls are replaced by sampling from prior.
    Prior should be a callable or a dict of names to callables.

    Consider the following Pyro program:

        >>> def model(x):
        ...     s = pyro.param("s", torch.tensor(0.5))
        ...     z = pyro.sample("z", dist.Normal(x, s))
        ...     return z ** 2
        >>> lifted_model = lift(model, prior={"s": dist.Exponential(0.3)})

    ``lift`` makes ``param`` statements behave like ``sample`` statements
    using the distributions in ``prior``.  In this example, site `s` will now behave
    as if it was replaced with ``s = pyro.sample("s", dist.Exponential(0.3))``:

        >>> tr = trace(lifted_model).get_trace(0.0)
        >>> tr.nodes["s"]["type"] == "sample"
        True
        >>> tr2 = trace(lifted_model).get_trace(0.0)
        >>> bool((tr2.nodes["s"]["value"] == tr.nodes["s"]["value"]).all())
        False

    :param fn: function whose parameters will be lifted to random values
    :param prior: prior function in the form of a Distribution or a dict of stochastic fns
    :returns: ``fn`` decorated with a :class:`~pyro.poutine.lift_messenger.LiftMessenger`
    """
    msngr = LiftMessenger(prior=prior)
    return msngr(fn) if fn is not None else msngr


def block(fn=None, hide_fn=None, expose_fn=None, hide=None, expose=None, hide_types=None, expose_types=None):
    """
    This handler selectively hides Pyro primitive sites from the outside world.
    Default behavior: block everything.

    A site is hidden if at least one of the following holds:

        0. ``hide_fn(msg) is True`` or ``(not expose_fn(msg)) is True``
        1. ``msg["name"] in hide``
        2. ``msg["type"] in hide_types``
        3. ``msg["name"] not in expose and msg["type"] not in expose_types``
        4. ``hide``, ``hide_types``, and ``expose_types`` are all ``None``

    For example, suppose the stochastic function fn has two sample sites "a" and "b".
    Then any effect outside of ``BlockMessenger(fn, hide=["a"])``
    will not be applied to site "a" and will only see site "b":

        >>> def fn():
        ...     a = pyro.sample("a", dist.Normal(0., 1.))
        ...     return pyro.sample("b", dist.Normal(a, 1.))
        >>> fn_inner = trace(fn)
        >>> fn_outer = trace(block(fn_inner, hide=["a"]))
        >>> trace_inner = fn_inner.get_trace()
        >>> trace_outer  = fn_outer.get_trace()
        >>> "a" in trace_inner
        True
        >>> "a" in trace_outer
        False
        >>> "b" in trace_inner
        True
        >>> "b" in trace_outer
        True

    :param fn: a stochastic function (callable containing Pyro primitive calls)
    :param: hide_fn: function that takes a site and returns True to hide the site
      or False/None to expose it.  If specified, all other parameters are ignored.
      Only specify one of hide_fn or expose_fn, not both.
    :param: expose_fn: function that takes a site and returns True to expose the site
      or False/None to hide it.  If specified, all other parameters are ignored.
      Only specify one of hide_fn or expose_fn, not both.
    :param hide: list of site names to hide
    :param expose: list of site names to be exposed while all others hidden
    :param hide_types: list of site types to be hidden
    :param expose_types: list of site types to be exposed while all others hidden
    :returns: stochastic function decorated with a :class:`~pyro.poutine.block_messenger.BlockMessenger`
    """
    msngr = BlockMessenger(hide_fn=hide_fn, expose_fn=expose_fn,
                           hide=hide, expose=expose,
                           hide_types=hide_types, expose_types=expose_types)
    return msngr(fn) if fn is not None else msngr


def broadcast(fn=None):
    """
    Automatically broadcasts the batch shape of the stochastic function
    at a sample site when inside a single or nested iarange context.
    The existing `batch_shape` must be broadcastable with the size
    of the :class:`~pyro.iarange` contexts installed in the
    `cond_indep_stack`.

    Notice how `model_automatic_broadcast` below automates expanding of
    distribution batch shapes. This makes it easy to modularize a
    Pyro model as the sub-components are agnostic of the wrapping
    :class:`~pyro.iarange` contexts.

    >>> def model_broadcast_by_hand():
    ...     with pyro.iarange("batch", 100, dim=-2):
    ...         with pyro.iarange("components", 3, dim=-1):
    ...             sample = pyro.sample("sample", dist.Bernoulli(torch.ones(3) * 0.5)
    ...                                                .expand_by(100))
    ...             assert sample.shape == torch.Size((100, 3))
    ...     return sample

    >>> @poutine.broadcast
    ... def model_automatic_broadcast():
    ...     with pyro.iarange("batch", 100, dim=-2):
    ...         with pyro.iarange("components", 3, dim=-1):
    ...             sample = pyro.sample("sample", dist.Bernoulli(torch.tensor(0.5)))
    ...             assert sample.shape == torch.Size((100, 3))
    ...     return sample
    """
    msngr = BroadcastMessenger()
    return msngr(fn) if fn is not None else msngr


def escape(fn=None, escape_fn=None):
    """
    Given a callable that contains Pyro primitive calls,
    evaluate escape_fn on each site, and if the result is True,
    raise a :class:`~pyro.poutine.runtime.NonlocalExit` exception that stops execution
    and returns the offending site.

    :param fn: a stochastic function (callable containing Pyro primitive calls)
    :param escape_fn: function that takes a partial trace and a site,
        and returns a boolean value to decide whether to exit at that site
    :returns: stochastic function decorated with :class:`~pyro.poutine.escape_messenger.EscapeMessenger`
    """
    msngr = EscapeMessenger(escape_fn)
    return msngr(fn) if fn is not None else msngr


def condition(fn=None, data=None):
    """
    Given a stochastic function with some sample statements
    and a dictionary of observations at names,
    change the sample statements at those names into observes
    with those values.

    Consider the following Pyro program:

        >>> def model(x):
        ...     s = pyro.param("s", torch.tensor(0.5))
        ...     z = pyro.sample("z", dist.Normal(x, s))
        ...     return z ** 2

    To observe a value for site `z`, we can write

        >>> conditioned_model = condition(model, data={"z": torch.tensor(1.)})

    This is equivalent to adding `obs=value` as a keyword argument
    to `pyro.sample("z", ...)` in `model`.

    :param fn: a stochastic function (callable containing Pyro primitive calls)
    :param data: a dict or a :class:`~pyro.poutine.Trace`
    :returns: stochastic function decorated with a :class:`~pyro.poutine.condition_messenger.ConditionMessenger`
    """
    msngr = ConditionMessenger(data=data)
    return msngr(fn) if fn is not None else msngr


def infer_config(fn=None, config_fn=None):
    """
    Given a callable that contains Pyro primitive calls
    and a callable taking a trace site and returning a dictionary,
    updates the value of the infer kwarg at a sample site to config_fn(site).

    :param fn: a stochastic function (callable containing Pyro primitive calls)
    :param config_fn: a callable taking a site and returning an infer dict
    :returns: stochastic function decorated with :class:`~pyro.poutine.infer_config_messenger.InferConfigMessenger`
    """
    msngr = InferConfigMessenger(config_fn)
    return msngr(fn) if fn is not None else msngr


def scale(fn=None, scale=None):
    """
    Given a stochastic function with some sample statements and a positive
    scale factor, scale the score of all sample and observe sites in the
    function.

    Consider the following Pyro program:

        >>> def model(x):
        ...     s = pyro.param("s", torch.tensor(0.5))
        ...     z = pyro.sample("z", dist.Normal(x, s), obs=1.0)
        ...     return z ** 2

    ``scale`` multiplicatively scales the log-probabilities of sample sites:

        >>> scaled_model = scale(model, scale=0.5)
        >>> scaled_tr = trace(scaled_model).get_trace(0.0)
        >>> unscaled_tr = trace(model).get_trace(0.0)
        >>> bool((scaled_tr.log_prob_sum() == 0.5 * unscaled_tr.log_prob_sum()).all())
        True

    :param fn: a stochastic function (callable containing Pyro primitive calls)
    :param scale: a positive scaling factor
    :returns: stochastic function decorated with a :class:`~pyro.poutine.scale_messenger.ScaleMessenger`
    """
    msngr = ScaleMessenger(scale=scale)
    # XXX temporary compatibility fix
    return msngr(fn) if callable(fn) else msngr


<<<<<<< HEAD
def indep(fn=None, name=None, size=None, dim=None, sites=None):
=======
def mask(fn=None, mask=None):
    """
    Given a stochastic function with some batched sample statements and
    masking tensor, mask out some of the sample statements elementwise.

    :param fn: a stochastic function (callable containing Pyro primitive calls)
    :param torch.ByteTensor mask: a ``{0,1}``-valued masking tensor
        (1 includes a site, 0 excludes a site)
    :returns: stochastic function decorated with a :class:`~pyro.poutine.scale_messenger.MaskMessenger`
    """
    msngr = MaskMessenger(mask=mask)
    return msngr(fn) if fn is not None else msngr


def indep(fn=None, name=None, size=None, dim=None):
>>>>>>> 5c3ef540
    """
    .. note:: Low-level; use :class:`~pyro.iarange` instead.

    This messenger keeps track of stack of independence information declared by
    nested ``irange`` and ``iarange`` contexts. This information is stored in
    a ``cond_indep_stack`` at each sample/observe site for consumption by
    :class:`~pyro.poutine.trace_messenger.TraceMessenger`.

    Example::

        @plate(name="outer", sites=["x_noise", "xy_noise"], size=320, dim=-1)
        @plate(name="inner", sites=["y_noise", "xy_noise"], size=200, dim=-2)
        def model():
            x_noise = sample("x_noise", dist.Normal(0., 1.).expand_by([320]))
            y_noise = sample("y_noise", dist.Normal(0., 1.).expand_by([200, 1]))
            xy_noise = sample("xy_noise", dist.Normal(0., 1.).expand_by([200, 320]))

    Example::

        x_axis = plate('outer', 320, dim=-1)
        y_axis = plate('inner', 200, dim=-2)
        with x_axis:
            x_noise = sample("x_noise", dist.Normal(loc, scale).expand_by([320]))
        with y_axis:
            y_noise = sample("y_noise", dist.Normal(loc, scale).expand_by([200, 1]))
        with x_axis, y_axis:
            xy_noise = sample("xy_noise", dist.Normal(loc, scale).expand_by([200, 320]))
    """
    msngr = IndepMessenger(name=name, size=size, dim=dim, sites=sites)
    return msngr(fn) if fn is not None else msngr


def enum(fn=None, first_available_dim=None):
    """
    Enumerates in parallel over discrete sample sites marked
    ``infer={"enumerate": "parallel"}``.

    :param int first_available_dim: The first tensor dimension (counting
        from the right) that is available for parallel enumeration. This
        dimension and all dimensions left may be used internally by Pyro.
    """
    msngr = EnumerateMessenger(first_available_dim=first_available_dim)
    return msngr(fn) if fn is not None else msngr


#########################################
# Begin composite operations
#########################################

def do(fn=None, data=None):
    """
    Given a stochastic function with some sample statements
    and a dictionary of values at names,
    set the return values of those sites equal to the values
    and hide them from the rest of the stack
    as if they were hard-coded to those values
    by using ``block``.

    Consider the following Pyro program:

        >>> def model(x):
        ...     s = pyro.param("s", torch.tensor(0.5))
        ...     z = pyro.sample("z", dist.Normal(x, s))
        ...     return z ** 2

    To intervene with a value for site `z`, we can write

        >>> intervened_model = do(model, data={"z": torch.tensor(1.)})

    This is equivalent to replacing `z = pyro.sample("z", ...)` with `z = value`.

    :param fn: a stochastic function (callable containing Pyro primitive calls)
    :param data: a ``dict`` or a :class:`~pyro.poutine.Trace`
    :returns: stochastic function decorated with a :class:`~pyro.poutine.block_messenger.BlockMessenger`
      and :class:`pyro.poutine.condition_messenger.ConditionMessenger`
    """
    def wrapper(wrapped):
        return block(condition(wrapped, data=data), hide=list(data.keys()))
    return wrapper(fn) if fn is not None else wrapper


def queue(fn=None, queue=None, max_tries=None,
          extend_fn=None, escape_fn=None, num_samples=None):
    """
    Used in sequential enumeration over discrete variables.

    Given a stochastic function and a queue,
    return a return value from a complete trace in the queue.

    :param fn: a stochastic function (callable containing Pyro primitive calls)
    :param queue: a queue data structure like multiprocessing.Queue to hold partial traces
    :param max_tries: maximum number of attempts to compute a single complete trace
    :param extend_fn: function (possibly stochastic) that takes a partial trace and a site,
        and returns a list of extended traces
    :param escape_fn: function (possibly stochastic) that takes a partial trace and a site,
        and returns a boolean value to decide whether to exit
    :param num_samples: optional number of extended traces for extend_fn to return
    :returns: stochastic function decorated with poutine logic
    """

    if max_tries is None:
        max_tries = int(1e6)

    if extend_fn is None:
        extend_fn = util.enum_extend

    if escape_fn is None:
        escape_fn = util.discrete_escape

    if num_samples is None:
        num_samples = -1

    def wrapper(wrapped):
        def _fn(*args, **kwargs):

            for i in xrange(max_tries):
                assert not queue.empty(), \
                    "trying to get() from an empty queue will deadlock"

                next_trace = queue.get()
                try:
                    ftr = trace(escape(replay(wrapped, trace=next_trace),
                                       escape_fn=functools.partial(escape_fn,
                                                                   next_trace)))
                    return ftr(*args, **kwargs)
                except NonlocalExit as site_container:
                    site_container.reset_stack()
                    for tr in extend_fn(ftr.trace.copy(), site_container.site,
                                        num_samples=num_samples):
                        queue.put(tr)

            raise ValueError("max tries ({}) exceeded".format(str(max_tries)))
        return _fn

    return wrapper(fn) if fn is not None else wrapper<|MERGE_RESOLUTION|>--- conflicted
+++ resolved
@@ -340,9 +340,6 @@
     return msngr(fn) if callable(fn) else msngr
 
 
-<<<<<<< HEAD
-def indep(fn=None, name=None, size=None, dim=None, sites=None):
-=======
 def mask(fn=None, mask=None):
     """
     Given a stochastic function with some batched sample statements and
@@ -357,8 +354,7 @@
     return msngr(fn) if fn is not None else msngr
 
 
-def indep(fn=None, name=None, size=None, dim=None):
->>>>>>> 5c3ef540
+def indep(fn=None, name=None, size=None, dim=None, sites=None):
     """
     .. note:: Low-level; use :class:`~pyro.iarange` instead.
 
