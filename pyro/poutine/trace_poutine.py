import pyro

from .poutine import Poutine
from .scale_poutine import ScalePoutine
from .trace import Trace


class TracePoutine(Poutine):
    """
    Execution trace poutine.

    A TracePoutine records the input and output to every pyro primitive
    and stores them as a site in a Trace().
    This should, in theory, be sufficient information for every inference algorithm
    (along with the implicit computational graph in the Variables?)

    We can also use this for visualization.
    """

    def _enter_poutine(self, *args, **kwargs):
        """
        Register the input arguments in the trace upon entry
        """
        super(TracePoutine, self)._enter_poutine(*args, **kwargs)
        self.trace = Trace()
        self.trace.add_args((args, kwargs))

    def _exit_poutine(self, ret_val, *args, **kwargs):
        """
        Register the return value from the function on exit
        """
        self.trace.add_return(ret_val, *args, **kwargs)
        return self.trace

    def _pyro_sample(self, msg, name, dist, *args, **kwargs):
        """
        sample
        TODO docs
        """
        if name in self.trace:
            # XXX temporary solution - right now, if the name appears in the trace,
            # we assume that this was intentional and that the poutine restarted,
            # so we should reset self.trace to be empty
            self._enter_poutine(*self.trace["_INPUT"]["args"][0],
                                **self.trace["_INPUT"]["args"][1])

        val = super(TracePoutine, self)._pyro_sample(msg, name, dist,
                                                     *args, **kwargs)
        self.trace.add_sample(name, msg["scale"], val, dist, *args, **kwargs)
        return val

    def _pyro_observe(self, msg, name, fn, obs, *args, **kwargs):
        """
        observe
        TODO docs
        Expected behavior:
        TODO
        """
        if name in self.trace:
            # XXX temporary solution - right now, if the name appears in the trace,
            # we assume that this was intentional and that the poutine restarted,
            # so we should reset self.trace to be empty
            self._enter_poutine(*self.trace["_INPUT"]["args"][0],
                                **self.trace["_INPUT"]["args"][1])

        val = super(TracePoutine, self)._pyro_observe(msg, name, fn, obs,
                                                      *args, **kwargs)
        self.trace.add_observe(name, msg["scale"], val, fn, obs, *args, **kwargs)
        return val

    def _pyro_param(self, msg, name, *args, **kwargs):
        """
        param
        TODO docs
        Expected behavior:
        TODO
        """
        retrieved = super(TracePoutine, self)._pyro_param(msg, name,
                                                          *args, **kwargs)
        self.trace.add_param(name, retrieved, *args, **kwargs)
        return retrieved

    def _pyro_map_data(self, msg, name, data, fn, batch_size=None, batch_dim=0):
        """
        Trace map_data
        """
<<<<<<< HEAD
        if msg["scale"] is None and msg["indices"] is None:
            scale, ind = pyro.util.get_scale(data, batch_size)
            msg["scale"] = scale
            msg["indices"] = ind
        scaled_fn = ScalePoutine(fn, msg["scale"])
        ret = super(TracePoutine, self)._pyro_map_data(msg, name,
                                                       data, scaled_fn,
=======
        scale = pyro.util.get_batch_scale(data, batch_size, batch_dim)
        ret = super(TracePoutine, self)._pyro_map_data(msg, name, data,
                                                       ScalePoutine(fn, scale),
>>>>>>> 39c3852e
                                                       # XXX watch out for changing
                                                       batch_size=batch_size,
                                                       batch_dim=batch_dim)

        self.trace.add_map_data(name, fn, batch_size, batch_dim, msg["indices"])
        return ret<|MERGE_RESOLUTION|>--- conflicted
+++ resolved
@@ -84,19 +84,9 @@
         """
         Trace map_data
         """
-<<<<<<< HEAD
-        if msg["scale"] is None and msg["indices"] is None:
-            scale, ind = pyro.util.get_scale(data, batch_size)
-            msg["scale"] = scale
-            msg["indices"] = ind
-        scaled_fn = ScalePoutine(fn, msg["scale"])
-        ret = super(TracePoutine, self)._pyro_map_data(msg, name,
-                                                       data, scaled_fn,
-=======
         scale = pyro.util.get_batch_scale(data, batch_size, batch_dim)
         ret = super(TracePoutine, self)._pyro_map_data(msg, name, data,
                                                        ScalePoutine(fn, scale),
->>>>>>> 39c3852e
                                                        # XXX watch out for changing
                                                        batch_size=batch_size,
                                                        batch_dim=batch_dim)
