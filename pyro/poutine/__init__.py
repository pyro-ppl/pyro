--- conflicted
+++ resolved
@@ -91,8 +91,12 @@
     :rtype: pyro.poutine.QueuePoutine
 
     Alias for QueuePoutine constructor.
+    Given a stochastic function and a queue,
+    return a return value from a complete trace in the queue
+    """
+    return QueuePoutine(fn, queue=queue, max_tries=max_tries)
 
-<<<<<<< HEAD
+
 def condition(fn, data=None):
     """
     Given a stochastic function with some sample statements
@@ -100,33 +104,12 @@
     change the sample statements at those names into observes
     with those values
     """
-    def _fn(*args, **kwargs):
-        p = ConditionPoutine(fn, data=data)
-        return p(*args, **kwargs)
-    return _fn
+    return ConditionPoutine(fn, data=data)
 
 
 #########################################
 # Begin composite operations
 #########################################
-
-def cache(fn, sites=None):
-    """
-    Given a callable that contains Pyro primitive calls, and sites or a pivot,
-    run the callable once to get a trace and then replay the callable
-    using the sites or pivot
-
-    An example of using the poutine API to implement new composite control operations
-    """
-    memoized_trace = memoize(block(trace(fn)))
-
-    def _fn(*args, **kwargs):
-        tr = memoized_trace(*args, **kwargs)
-        p = replay(fn, tr, sites=sites)
-        return p(*args, **kwargs)
-
-    return _fn
-
 
 def do(fn, data=None):
     """
@@ -139,13 +122,5 @@
     if data is None:
         data = {}
 
-    def _fn(*args, **kwargs):
-        p = block(condition(fn, data=data), hide=list(data.keys()))
-        return p(*args, **kwargs)
-    return _fn
-=======
-    Given a stochastic function and a queue,
-    return a return value from a complete trace in the queue
-    """
-    return QueuePoutine(fn, queue=queue, max_tries=max_tries)
->>>>>>> 8a58742a
+    return BlockPoutine(ConditionPoutine(fn, data=data),
+                        hide=list(data.keys()))