from pyro.util import memoize
from .block_poutine import BlockPoutine
from .poutine import Poutine  # noqa: F401
from .queue_poutine import QueuePoutine
from .replay_poutine import ReplayPoutine
from .trace import Trace  # noqa: F401
from .trace_poutine import TracePoutine
from .tracegraph_poutine import TraceGraphPoutine
from .condition_poutine import ConditionPoutine


############################################
# Begin primitive operations
# XXX should these be returned as Poutines?
############################################

def trace(fn):
    """
    Given a callable that contains Pyro primitive calls,
    return a callable that records the inputs and outputs to those primitive calls
    Adds trace data structure site constructors to primitive stacks

    tr = trace(fn)(*args, **kwargs)
    """

    def _fn(*args, **kwargs):
        p = TracePoutine(fn)
        return p(*args, **kwargs)

    return _fn


def tracegraph(fn, graph_output=None):
    def _fn(*args, **kwargs):
        p = TraceGraphPoutine(fn)
        return p(*args, **kwargs)

    return _fn


def replay(fn, trace, sites=None):
    """
    Given a callable that contains Pyro primitive calls,
    return a callable that runs the original, reusing the values at sites in trace
    at those sites in the new trace

    ret = replay(fn, trace, sites=some_sites)(*args, **kwargs)
    """

    def _fn(*args, **kwargs):
        p = ReplayPoutine(fn, trace, sites=sites)
        return p(*args, **kwargs)

    return _fn


def block(fn, hide=None, expose=None, hide_types=None, expose_types=None):
    """
    Given a callable that contains Pyro primitive calls,
    hide the primitive calls at sites

    ret = block(fn, hide=["a"], expose=["b"])(*args, **kwargs)

    Also expose()?
    """

    def _fn(*args, **kwargs):
        p = BlockPoutine(fn, hide=hide, expose=expose,
                         hide_types=hide_types, expose_types=expose_types)
        return p(*args, **kwargs)

    return _fn


def queue(fn, queue=None, max_tries=None):
    """
    Given a stochastic function and a queue,
    return a return value from a complete trace in the queue
    """

    def _fn(*args, **kwargs):
        p = QueuePoutine(fn, queue=queue, max_tries=max_tries)
        return p(*args, **kwargs)

    return _fn


def condition(fn, data=None):
    """
    Given a stochastic function with some sample statements
    and a dictionary of observations at names,
    change the sample statements at those names into observes
    with those values
    """
    def _fn(*args, **kwargs):
        p = ConditionPoutine(fn, data=data)
        return p(*args, **kwargs)
    return _fn


#########################################
# Begin composite operations
#########################################

def cache(fn, sites=None):
    """
    Given a callable that contains Pyro primitive calls, and sites or a pivot,
    run the callable once to get a trace and then replay the callable
    using the sites or pivot

    An example of using the poutine API to implement new composite control operations
    """
    memoized_trace = memoize(block(trace(fn)))

    def _fn(*args, **kwargs):
        tr = memoized_trace(*args, **kwargs)
        p = replay(fn, tr, sites=sites)
        return p(*args, **kwargs)
<<<<<<< HEAD
    return _fn


def do(fn, data=None):
    """
    Given a stochastic functuon with some sample statements
    and a dictionary of values at names,
    set the return values of those sites equal to the values
    and hide them from the rest of the stack
    as if they were hard-coded to those values
    """
    if data is None:
        data = {}

    def _fn(*args, **kwargs):
        p = block(condition(fn, data=data), hide=list(data.keys()))
        return p(*args, **kwargs)
=======

>>>>>>> 39c3852e
    return _fn<|MERGE_RESOLUTION|>--- conflicted
+++ resolved
@@ -116,7 +116,7 @@
         tr = memoized_trace(*args, **kwargs)
         p = replay(fn, tr, sites=sites)
         return p(*args, **kwargs)
-<<<<<<< HEAD
+
     return _fn
 
 
@@ -134,7 +134,4 @@
     def _fn(*args, **kwargs):
         p = block(condition(fn, data=data), hide=list(data.keys()))
         return p(*args, **kwargs)
-=======
-
->>>>>>> 39c3852e
     return _fn