# poutines
from .block_poutine import BlockPoutine
from .poutine import Poutine  # noqa: F401
from .queue_poutine import QueuePoutine
from .replay_poutine import ReplayPoutine
from .trace_poutine import TracePoutine
from .tracegraph_poutine import TraceGraphPoutine
<<<<<<< HEAD
from .lift_poutine import LiftPoutine
=======

# trace data structures
from .trace import Trace, TraceGraph  # noqa: F401

>>>>>>> 8a58742a

############################################
# Begin primitive operations
############################################


def trace(fn):
    """
    :param fn: a stochastic function (callable containing pyro primitive calls)
    :returns: stochastic function wrapped in a TracePoutine
    :rtype: pyro.poutine.TracePoutine

    Alias for TracePoutine constructor.

    Given a callable that contains Pyro primitive calls, return a TracePoutine callable
    that records the inputs and outputs to those primitive calls.
    Adds trace data structure site constructors to primitive stacks
    """
    return TracePoutine(fn)


def tracegraph(fn):
    """
    :param fn: a stochastic function (callable containing pyro primitive calls)
    :returns: stochastic function wrapped in a TraceGraphPoutine
    :rtype: pyro.poutine.TraceGraphPoutine

    Alias for TraceGraphPoutine constructor.

    Given a callable that contains Pyro primitive calls,, return a TraceGraphPoutine callable
    that records the inputs and outputs to those primitive calls and their dependencies.
    Adds trace and tracegraph data structure site constructors to primitive stacks
    """
    return TraceGraphPoutine(fn)


def replay(fn, trace, sites=None):
    """
    :param fn: a stochastic function (callable containing pyro primitive calls)
    :param trace: a Trace data structure to replay against
    :param sites: list or dict of names of sample sites in fn to replay against,
    defaulting to all sites
    :returns: stochastic function wrapped in a ReplayPoutine
    :rtype: pyro.poutine.ReplayPoutine

    Alias for ReplayPoutine constructor.

    Given a callable that contains Pyro primitive calls,
    return a callable that runs the original, reusing the values at sites in trace
    at those sites in the new trace
    """
    return ReplayPoutine(fn, trace, sites=sites)


def block(fn, hide=None, expose=None, hide_types=None, expose_types=None):
    """
    :param fn: a stochastic function (callable containing pyro primitive calls)
    :param hide: list of site names to hide
    :param expose: list of site names to be exposed while all others hidden
    :param hide_types: list of site types to be hidden
    :param expose_types: list of site types to be exposed while all others hidden
    :returns: stochastic function wrapped in a BlockPoutine
    :rtype: pyro.poutine.BlockPoutine

    Alias for BlockPoutine constructor.

    Given a callable that contains Pyro primitive calls,
    selectively hide some of those calls from poutines higher up the stack
    """
    return BlockPoutine(fn, hide=hide, expose=expose,
                        hide_types=hide_types, expose_types=expose_types)


def queue(fn, queue=None, max_tries=None):
    """
    :param fn: a stochastic function (callable containing pyro primitive calls)
    :param queue: a queue data structure like multiprocessing.Queue to hold partial traces
    :param max_tries: maximum number of attempts to compute a single complete trace
    :returns: stochastic function wrapped in a QueuePoutine
    :rtype: pyro.poutine.QueuePoutine

    Alias for QueuePoutine constructor.

<<<<<<< HEAD
def lift(fn, prior):
    """
    Given a stochastic function with param calls and a prior distribution,
    create a stochastic function where all param calls are replaced by sampling from prior
    prior should be a callable with the same signature as pyro.param
    """
    def _fn(*args, **kwargs):
        p = LiftPoutine(fn, prior)
        return p(*args, **kwargs)
    return _fn


#########################################
# Begin composite operations
#########################################

def cache(fn, sites=None):
    """
    Given a callable that contains Pyro primitive calls, and sites or a pivot,
    run the callable once to get a trace and then replay the callable
    using the sites or pivot

    An example of using the poutine API to implement new composite control operations
=======
    Given a stochastic function and a queue,
    return a return value from a complete trace in the queue
>>>>>>> 8a58742a
    """
    return QueuePoutine(fn, queue=queue, max_tries=max_tries)<|MERGE_RESOLUTION|>--- conflicted
+++ resolved
@@ -5,14 +5,11 @@
 from .replay_poutine import ReplayPoutine
 from .trace_poutine import TracePoutine
 from .tracegraph_poutine import TraceGraphPoutine
-<<<<<<< HEAD
 from .lift_poutine import LiftPoutine
-=======
 
 # trace data structures
 from .trace import Trace, TraceGraph  # noqa: F401
 
->>>>>>> 8a58742a
 
 ############################################
 # Begin primitive operations
@@ -85,18 +82,6 @@
     return BlockPoutine(fn, hide=hide, expose=expose,
                         hide_types=hide_types, expose_types=expose_types)
 
-
-def queue(fn, queue=None, max_tries=None):
-    """
-    :param fn: a stochastic function (callable containing pyro primitive calls)
-    :param queue: a queue data structure like multiprocessing.Queue to hold partial traces
-    :param max_tries: maximum number of attempts to compute a single complete trace
-    :returns: stochastic function wrapped in a QueuePoutine
-    :rtype: pyro.poutine.QueuePoutine
-
-    Alias for QueuePoutine constructor.
-
-<<<<<<< HEAD
 def lift(fn, prior):
     """
     Given a stochastic function with param calls and a prior distribution,
@@ -109,20 +94,15 @@
     return _fn
 
 
-#########################################
-# Begin composite operations
-#########################################
-
-def cache(fn, sites=None):
+def queue(fn, queue=None, max_tries=None):
     """
-    Given a callable that contains Pyro primitive calls, and sites or a pivot,
-    run the callable once to get a trace and then replay the callable
-    using the sites or pivot
-
-    An example of using the poutine API to implement new composite control operations
-=======
+    :param fn: a stochastic function (callable containing pyro primitive calls)
+    :param queue: a queue data structure like multiprocessing.Queue to hold partial traces
+    :param max_tries: maximum number of attempts to compute a single complete trace
+    :returns: stochastic function wrapped in a QueuePoutine
+    :rtype: pyro.poutine.QueuePoutine
+    Alias for QueuePoutine constructor.
     Given a stochastic function and a queue,
     return a return value from a complete trace in the queue
->>>>>>> 8a58742a
     """
     return QueuePoutine(fn, queue=queue, max_tries=max_tries)