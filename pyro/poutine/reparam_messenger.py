# Copyright (c) 2017-2019 Uber Technologies, Inc.
# SPDX-License-Identifier: Apache-2.0

<<<<<<< HEAD
import functools
from typing import Callable, Optional, Union
=======
import warnings

import torch
>>>>>>> 4e9ea482

from .messenger import Messenger
from .runtime import effectful


@effectful(type="get_init_messengers")
def _get_init_messengers():
    return []

_STRATEGIES = {}


def register_reparam_strategy(name: str, fn: Optional[Callable] = None):
    """
    Registers a named reparametrization strategy.

    Example::

        @register_reparam_strategy("custom")
        def my_strategy(msg):
            ...

        with poutine.reparam(config="custom"):
            ...

    :param str name: Name of the strategy.
    :param callable fn: The function. If missing, this returns a decorator.
    """
    assert isinstance(name, str)
    if fn is None:
        return functools.partial(register_reparam_strategy, name)
    assert callable(fn)
    _STRATEGIES[name] = fn


class ReparamMessenger(Messenger):
    """
    Reparametrizes each affected sample site into one or more auxiliary sample
    sites followed by a deterministic transformation [1].

    To specify reparameterizers, pass a ``config`` dict or callable to the
    constructor.  See the :mod:`pyro.infer.reparam` module for available
    reparameterizers.

    Note some reparameterizers can examine the ``*args,**kwargs`` inputs of
    functions they affect; these reparameterizers require using
    ``poutine.reparam`` as a decorator rather than as a context manager.

    [1] Maria I. Gorinova, Dave Moore, Matthew D. Hoffman (2019)
        "Automatic Reparameterisation of Probabilistic Programs"
        https://arxiv.org/pdf/1906.03028.pdf

    :param config: Configuration, either a dict mapping site name to
        :class:`~pyro.infer.reparam.reparam.Reparameterizer` ,
        or a function mapping site to
        :class:`~pyro.infer.reparam.reparam.Reparameterizer` or None.
    :type config: dict or callable
    """
<<<<<<< HEAD
    def __init__(self, config: Union[dict, Callable, str]):
=======

    def __init__(self, config):
>>>>>>> 4e9ea482
        super().__init__()
        if isinstance(config, str):
            config = _STRATEGIES[config]
        assert isinstance(config, dict) or callable(config)
        self.config = config
        self._args_kwargs = None

    def __call__(self, fn):
        return ReparamHandler(self, fn)

    def _pyro_sample(self, msg):
        if isinstance(self.config, dict):
            reparam = self.config.get(msg["name"])
        else:
            reparam = self.config(msg)
        if reparam is None:
            return

        # See https://github.com/pyro-ppl/pyro/issues/2878
        # This is a tricky hack to apply messengers in an order other than the
        # standard _PYRO_STACK order. Our goal is to allow (model, initializer)
        # pairs to be reparametrized as a unit. The problem is that messengers
        # are typically applied in the order
        #
        #    InitMessenger(init_to_value(...))(ReparamMessenger(...)(model))
        #
        # so that original model sites are reparametrized by the time they are
        # seen by init_to_value(). To work around this we allow
        # ReparamMessenger to apply enclosing InitMessengers early, simulating
        # a priority system for messengers (indeed we might consider
        # prioritizing messengers). Note that the enclosing InitMessenger will be
        # called a second time, after ReparamMessenger, but that is ok because
        # InitMessenger does not overwrite values.
        #
        # To get this same logic to work for ConditionMessenger or
        # ReplayMessenger we would need to ensure those messengers can
        # similarly be safely applied twice, with the second application
        # avoiding overwriting the original application.
        for m in _get_init_messengers():
            m._pyro_sample(msg)

        # Pass args_kwargs to the reparam via a side channel.
        reparam.args_kwargs = self._args_kwargs
        try:
            new_msg = reparam.apply(
                {
                    "name": msg["name"],
                    "fn": msg["fn"],
                    "value": msg["value"],
                    "is_observed": msg["is_observed"],
                }
            )
        finally:
            reparam.args_kwargs = None

        if new_msg["value"] is not None:
            # Validate while the original msg["fn"] is known.
            if getattr(msg["fn"], "_validation_enabled", False):
                msg["fn"]._validate_sample(new_msg["value"])

            if msg["value"] is not None and msg["value"] is not new_msg["value"]:
                # Check that overwritten initialization preserves shape.
                if not torch._C._get_tracing_state():
                    assert new_msg["value"].shape == msg["value"].shape

                # Warn if a custom init method is overwritten by another init method.
                if getattr(msg["value"], "_pyro_custom_init", True):
                    warnings.warn(
                        f"At pyro.sample({repr(msg['name'])},...), "
                        f"{type(reparam).__name__} "
                        "does not commute with initialization; "
                        "falling back to default initialization.",
                        RuntimeWarning,
                    )

        msg["fn"] = new_msg["fn"]
        msg["value"] = new_msg["value"]
        msg["is_observed"] = new_msg["is_observed"]


class ReparamHandler(object):
    """
    Reparameterization poutine.
    """

    def __init__(self, msngr, fn):
        self.msngr = msngr
        self.fn = fn

    def __call__(self, *args, **kwargs):
        # This saves args,kwargs for optional use by reparameterizers.
        self.msngr._args_kwargs = args, kwargs
        try:
            with self.msngr:
                return self.fn(*args, **kwargs)
        finally:
            self.msngr._args_kwargs = None<|MERGE_RESOLUTION|>--- conflicted
+++ resolved
@@ -1,14 +1,11 @@
 # Copyright (c) 2017-2019 Uber Technologies, Inc.
 # SPDX-License-Identifier: Apache-2.0
 
-<<<<<<< HEAD
 import functools
-from typing import Callable, Optional, Union
-=======
 import warnings
+from typing import Callable, Dict, Optional, Union
 
 import torch
->>>>>>> 4e9ea482
 
 from .messenger import Messenger
 from .runtime import effectful
@@ -18,7 +15,8 @@
 def _get_init_messengers():
     return []
 
-_STRATEGIES = {}
+
+_STRATEGIES: Dict[str, Callable] = {}
 
 
 def register_reparam_strategy(name: str, fn: Optional[Callable] = None):
@@ -67,12 +65,8 @@
         :class:`~pyro.infer.reparam.reparam.Reparameterizer` or None.
     :type config: dict or callable
     """
-<<<<<<< HEAD
+
     def __init__(self, config: Union[dict, Callable, str]):
-=======
-
-    def __init__(self, config):
->>>>>>> 4e9ea482
         super().__init__()
         if isinstance(config, str):
             config = _STRATEGIES[config]
