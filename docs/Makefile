--- conflicted
+++ resolved
@@ -2,11 +2,7 @@
 #
 
 # You can set these variables from the command line.
-<<<<<<< HEAD
-SPHINXOPTS    = -E
-=======
 SPHINXOPTS    ?= -E
->>>>>>> 8674edb2
 SPHINXBUILD   = python -msphinx
 SPHINXPROJ    = Pyro
 SOURCEDIR     = source
