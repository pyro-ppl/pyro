--- conflicted
+++ resolved
@@ -1,11 +1,8 @@
 import torch
-<<<<<<< HEAD
-import torch.nn as nn
-=======
 import pytest
 import functools
->>>>>>> 37ea7d8d
 from six.moves.queue import Queue
+import torch.nn as nn
 from torch.autograd import Variable
 
 import pyro
