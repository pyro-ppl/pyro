import torch
<<<<<<< HEAD
import pytest
=======
import functools
>>>>>>> ed1e72dd
from six.moves.queue import Queue
from torch.autograd import Variable

import pyro
import pyro.poutine as poutine
from pyro.distributions import DiagNormal, Bernoulli
import pyro.distributions as dist
from tests.common import TestCase, assert_equal
from pyro.util import ng_ones, ng_zeros, \
    NonlocalExit, discrete_escape, all_escape


def eq(x, y, prec=1e-10):
    return (torch.norm(x - y).data[0] < prec)


# XXX name is a bit silly
class NormalNormalNormalPoutineTestCase(TestCase):

    def setUp(self):
        pyro.get_param_store().clear()

        def model():
            latent1 = pyro.sample("latent1",
                                  DiagNormal(Variable(torch.zeros(2)),
                                             Variable(torch.ones(2))))
            latent2 = pyro.sample("latent2",
                                  DiagNormal(latent1,
                                             5 * Variable(torch.ones(2))))
            x_dist = DiagNormal(latent2, Variable(torch.ones(2)))
            pyro.observe("obs", x_dist, Variable(torch.ones(2)))
            return latent1

        def guide():
            mu1 = pyro.param("mu1", Variable(torch.randn(2), requires_grad=True))
            sigma1 = pyro.param("sigma1", Variable(torch.ones(2), requires_grad=True))
            pyro.sample("latent1", DiagNormal(mu1, sigma1))

            mu2 = pyro.param("mu2", Variable(torch.randn(2), requires_grad=True))
            sigma2 = pyro.param("sigma2", Variable(torch.ones(2), requires_grad=True))
            latent2 = pyro.sample("latent2", DiagNormal(mu2, sigma2))
            return latent2

        self.model = model
        self.guide = guide

        self.model_sites = ["latent1", "latent2",
                            "obs",
                            "_INPUT", "_RETURN"]

        self.guide_sites = ["latent1", "latent2",
                            "mu1", "sigma1",
                            "mu2", "sigma2",
                            "_INPUT", "_RETURN"]

        self.full_sample_sites = {"latent1": "latent1", "latent2": "latent2"}
        self.partial_sample_sites = {"latent1": "latent1"}


class TracePoutineTests(NormalNormalNormalPoutineTestCase):

    def test_trace_full(self):
        guide_trace = poutine.trace(self.guide).get_trace()
        model_trace = poutine.trace(self.model).get_trace()
        for name in model_trace.keys():
            assert name in self.model_sites

        for name in guide_trace.keys():
            assert name in self.guide_sites
            assert guide_trace[name]["type"] != "observe"

    def test_trace_return(self):
        model_trace = poutine.trace(self.model).get_trace()
        assert_equal(model_trace["latent1"]["value"], model_trace["_RETURN"]["value"])


class ReplayPoutineTests(NormalNormalNormalPoutineTestCase):

    def test_replay_full(self):
        guide_trace = poutine.trace(self.guide).get_trace()
        model_trace = poutine.trace(poutine.replay(self.model, guide_trace)).get_trace()
        for name in self.full_sample_sites.keys():
            assert_equal(model_trace[name]["value"], guide_trace[name]["value"])

    def test_replay_partial(self):
        guide_trace = poutine.trace(self.guide).get_trace()
        model_trace = poutine.trace(poutine.replay(self.model,
                                                   guide_trace,
                                                   sites=self.partial_sample_sites)).get_trace()
        for name in self.full_sample_sites.keys():
            if name in self.partial_sample_sites:
                assert_equal(model_trace[name]["value"], guide_trace[name]["value"])
            else:
                assert not eq(model_trace[name]["value"],
                              guide_trace[name]["value"])

    def test_replay_full_repeat(self):
        model_trace = poutine.trace(self.model).get_trace()
        ftr = poutine.trace(poutine.replay(self.model, model_trace))
        tr11 = ftr.get_trace()
        tr12 = ftr.get_trace()
        tr2 = poutine.trace(poutine.replay(self.model, model_trace)).get_trace()
        for name in self.full_sample_sites.keys():
            assert_equal(tr11[name]["value"], tr12[name]["value"])
            assert_equal(tr11[name]["value"], tr2[name]["value"])
            assert_equal(model_trace[name]["value"], tr11[name]["value"])
            assert_equal(model_trace[name]["value"], tr2[name]["value"])


class BlockPoutineTests(NormalNormalNormalPoutineTestCase):

    def test_block_full(self):
        model_trace = poutine.trace(poutine.block(self.model)).get_trace()
        guide_trace = poutine.trace(poutine.block(self.guide)).get_trace()
        for name in model_trace.keys():
            assert model_trace[name]["type"] in ("args", "return")
        for name in guide_trace.keys():
            assert guide_trace[name]["type"] in ("args", "return")

    def test_block_full_hide(self):
        model_trace = poutine.trace(poutine.block(self.model,
                                                  hide=self.model_sites)).get_trace()
        guide_trace = poutine.trace(poutine.block(self.guide,
                                                  hide=self.guide_sites)).get_trace()
        for name in model_trace.keys():
            assert model_trace[name]["type"] in ("args", "return")
        for name in guide_trace.keys():
            assert guide_trace[name]["type"] in ("args", "return")

    def test_block_full_expose(self):
        model_trace = poutine.trace(poutine.block(self.model,
                                                  expose=self.model_sites)).get_trace()
        guide_trace = poutine.trace(poutine.block(self.guide,
                                                  expose=self.guide_sites)).get_trace()
        for name in self.model_sites:
            assert name in model_trace
        for name in self.guide_sites:
            assert name in guide_trace

    def test_block_full_hide_expose(self):
        try:
            poutine.block(self.model,
                          hide=self.partial_sample_sites.keys(),
                          expose=self.partial_sample_sites.keys())()
            assert False
        except AssertionError:
            assert True

    def test_block_partial_hide(self):
        model_trace = poutine.trace(
            poutine.block(self.model, hide=self.partial_sample_sites.keys())).get_trace()
        guide_trace = poutine.trace(
            poutine.block(self.guide, hide=self.partial_sample_sites.keys())).get_trace()
        for name in self.full_sample_sites.keys():
            if name in self.partial_sample_sites:
                name not in model_trace
                name not in guide_trace
            else:
                name in model_trace
                name in guide_trace

    def test_block_partial_expose(self):
        model_trace = poutine.trace(
            poutine.block(self.model, expose=self.partial_sample_sites.keys())).get_trace()
        guide_trace = poutine.trace(
            poutine.block(self.guide, expose=self.partial_sample_sites.keys())).get_trace()
        for name in self.full_sample_sites.keys():
            if name in self.partial_sample_sites:
                assert name in model_trace
                assert name in guide_trace
            else:
                name not in model_trace
                name not in guide_trace


class QueuePoutineDiscreteTest(TestCase):

    def setUp(self):

        # simple Gaussian-mixture HMM
        def model():
            ps = pyro.param("ps", Variable(torch.Tensor([[0.8], [0.3]])))
            mu = pyro.param("mu", Variable(torch.Tensor([[-0.1], [0.9]])))
            sigma = Variable(torch.ones(1))

            latents = [Variable(torch.ones(1))]
            observes = []
            for t in range(3):

                latents.append(
                    pyro.sample("latent_{}".format(str(t)),
                                Bernoulli(ps[latents[-1][0].long().data])))

                observes.append(
                    pyro.observe("observe_{}".format(str(t)),
                                 DiagNormal(mu[latents[-1][0].long().data], sigma),
                                 pyro.ones(1)))
            return latents

        self.sites = ["observe_{}".format(str(t)) for t in range(3)] + \
                     ["latent_{}".format(str(t)) for t in range(3)] + \
                     ["_INPUT", "_RETURN"]
        self.model = model
        self.queue = Queue()
        self.queue.put(poutine.Trace())

    def test_queue_single(self):
        f = poutine.trace(poutine.queue(self.model, queue=self.queue))
        tr = f.get_trace()
        for name in self.sites:
            assert name in tr

    def test_queue_enumerate(self):
        f = poutine.trace(poutine.queue(self.model, queue=self.queue))
        trs = []
        while not self.queue.empty():
            trs.append(f.get_trace())
        assert len(trs) == 2 ** 3

        true_latents = set()
        for i1 in range(2):
            for i2 in range(2):
                for i3 in range(2):
                    true_latents.add((i1, i2, i3))

        tr_latents = []
        for tr in trs:
            tr_latents.append(tuple([int(tr[name]["value"].view(-1).data[0]) for name in tr
                                     if tr[name]["type"] == "sample"]))

        assert true_latents == set(tr_latents)

    def test_queue_max_tries(self):
        f = poutine.queue(self.model, queue=self.queue, max_tries=3)
        try:
            f()
            assert False
        except ValueError:
            assert True


class QueuePoutineMixedTest(TestCase):

    def setUp(self):

        # Simple model with 1 continuous + 1 discrete + 1 continuous variable.
        def model():
            p = Variable(torch.Tensor([0.5]))
            mu = Variable(torch.zeros(1))
            sigma = Variable(torch.ones(1))

            x = pyro.sample("x", DiagNormal(mu, sigma))  # Before the discrete variable.
            y = pyro.sample("y", Bernoulli(p))
            z = pyro.sample("z", DiagNormal(mu, sigma))  # After the discrete variable.
            return dict(x=x, y=y, z=z)

        self.sites = ["x", "y", "z", "_INPUT", "_RETURN"]
        self.model = model
        self.queue = Queue()
        self.queue.put(poutine.Trace())

    def test_queue_single(self):
        f = poutine.trace(poutine.queue(self.model, queue=self.queue))
        tr = f.get_trace()
        for name in self.sites:
            assert name in tr

    def test_queue_enumerate(self):
        f = poutine.trace(poutine.queue(self.model, queue=self.queue))
        trs = []
        while not self.queue.empty():
            trs.append(f.get_trace())
        assert len(trs) == 2

        values = [
            {name: tr[name]['value'].view(-1).data[0] for name in tr.keys()
             if tr[name]['type'] == 'sample'}
            for tr in trs
        ]

        expected_ys = set([0, 1])
        actual_ys = set([value["y"] for value in values])
        assert actual_ys == expected_ys

        # Check that x was sampled the same on all each paths.
        assert values[0]["x"] == values[1]["x"]

        # Check that y was sampled differently on each path.
        assert values[0]["z"] != values[1]["z"]  # Almost surely true.


class IndirectLambdaPoutineTests(TestCase):

    def setUp(self):

        def model(batch_size_outer=2, batch_size_inner=2):
            mu_latent = pyro.sample("mu_latent", dist.diagnormal, ng_zeros(1), ng_ones(1))

            def outer(i, x):
                pyro.map_data("map_inner_%d" % i, x, lambda _i, _x:
                              inner(i, _i, _x), batch_size=batch_size_inner)

            def inner(i, _i, _x):
                pyro.sample("z_%d_%d" % (i, _i), dist.diagnormal, mu_latent + _x, ng_ones(1))

            pyro.map_data("map_outer", [[ng_ones(1)] * 2] * 2, lambda i, x:
                          outer(i, x), batch_size=batch_size_outer)

            return mu_latent

        self.model = model
        self.expected_nodes = set(['z_0_0', 'z_0_1', 'z_1_0', 'z_1_1', 'mu_latent'])
        self.expected_edges = set([('mu_latent', 'z_0_0'), ('mu_latent', 'z_0_1'),
                                   ('mu_latent', 'z_1_0'), ('mu_latent', 'z_1_1')])

    def test_graph_structure(self):
        tracegraph = poutine.tracegraph(self.model).get_trace()
        assert set(tracegraph.get_graph().nodes()) == self.expected_nodes
        assert set(tracegraph.get_graph().edges()) == self.expected_edges

    def test_scale_factors(self):
        def _test_scale_factor(batch_size_outer, batch_size_inner, expected):
            trace = poutine.tracegraph(self.model).get_trace(batch_size_outer=batch_size_outer,
                                                             batch_size_inner=batch_size_inner).get_trace()
            scale_factors = []
            for node in ['z_0_0', 'z_0_1', 'z_1_0', 'z_1_1']:
                if node in trace:
                    scale_factors.append(trace[node]['scale'])
            assert scale_factors == expected

        _test_scale_factor(1, 1, [4.0])
        _test_scale_factor(2, 2, [1.0] * 4)
        _test_scale_factor(1, 2, [2.0] * 2)
        _test_scale_factor(2, 1, [2.0] * 2)


<<<<<<< HEAD
class ConditionPoutineTests(NormalNormalNormalPoutineTestCase):

    def test_condition(self):
        data = {"latent2": Variable(torch.randn(2))}
        tr2 = poutine.trace(poutine.condition(self.model, data=data)).get_trace()
        assert "latent2" in tr2
        assert tr2["latent2"]["type"] == "observe"
        assert tr2["latent2"]["value"] is data["latent2"]

    def test_do(self):
        data = {"latent2": Variable(torch.randn(2))}
        tr3 = poutine.trace(poutine.do(self.model, data=data)).get_trace()
        assert "latent2" not in tr3

    def test_trace_data(self):
        tr1 = poutine.trace(
            poutine.block(self.model, expose_types=["sample"])).get_trace()
        tr2 = poutine.trace(
            poutine.condition(self.model, data=tr1)).get_trace()
        assert tr2["latent2"]["type"] == "observe"
        assert tr2["latent2"]["value"] is tr1["latent2"]["value"]

    def test_stack_overwrite_failure(self):
        data1 = {"latent2": Variable(torch.randn(2))}
        data2 = {"latent2": Variable(torch.randn(2))}
        cm = poutine.condition(poutine.condition(self.model, data=data1),
                               data=data2)
        with pytest.raises(AssertionError):
            cm()

    def test_stack_success(self):
        data1 = {"latent1": Variable(torch.randn(2))}
        data2 = {"latent2": Variable(torch.randn(2))}
        tr = poutine.trace(
            poutine.condition(poutine.condition(self.model, data=data1),
                              data=data2)).get_trace()
        assert tr["latent1"]["type"] == "observe"
        assert tr["latent1"]["value"] is data1["latent1"]
        assert tr["latent2"]["type"] == "observe"
        assert tr["latent2"]["value"] is data2["latent2"]
=======
class EscapePoutineTests(TestCase):

    def setUp(self):

        # Simple model with 1 continuous + 1 discrete + 1 continuous variable.
        def model():
            p = Variable(torch.Tensor([0.5]))
            mu = Variable(torch.zeros(1))
            sigma = Variable(torch.ones(1))

            x = pyro.sample("x", DiagNormal(mu, sigma))  # Before the discrete variable.
            y = pyro.sample("y", Bernoulli(p))
            z = pyro.sample("z", DiagNormal(mu, sigma))  # After the discrete variable.
            return dict(x=x, y=y, z=z)

        self.sites = ["x", "y", "z", "_INPUT", "_RETURN"]
        self.model = model

    def test_discrete_escape(self):
        try:
            poutine.escape(self.model, functools.partial(discrete_escape,
                                                         poutine.Trace()))()
            assert False
        except NonlocalExit as e:
            assert e.site["name"] == "y"

    def test_all_escape(self):
        try:
            poutine.escape(self.model, functools.partial(all_escape,
                                                         poutine.Trace()))()
            assert False
        except NonlocalExit as e:
            assert e.site["name"] == "x"

    def test_trace_compose(self):
        tm = poutine.trace(self.model)
        try:
            poutine.escape(tm, functools.partial(all_escape, poutine.Trace()))()
            assert False
        except NonlocalExit:
            assert "x" in tm.trace
            try:
                tem = poutine.trace(
                    poutine.escape(self.model, functools.partial(all_escape,
                                                                 poutine.Trace())))
                tem()
                assert False
            except NonlocalExit:
                assert "x" not in tem.trace
>>>>>>> ed1e72dd
<|MERGE_RESOLUTION|>--- conflicted
+++ resolved
@@ -1,9 +1,6 @@
 import torch
-<<<<<<< HEAD
 import pytest
-=======
 import functools
->>>>>>> ed1e72dd
 from six.moves.queue import Queue
 from torch.autograd import Variable
 
@@ -340,7 +337,6 @@
         _test_scale_factor(2, 1, [2.0] * 2)
 
 
-<<<<<<< HEAD
 class ConditionPoutineTests(NormalNormalNormalPoutineTestCase):
 
     def test_condition(self):
@@ -381,7 +377,8 @@
         assert tr["latent1"]["value"] is data1["latent1"]
         assert tr["latent2"]["type"] == "observe"
         assert tr["latent2"]["value"] is data2["latent2"]
-=======
+
+
 class EscapePoutineTests(TestCase):
 
     def setUp(self):
@@ -430,5 +427,4 @@
                 tem()
                 assert False
             except NonlocalExit:
-                assert "x" not in tem.trace
->>>>>>> ed1e72dd
+                assert "x" not in tem.trace