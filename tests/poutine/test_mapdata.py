from __future__ import print_function

import torch
from torch.autograd import Variable
import pytest

import pyro
import pyro.distributions as dist
import pyro.poutine as poutine
import pyro.optim as optim
from pyro.infer import SVI
from tests.common import assert_equal, requires_cuda


@pytest.mark.stage("integration", "integration_batch_1")
@pytest.mark.init(rng_seed=161)
@pytest.mark.parametrize("batch_size", [3, 5, 7, 8, 0])
@pytest.mark.parametrize("map_type", ["tensor", "list"])
def test_elbo_mapdata(batch_size, map_type):
    # normal-normal: known covariance
    lam0 = Variable(torch.Tensor([0.1, 0.1]))   # precision of prior
    mu0 = Variable(torch.Tensor([0.0, 0.5]))   # prior mean
    # known precision of observation noise
    lam = Variable(torch.Tensor([6.0, 4.0]))
    data = []
    sum_data = Variable(torch.zeros(2))

    def add_data_point(x, y):
        data.append(Variable(torch.Tensor([x, y])))
        sum_data.data.add_(data[-1].data)

    add_data_point(0.1, 0.21)
    add_data_point(0.16, 0.11)
    add_data_point(0.06, 0.31)
    add_data_point(-0.01, 0.07)
    add_data_point(0.23, 0.25)
    add_data_point(0.19, 0.18)
    add_data_point(0.09, 0.41)
    add_data_point(-0.04, 0.17)

    n_data = Variable(torch.Tensor([len(data)]))
    analytic_lam_n = lam0 + n_data.expand_as(lam) * lam
    analytic_log_sig_n = -0.5 * torch.log(analytic_lam_n)
    analytic_mu_n = sum_data * (lam / analytic_lam_n) +\
        mu0 * (lam0 / analytic_lam_n)
    verbose = True
    n_steps = 7000

    if verbose:
        print("DOING ELBO TEST [bs = {}, map_type = {}]".format(
            batch_size, map_type))
    pyro.clear_param_store()

    def model():
        mu_latent = pyro.sample("mu_latent", dist.diagnormal,
                                mu0, torch.pow(lam0, -0.5))
        if map_type == "list":
            pyro.map_data("aaa", data, lambda i,
                          x: pyro.observe(
                              "obs_%d" % i, dist.diagnormal,
                              x, mu_latent, torch.pow(lam, -0.5)), batch_size=batch_size)
        elif map_type == "tensor":
            tdata = torch.cat([xi.view(1, -1) for xi in data], 0)
            pyro.map_data("aaa", tdata,
                          # XXX get batch size args to dist right
                          lambda i, x: pyro.observe("obs", dist.diagnormal, x, mu_latent,
                                                    torch.pow(lam, -0.5)),
                          batch_size=batch_size)
        else:
            for i, x in enumerate(data):
                pyro.observe('obs_%d' % i,
                             dist.diagnormal, x, mu_latent, torch.pow(lam, -0.5))
        return mu_latent

    def guide():
        mu_q = pyro.param("mu_q", Variable(analytic_mu_n.data + torch.Tensor([-0.18, 0.23]),
                                           requires_grad=True))
        log_sig_q = pyro.param("log_sig_q", Variable(
            analytic_log_sig_n.data - torch.Tensor([-0.18, 0.23]),
            requires_grad=True))
        sig_q = torch.exp(log_sig_q)
        pyro.sample("mu_latent", dist.diagnormal, mu_q, sig_q)
        if map_type == "list" or map_type is None:
            pyro.map_data("aaa", data, lambda i, x: None, batch_size=batch_size)
        elif map_type == "tensor":
            tdata = torch.cat([xi.view(1, -1) for xi in data], 0)
            # dummy map_data to do subsampling for observe
            pyro.map_data("aaa", tdata, lambda i, x: None, batch_size=batch_size)
        else:
            pass

    adam = optim.Adam({"lr": 0.0008, "betas": (0.95, 0.999)})
    svi = SVI(model, guide, adam, loss="ELBO", trace_graph=True)

    for k in range(n_steps):
        svi.step()

        mu_error = torch.sum(
            torch.pow(
                analytic_mu_n -
                pyro.param("mu_q"),
                2.0))
        log_sig_error = torch.sum(
            torch.pow(
                analytic_log_sig_n -
                pyro.param("log_sig_q"),
                2.0))

        if verbose and k % 500 == 0:
            print("errors", mu_error.data.numpy()[0], log_sig_error.data.numpy()[0])

    assert_equal(Variable(torch.zeros(1)), mu_error, prec=0.05)
    assert_equal(Variable(torch.zeros(1)), log_sig_error, prec=0.06)


@pytest.mark.parametrize("batch_dim", [0, 1])
def test_batch_dim(batch_dim):

    data = Variable(torch.randn(4, 5, 7))

    def local_model(ixs, _xs):
        xs = _xs.view(-1, _xs.size(2))
        return pyro.sample("xs", dist.diagnormal,
                           xs, Variable(torch.ones(xs.size())))

    def model():
        return pyro.map_data("md", data, local_model,
                             batch_size=1, batch_dim=batch_dim)

    tr = poutine.trace(model).get_trace()
    assert tr.nodes["xs"]["value"].size(0) == data.size(1 - batch_dim)
    assert tr.nodes["xs"]["value"].size(1) == data.size(2)


def test_nested_map_data():
    means = [Variable(torch.randn(2)) for i in range(8)]
    mean_batch_size = 2
    stds = [Variable(torch.abs(torch.randn(2))) for i in range(6)]
    std_batch_size = 3

    def model(means, stds):
        return pyro.map_data("a", means,
                             lambda i, x:
                             pyro.map_data("a_{}".format(i), stds,
                                           lambda j, y:
                                           pyro.sample("x_{}{}".format(i, j),
                                                       dist.diagnormal, x, y),
                                           batch_size=std_batch_size),
                             batch_size=mean_batch_size)

    model = model

    xs = model(means, stds)
    assert len(xs) == mean_batch_size
    assert len(xs[0]) == std_batch_size

    tr = poutine.trace(model).get_trace(means, stds)
    for name in tr.nodes.keys():
        if tr.nodes[name]["type"] == "sample" and name.startswith("x_"):
            assert tr.nodes[name]["scale"] == 4.0 * 2.0


def iarange_model():
    with pyro.iarange('iarange', 20, 5) as batch:
        result = list(batch.data)
    return result
<<<<<<< HEAD


def irange_model():
    result = []
    for i in pyro.irange('irange', 20, 5):
        result.append(i)
    return result
=======


def irange_model():
    result = []
    for i in pyro.irange('irange', 20, 5):
        result.append(i)
    return result


def map_data_model():
    return pyro.map_data('mapdata', range(20), lambda i, x: i, batch_size=5)


@pytest.mark.parametrize('model', [
    iarange_model,
    irange_model,
    map_data_model,
], ids=['iarange', 'irange', 'map_data'])
def test_replay(model):
    pyro.set_rng_seed(0)

    traced_model = poutine.trace(model)
    original = traced_model()

    replayed = poutine.replay(model, traced_model.trace)()
    assert replayed == original

    different = traced_model()
    assert different != original


def iarange_custom_model(subsample):
    with pyro.iarange('iarange', 20, subsample=subsample) as batch:
        result = batch
    return result

>>>>>>> 3e713342

def irange_custom_model(subsample):
    result = []
    for i in pyro.irange('irange', 20, subsample=subsample):
        result.append(i)
    return result

<<<<<<< HEAD
def map_data_model():
    return pyro.map_data('mapdata', range(20), lambda i, x: i, batch_size=5)


@pytest.mark.parametrize('model', [
    iarange_model,
    irange_model,
    map_data_model,
], ids=['iarange', 'irange', 'map_data'])
def test_replay(model):
    pyro.set_rng_seed(0)

    traced_model = poutine.trace(model)
    original = traced_model()

    replayed = poutine.replay(model, traced_model.trace)()
    assert replayed == original

    different = traced_model()
    assert different != original


def iarange_custom_model(subsample):
    with pyro.iarange('iarange', 20, subsample=subsample) as batch:
        result = batch
    return result


def irange_custom_model(subsample):
    result = []
    for i in pyro.irange('irange', 20, subsample=subsample):
        result.append(i)
    return result


@pytest.mark.parametrize('model', [iarange_custom_model, irange_custom_model],
                         ids=['iarange', 'irange'])
def test_custom_subsample(model):
    pyro.set_rng_seed(0)

    subsample = [1, 3, 5, 7]
    assert model(subsample) == subsample
    assert poutine.trace(model)(subsample) == subsample
=======

@pytest.mark.parametrize('model', [iarange_custom_model, irange_custom_model],
                         ids=['iarange', 'irange'])
def test_custom_subsample(model):
    pyro.set_rng_seed(0)

    subsample = [1, 3, 5, 7]
    assert model(subsample) == subsample
    assert poutine.trace(model)(subsample) == subsample


def iarange_cuda_model():
    mu = Variable(torch.zeros(20).cuda())
    sigma = Variable(torch.ones(20).cuda())
    with pyro.iarange("data", 20, 5, use_cuda=True) as batch:
        pyro.sample("x", dist.diagnormal, mu[batch], sigma[batch])


def irange_cuda_model():
    mu = Variable(torch.zeros(20).cuda())
    sigma = Variable(torch.ones(20).cuda())
    for i in pyro.irange("data", 20, 5, use_cuda=True):
        pyro.sample("x_{}".format(i), dist.diagnormal, mu[i], sigma[i])


def map_data_vector_cuda_model():
    mu = Variable(torch.zeros(20).cuda())
    sigma = Variable(torch.ones(20).cuda())
    pyro.map_data("data", mu,
                  lambda i, mu: pyro.sample("x", dist.diagnormal, mu, sigma[i]),
                  use_cuda=True)


def map_data_iter_cuda_model():
    mu = Variable(torch.zeros(20).cuda())
    sigma = Variable(torch.ones(20).cuda())
    pyro.map_data("data", list(mu),
                  lambda i, mu: pyro.sample("x_{}".format(i), dist.diagnormal, mu, sigma[i]),
                  use_cuda=True)


@requires_cuda
@pytest.mark.parametrize('model', [
    iarange_cuda_model,
    irange_cuda_model,
    map_data_vector_cuda_model,
    map_data_iter_cuda_model,
], ids=["iarange", "irange", "map_data_vector", "map_data_iter"])
def test_cuda(model):
    tr = poutine.trace(model).get_trace()
    assert tr.log_pdf().is_cuda
    assert tr.batch_log_pdf().is_cuda
>>>>>>> 3e713342
<|MERGE_RESOLUTION|>--- conflicted
+++ resolved
@@ -164,15 +164,6 @@
     with pyro.iarange('iarange', 20, 5) as batch:
         result = list(batch.data)
     return result
-<<<<<<< HEAD
-
-
-def irange_model():
-    result = []
-    for i in pyro.irange('irange', 20, 5):
-        result.append(i)
-    return result
-=======
 
 
 def irange_model():
@@ -209,7 +200,6 @@
         result = batch
     return result
 
->>>>>>> 3e713342
 
 def irange_custom_model(subsample):
     result = []
@@ -217,51 +207,6 @@
         result.append(i)
     return result
 
-<<<<<<< HEAD
-def map_data_model():
-    return pyro.map_data('mapdata', range(20), lambda i, x: i, batch_size=5)
-
-
-@pytest.mark.parametrize('model', [
-    iarange_model,
-    irange_model,
-    map_data_model,
-], ids=['iarange', 'irange', 'map_data'])
-def test_replay(model):
-    pyro.set_rng_seed(0)
-
-    traced_model = poutine.trace(model)
-    original = traced_model()
-
-    replayed = poutine.replay(model, traced_model.trace)()
-    assert replayed == original
-
-    different = traced_model()
-    assert different != original
-
-
-def iarange_custom_model(subsample):
-    with pyro.iarange('iarange', 20, subsample=subsample) as batch:
-        result = batch
-    return result
-
-
-def irange_custom_model(subsample):
-    result = []
-    for i in pyro.irange('irange', 20, subsample=subsample):
-        result.append(i)
-    return result
-
-
-@pytest.mark.parametrize('model', [iarange_custom_model, irange_custom_model],
-                         ids=['iarange', 'irange'])
-def test_custom_subsample(model):
-    pyro.set_rng_seed(0)
-
-    subsample = [1, 3, 5, 7]
-    assert model(subsample) == subsample
-    assert poutine.trace(model)(subsample) == subsample
-=======
 
 @pytest.mark.parametrize('model', [iarange_custom_model, irange_custom_model],
                          ids=['iarange', 'irange'])
@@ -313,5 +258,4 @@
 def test_cuda(model):
     tr = poutine.trace(model).get_trace()
     assert tr.log_pdf().is_cuda
-    assert tr.batch_log_pdf().is_cuda
->>>>>>> 3e713342
+    assert tr.batch_log_pdf().is_cuda