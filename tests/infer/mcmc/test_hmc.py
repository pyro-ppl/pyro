from __future__ import absolute_import, division, print_function

import logging
import os
from collections import namedtuple

import pytest
import torch

import pyro
import pyro.distributions as dist
from pyro.infer import EmpiricalMarginal
from pyro.infer.mcmc.hmc import HMC
from pyro.infer.mcmc.mcmc import MCMC
from tests.common import assert_equal

logger = logging.getLogger(__name__)


def mark_jit(*args, **kwargs):
    jit_markers = kwargs.pop("marks", [])
    jit_markers += [
        pytest.mark.skipif(torch.__version__ <= "0.4.1",
                           reason="https://github.com/pytorch/pytorch/issues/10041#issuecomment-409057228"),
        pytest.mark.skipif('CI' in os.environ,
                           reason='slow test')
    ]
    kwargs["marks"] = jit_markers
    return pytest.param(*args, **kwargs)


def jit_idfn(param):
    return "JIT={}".format(param)


class GaussianChain(object):

    def __init__(self, dim, chain_len, num_obs):
        self.dim = dim
        self.chain_len = chain_len
        self.num_obs = num_obs
        self.loc_0 = torch.zeros(self.dim)
        self.lambda_prec = torch.ones(self.dim)

    def model(self, data):
        loc = self.loc_0
        lambda_prec = self.lambda_prec
        for i in range(1, self.chain_len + 1):
            loc = pyro.sample('loc_{}'.format(i),
                              dist.Normal(loc=loc, scale=lambda_prec))
        pyro.sample('obs', dist.Normal(loc, lambda_prec), obs=data)

    @property
    def data(self):
        return torch.ones(self.num_obs, self.dim)

    def id_fn(self):
        return 'dim={}_chain-len={}_num_obs={}'.format(self.dim, self.chain_len, self.num_obs)


def rmse(t1, t2):
    return (t1 - t2).pow(2).mean().sqrt()


T = namedtuple('TestExample', [
    'fixture',
    'num_samples',
    'warmup_steps',
    'hmc_params',
    'expected_means',
    'expected_precs',
    'mean_tol',
    'std_tol'])

TEST_CASES = [
    T(
        GaussianChain(dim=10, chain_len=3, num_obs=1),
        num_samples=800,
        warmup_steps=200,
        hmc_params={'step_size': 0.5,
                    'num_steps': 4},
        expected_means=[0.25, 0.50, 0.75],
        expected_precs=[1.33, 1, 1.33],
        mean_tol=0.06,
        std_tol=0.08,
    ),
    T(
        GaussianChain(dim=10, chain_len=4, num_obs=1),
        num_samples=1200,
        warmup_steps=300,
        hmc_params={'step_size': 0.46,
                    'num_steps': 5},
        expected_means=[0.20, 0.40, 0.60, 0.80],
        expected_precs=[1.25, 0.83, 0.83, 1.25],
        mean_tol=0.06,
        std_tol=0.06,
    ),
    # XXX: Very sensitive to HMC parameters. Biased estimate is obtained
    # without enough samples and/or larger step size.
    pytest.param(*T(
        GaussianChain(dim=5, chain_len=2, num_obs=10000),
        num_samples=2000,
        warmup_steps=500,
        hmc_params={'step_size': 0.013,
                    'num_steps': 25},
        expected_means=[0.5, 1.0],
        expected_precs=[2.0, 10000],
        mean_tol=0.05,
        std_tol=0.05,
    ), marks=[pytest.mark.xfail(reason="flaky"),
<<<<<<< HEAD
              pytest.mark.skip(reason='Slow test')]),
=======
              pytest.mark.skipif('CI' in os.environ or 'CUDA_TEST' in os.environ,
                                 reason='Slow test - skip on CI/CUDA')]),
>>>>>>> 85772d66
    pytest.param(*T(
        GaussianChain(dim=5, chain_len=9, num_obs=1),
        num_samples=3000,
        warmup_steps=500,
        hmc_params={'step_size': 0.3,
                    'num_steps': 8},
        expected_means=[0.10, 0.20, 0.30, 0.40, 0.50, 0.60, 0.70, 0.80, 0.90],
        expected_precs=[1.11, 0.63, 0.48, 0.42, 0.4, 0.42, 0.48, 0.63, 1.11],
        mean_tol=0.08,
        std_tol=0.08,
    ), marks=[pytest.mark.xfail(reason="flaky"),
<<<<<<< HEAD
              pytest.mark.skipif(reason='Slow test')])
=======
              pytest.mark.skipif('CI' in os.environ or 'CUDA_TEST' in os.environ,
                                 reason='Slow test - skip on CI/CUDA')])
>>>>>>> 85772d66
]

TEST_IDS = [t[0].id_fn() if type(t).__name__ == 'TestExample'
            else t[0][0].id_fn() for t in TEST_CASES]


@pytest.mark.parametrize(
    'fixture, num_samples, warmup_steps, hmc_params, expected_means, expected_precs, mean_tol, std_tol',
    TEST_CASES,
    ids=TEST_IDS)
@pytest.mark.init(rng_seed=34)
@pytest.mark.disable_validation()
def test_hmc_conjugate_gaussian(fixture,
                                num_samples,
                                warmup_steps,
                                hmc_params,
                                expected_means,
                                expected_precs,
                                mean_tol,
                                std_tol):
    pyro.get_param_store().clear()
    hmc_params["adapt_step_size"] = False
    hmc_params["adapt_mass_matrix"] = False
    hmc_kernel = HMC(fixture.model, **hmc_params)
    mcmc_run = MCMC(hmc_kernel, num_samples, warmup_steps).run(fixture.data)
    for i in range(1, fixture.chain_len + 1):
        param_name = 'loc_' + str(i)
        marginal = EmpiricalMarginal(mcmc_run, sites=param_name)
        latent_loc = marginal.mean
        latent_std = marginal.variance.sqrt()
        expected_mean = torch.ones(fixture.dim) * expected_means[i - 1]
        expected_std = 1 / torch.sqrt(torch.ones(fixture.dim) * expected_precs[i - 1])

        # Actual vs expected posterior means for the latents
        logger.info('Posterior mean (actual) - {}'.format(param_name))
        logger.info(latent_loc)
        logger.info('Posterior mean (expected) - {}'.format(param_name))
        logger.info(expected_mean)
        assert_equal(rmse(latent_loc, expected_mean).item(), 0.0, prec=mean_tol)

        # Actual vs expected posterior precisions for the latents
        logger.info('Posterior std (actual) - {}'.format(param_name))
        logger.info(latent_std)
        logger.info('Posterior std (expected) - {}'.format(param_name))
        logger.info(expected_std)
        assert_equal(rmse(latent_std, expected_std).item(), 0.0, prec=std_tol)


<<<<<<< HEAD
@pytest.mark.parametrize("jit", [False, mark_jit(True)], ids=jit_idfn)
def test_logistic_regression(jit):
=======
@pytest.mark.parametrize(
    "step_size, trajectory_length, num_steps, adapt_step_size, adapt_mass_matrix, full_mass",
    [
        (0.0855, None, 4, False, False, False),
        (0.0855, None, 4, False, True, False),
        (None, 1, None, True, False, False),
        (None, 1, None, True, True, False),
        (None, 1, None, True, True, True),
    ]
)
def test_logistic_regression(step_size, trajectory_length, num_steps,
                             adapt_step_size, adapt_mass_matrix, full_mass):
>>>>>>> 85772d66
    dim = 3
    data = torch.randn(2000, dim)
    true_coefs = torch.arange(1., dim + 1.)
    labels = dist.Bernoulli(logits=(true_coefs * data).sum(-1)).sample()

    def model(data):
        coefs_mean = torch.zeros(dim)
        coefs = pyro.sample('beta', dist.Normal(coefs_mean, torch.ones(dim)))
        y = pyro.sample('y', dist.Bernoulli(logits=(coefs * data).sum(-1)), obs=labels)
        return y

<<<<<<< HEAD
    hmc_kernel = HMC(model, step_size=0.0855, num_steps=4, jit_compile=jit, ignore_jit_warnings=True)
=======
    hmc_kernel = HMC(model, step_size, trajectory_length, num_steps,
                     adapt_step_size, adapt_mass_matrix, full_mass)
>>>>>>> 85772d66
    mcmc_run = MCMC(hmc_kernel, num_samples=500, warmup_steps=100).run(data)
    beta_posterior = EmpiricalMarginal(mcmc_run, sites='beta')
    assert_equal(rmse(true_coefs, beta_posterior.mean).item(), 0.0, prec=0.1)


@pytest.mark.parametrize("jit", [False, mark_jit(True)], ids=jit_idfn)
def test_beta_bernoulli(jit):
    def model(data):
        # wrapped by `pyro.param` to test if it works
        alpha = pyro.param('alpha', torch.tensor([1.1, 1.1]))
        beta = pyro.param('beta', torch.tensor([1.1, 1.1]))
        p_latent = pyro.sample('p_latent', dist.Beta(alpha, beta))
        pyro.sample('obs', dist.Bernoulli(p_latent), obs=data)
        return p_latent

    true_probs = torch.tensor([0.9, 0.1])
    data = dist.Bernoulli(true_probs).sample(sample_shape=(torch.Size((1000,))))
<<<<<<< HEAD
    hmc_kernel = HMC(model, step_size=0.02, num_steps=3, jit_compile=jit, ignore_jit_warnings=True)
=======
    hmc_kernel = HMC(model, trajectory_length=1)
>>>>>>> 85772d66
    mcmc_run = MCMC(hmc_kernel, num_samples=800, warmup_steps=500).run(data)
    posterior = EmpiricalMarginal(mcmc_run, sites='p_latent')
    assert_equal(posterior.mean, true_probs, prec=0.05)


@pytest.mark.parametrize("jit", [False, mark_jit(True)], ids=jit_idfn)
def test_gamma_normal(jit):
    def model(data):
        rate = torch.tensor([1.0, 1.0])
        concentration = torch.tensor([1.0, 1.0])
        p_latent = pyro.sample('p_latent', dist.Gamma(rate, concentration))
        pyro.sample("obs", dist.Normal(3, p_latent), obs=data)
        return p_latent

    true_std = torch.tensor([0.5, 2])
    data = dist.Normal(3, true_std).sample(sample_shape=(torch.Size((2000,))))
<<<<<<< HEAD
    hmc_kernel = HMC(model, step_size=0.01, num_steps=3, jit_compile=jit, ignore_jit_warnings=True)
    mcmc_run = MCMC(hmc_kernel, num_samples=200, warmup_steps=100).run(data)
=======
    hmc_kernel = HMC(model, trajectory_length=1)
    mcmc_run = MCMC(hmc_kernel, num_samples=500, warmup_steps=100).run(data)
>>>>>>> 85772d66
    posterior = EmpiricalMarginal(mcmc_run, sites='p_latent')
    assert_equal(posterior.mean, true_std, prec=0.05)


@pytest.mark.parametrize("jit", [False,
                                 mark_jit(True, marks=[pytest.mark.xfail("https://github.com/uber/pyro/issues/1418")])
                                 ], ids=jit_idfn)
def test_dirichlet_categorical(jit):
    def model(data):
        concentration = torch.tensor([1.0, 1.0, 1.0])
        p_latent = pyro.sample('p_latent', dist.Dirichlet(concentration))
        pyro.sample("obs", dist.Categorical(p_latent), obs=data)
        return p_latent

    true_probs = torch.tensor([0.1, 0.6, 0.3])
    data = dist.Categorical(true_probs).sample(sample_shape=(torch.Size((2000,))))
<<<<<<< HEAD
    hmc_kernel = HMC(model, step_size=0.01, num_steps=3, jit_compile=jit, ignore_jit_warnings=True)
=======
    hmc_kernel = HMC(model, trajectory_length=1)
>>>>>>> 85772d66
    mcmc_run = MCMC(hmc_kernel, num_samples=200, warmup_steps=100).run(data)
    posterior = EmpiricalMarginal(mcmc_run, sites='p_latent')
    assert_equal(posterior.mean, true_probs, prec=0.02)


<<<<<<< HEAD
@pytest.mark.parametrize("jit", [False, mark_jit(True)], ids=jit_idfn)
def test_logistic_regression_with_dual_averaging(jit):
    dim = 3
    data = torch.randn(2000, dim)
    true_coefs = torch.arange(1., dim + 1.)
    labels = dist.Bernoulli(logits=(true_coefs * data).sum(-1)).sample()

    def model(data):
        coefs_mean = torch.zeros(dim)
        coefs = pyro.sample('beta', dist.Normal(coefs_mean, torch.ones(dim)))
        y = pyro.sample('y', dist.Bernoulli(logits=(coefs * data).sum(-1)), obs=labels)
        return y

    hmc_kernel = HMC(model, trajectory_length=1, adapt_step_size=True,
                     jit_compile=jit, ignore_jit_warnings=True)
    mcmc_run = MCMC(hmc_kernel, num_samples=500, warmup_steps=100).run(data)
    posterior = EmpiricalMarginal(mcmc_run, sites='beta')
    assert_equal(rmse(posterior.mean, true_coefs).item(), 0.0, prec=0.1)


@pytest.mark.parametrize("jit", [False, mark_jit(True)], ids=jit_idfn)
def test_beta_bernoulli_with_dual_averaging(jit):
    def model(data):
        alpha = torch.tensor([1.1, 1.1])
        beta = torch.tensor([1.1, 1.1])
        p_latent = pyro.sample('p_latent', dist.Beta(alpha, beta))
        with pyro.iarange("data", data.shape[0], dim=-2):
            pyro.sample('obs', dist.Bernoulli(p_latent), obs=data)
        return p_latent

    true_probs = torch.tensor([0.9, 0.1])
    data = dist.Bernoulli(true_probs).sample(sample_shape=(torch.Size((1000,))))
    hmc_kernel = HMC(model, trajectory_length=1, adapt_step_size=True, max_iarange_nesting=2,
                     jit_compile=jit, ignore_jit_warnings=True)
    mcmc_run = MCMC(hmc_kernel, num_samples=800, warmup_steps=500).run(data)
    posterior = EmpiricalMarginal(mcmc_run, sites='p_latent')
    assert_equal(posterior.mean, true_probs, prec=0.05)


@pytest.mark.parametrize("jit", [False, mark_jit(True)], ids=jit_idfn)
def test_gamma_normal_with_dual_averaging(jit):
    def model(data):
        rate = torch.tensor([1.0, 1.0])
        concentration = torch.tensor([1.0, 1.0])
        p_latent = pyro.sample('p_latent', dist.Gamma(rate, concentration))
        pyro.sample("obs", dist.Normal(3, p_latent), obs=data)
        return p_latent

    true_std = torch.tensor([0.5, 2])
    data = dist.Normal(3, true_std).sample(sample_shape=(torch.Size((2000,))))
    hmc_kernel = HMC(model, trajectory_length=1, adapt_step_size=True,
                     jit_compile=jit, ignore_jit_warnings=True)
    mcmc_run = MCMC(hmc_kernel, num_samples=200, warmup_steps=100).run(data)
    posterior = EmpiricalMarginal(mcmc_run, sites='p_latent')
    assert_equal(posterior.mean, true_std, prec=0.05)


@pytest.mark.parametrize("jit", [False, mark_jit(True,
                                                 marks=[pytest.mark.skip("FIXME: Slow on JIT.")])],
                         ids=jit_idfn)
def test_gaussian_mixture_model(jit):
=======
def test_gaussian_mixture_model():
>>>>>>> 85772d66
    K, N = 3, 1000

    def gmm(data):
        mix_proportions = pyro.sample("phi", dist.Dirichlet(torch.ones(K)))
        with pyro.plate("num_clusters", K):
            cluster_means = pyro.sample("cluster_means", dist.Normal(torch.arange(float(K)), 1.))
        with pyro.plate("data", data.shape[0]):
            assignments = pyro.sample("assignments", dist.Categorical(mix_proportions))
            pyro.sample("obs", dist.Normal(cluster_means[assignments], 1.), obs=data)
        return cluster_means

    true_cluster_means = torch.tensor([1., 5., 10.])
    true_mix_proportions = torch.tensor([0.1, 0.3, 0.6])
    cluster_assignments = dist.Categorical(true_mix_proportions).sample(torch.Size((N,)))
    data = dist.Normal(true_cluster_means[cluster_assignments], 1.0).sample()
<<<<<<< HEAD
    hmc_kernel = HMC(gmm, trajectory_length=1, adapt_step_size=True,
                     max_iarange_nesting=1, jit_compile=jit, ignore_jit_warnings=True)
=======
    hmc_kernel = HMC(gmm, trajectory_length=1, max_plate_nesting=1)
>>>>>>> 85772d66
    mcmc_run = MCMC(hmc_kernel, num_samples=300, warmup_steps=100).run(data)
    posterior = EmpiricalMarginal(mcmc_run, sites=["phi", "cluster_means"]).mean.sort()[0]
    assert_equal(posterior[0], true_mix_proportions, prec=0.05)
    assert_equal(posterior[1], true_cluster_means, prec=0.2)


@pytest.mark.parametrize("jit", [False, mark_jit(True)], ids=jit_idfn)
@pytest.mark.parametrize("use_einsum", [False, True])
<<<<<<< HEAD
def test_bernoulli_latent_model(jit, use_einsum):
    @poutine.broadcast
=======
def test_bernoulli_latent_model(use_einsum):
>>>>>>> 85772d66
    def model(data):
        y_prob = pyro.sample("y_prob", dist.Beta(1.0, 1.0))
        y = pyro.sample("y", dist.Bernoulli(y_prob))
        with pyro.plate("data", data.shape[0]):
            z = pyro.sample("z", dist.Bernoulli(0.65 * y + 0.1))
            pyro.sample("obs", dist.Normal(2. * z, 1.), obs=data)
        pyro.sample("nuisance", dist.Bernoulli(0.3))

    N = 2000
    y_prob = torch.tensor(0.3)
    y = dist.Bernoulli(y_prob).sample(torch.Size((N,)))
    z = dist.Bernoulli(0.65 * y + 0.1).sample()
    data = dist.Normal(2. * z, 1.0).sample()
<<<<<<< HEAD
    hmc_kernel = HMC(model, trajectory_length=1, adapt_step_size=True, max_iarange_nesting=1,
                     jit_compile=jit, ignore_jit_warnings=True,
=======
    hmc_kernel = HMC(model, trajectory_length=1, max_plate_nesting=1,
>>>>>>> 85772d66
                     experimental_use_einsum=use_einsum)
    mcmc_run = MCMC(hmc_kernel, num_samples=600, warmup_steps=200).run(data)
    posterior = EmpiricalMarginal(mcmc_run, sites="y_prob").mean
    assert_equal(posterior, y_prob, prec=0.05)<|MERGE_RESOLUTION|>--- conflicted
+++ resolved
@@ -108,12 +108,8 @@
         mean_tol=0.05,
         std_tol=0.05,
     ), marks=[pytest.mark.xfail(reason="flaky"),
-<<<<<<< HEAD
-              pytest.mark.skip(reason='Slow test')]),
-=======
               pytest.mark.skipif('CI' in os.environ or 'CUDA_TEST' in os.environ,
                                  reason='Slow test - skip on CI/CUDA')]),
->>>>>>> 85772d66
     pytest.param(*T(
         GaussianChain(dim=5, chain_len=9, num_obs=1),
         num_samples=3000,
@@ -125,12 +121,8 @@
         mean_tol=0.08,
         std_tol=0.08,
     ), marks=[pytest.mark.xfail(reason="flaky"),
-<<<<<<< HEAD
-              pytest.mark.skipif(reason='Slow test')])
-=======
               pytest.mark.skipif('CI' in os.environ or 'CUDA_TEST' in os.environ,
                                  reason='Slow test - skip on CI/CUDA')])
->>>>>>> 85772d66
 ]
 
 TEST_IDS = [t[0].id_fn() if type(t).__name__ == 'TestExample'
@@ -179,10 +171,6 @@
         assert_equal(rmse(latent_std, expected_std).item(), 0.0, prec=std_tol)
 
 
-<<<<<<< HEAD
-@pytest.mark.parametrize("jit", [False, mark_jit(True)], ids=jit_idfn)
-def test_logistic_regression(jit):
-=======
 @pytest.mark.parametrize(
     "step_size, trajectory_length, num_steps, adapt_step_size, adapt_mass_matrix, full_mass",
     [
@@ -195,7 +183,6 @@
 )
 def test_logistic_regression(step_size, trajectory_length, num_steps,
                              adapt_step_size, adapt_mass_matrix, full_mass):
->>>>>>> 85772d66
     dim = 3
     data = torch.randn(2000, dim)
     true_coefs = torch.arange(1., dim + 1.)
@@ -207,12 +194,8 @@
         y = pyro.sample('y', dist.Bernoulli(logits=(coefs * data).sum(-1)), obs=labels)
         return y
 
-<<<<<<< HEAD
-    hmc_kernel = HMC(model, step_size=0.0855, num_steps=4, jit_compile=jit, ignore_jit_warnings=True)
-=======
     hmc_kernel = HMC(model, step_size, trajectory_length, num_steps,
                      adapt_step_size, adapt_mass_matrix, full_mass)
->>>>>>> 85772d66
     mcmc_run = MCMC(hmc_kernel, num_samples=500, warmup_steps=100).run(data)
     beta_posterior = EmpiricalMarginal(mcmc_run, sites='beta')
     assert_equal(rmse(true_coefs, beta_posterior.mean).item(), 0.0, prec=0.1)
@@ -230,11 +213,7 @@
 
     true_probs = torch.tensor([0.9, 0.1])
     data = dist.Bernoulli(true_probs).sample(sample_shape=(torch.Size((1000,))))
-<<<<<<< HEAD
-    hmc_kernel = HMC(model, step_size=0.02, num_steps=3, jit_compile=jit, ignore_jit_warnings=True)
-=======
-    hmc_kernel = HMC(model, trajectory_length=1)
->>>>>>> 85772d66
+    hmc_kernel = HMC(model, trajectory_length=1, jit_compile=jit, ignore_jit_warnings=True)
     mcmc_run = MCMC(hmc_kernel, num_samples=800, warmup_steps=500).run(data)
     posterior = EmpiricalMarginal(mcmc_run, sites='p_latent')
     assert_equal(posterior.mean, true_probs, prec=0.05)
@@ -251,13 +230,8 @@
 
     true_std = torch.tensor([0.5, 2])
     data = dist.Normal(3, true_std).sample(sample_shape=(torch.Size((2000,))))
-<<<<<<< HEAD
     hmc_kernel = HMC(model, step_size=0.01, num_steps=3, jit_compile=jit, ignore_jit_warnings=True)
-    mcmc_run = MCMC(hmc_kernel, num_samples=200, warmup_steps=100).run(data)
-=======
-    hmc_kernel = HMC(model, trajectory_length=1)
     mcmc_run = MCMC(hmc_kernel, num_samples=500, warmup_steps=100).run(data)
->>>>>>> 85772d66
     posterior = EmpiricalMarginal(mcmc_run, sites='p_latent')
     assert_equal(posterior.mean, true_std, prec=0.05)
 
@@ -274,17 +248,12 @@
 
     true_probs = torch.tensor([0.1, 0.6, 0.3])
     data = dist.Categorical(true_probs).sample(sample_shape=(torch.Size((2000,))))
-<<<<<<< HEAD
-    hmc_kernel = HMC(model, step_size=0.01, num_steps=3, jit_compile=jit, ignore_jit_warnings=True)
-=======
-    hmc_kernel = HMC(model, trajectory_length=1)
->>>>>>> 85772d66
+    hmc_kernel = HMC(model, trajectory_length=1, jit_compile=jit, ignore_jit_warnings=True)
     mcmc_run = MCMC(hmc_kernel, num_samples=200, warmup_steps=100).run(data)
     posterior = EmpiricalMarginal(mcmc_run, sites='p_latent')
     assert_equal(posterior.mean, true_probs, prec=0.02)
 
 
-<<<<<<< HEAD
 @pytest.mark.parametrize("jit", [False, mark_jit(True)], ids=jit_idfn)
 def test_logistic_regression_with_dual_averaging(jit):
     dim = 3
@@ -346,9 +315,6 @@
                                                  marks=[pytest.mark.skip("FIXME: Slow on JIT.")])],
                          ids=jit_idfn)
 def test_gaussian_mixture_model(jit):
-=======
-def test_gaussian_mixture_model():
->>>>>>> 85772d66
     K, N = 3, 1000
 
     def gmm(data):
@@ -364,12 +330,7 @@
     true_mix_proportions = torch.tensor([0.1, 0.3, 0.6])
     cluster_assignments = dist.Categorical(true_mix_proportions).sample(torch.Size((N,)))
     data = dist.Normal(true_cluster_means[cluster_assignments], 1.0).sample()
-<<<<<<< HEAD
-    hmc_kernel = HMC(gmm, trajectory_length=1, adapt_step_size=True,
-                     max_iarange_nesting=1, jit_compile=jit, ignore_jit_warnings=True)
-=======
-    hmc_kernel = HMC(gmm, trajectory_length=1, max_plate_nesting=1)
->>>>>>> 85772d66
+    hmc_kernel = HMC(gmm, trajectory_length=1, max_plate_nesting=1, jit_compile=jit, ignore_jit_warnings=True)
     mcmc_run = MCMC(hmc_kernel, num_samples=300, warmup_steps=100).run(data)
     posterior = EmpiricalMarginal(mcmc_run, sites=["phi", "cluster_means"]).mean.sort()[0]
     assert_equal(posterior[0], true_mix_proportions, prec=0.05)
@@ -378,12 +339,7 @@
 
 @pytest.mark.parametrize("jit", [False, mark_jit(True)], ids=jit_idfn)
 @pytest.mark.parametrize("use_einsum", [False, True])
-<<<<<<< HEAD
 def test_bernoulli_latent_model(jit, use_einsum):
-    @poutine.broadcast
-=======
-def test_bernoulli_latent_model(use_einsum):
->>>>>>> 85772d66
     def model(data):
         y_prob = pyro.sample("y_prob", dist.Beta(1.0, 1.0))
         y = pyro.sample("y", dist.Bernoulli(y_prob))
@@ -397,12 +353,8 @@
     y = dist.Bernoulli(y_prob).sample(torch.Size((N,)))
     z = dist.Bernoulli(0.65 * y + 0.1).sample()
     data = dist.Normal(2. * z, 1.0).sample()
-<<<<<<< HEAD
-    hmc_kernel = HMC(model, trajectory_length=1, adapt_step_size=True, max_iarange_nesting=1,
+    hmc_kernel = HMC(model, trajectory_length=1, max_plate_nesting=1,
                      jit_compile=jit, ignore_jit_warnings=True,
-=======
-    hmc_kernel = HMC(model, trajectory_length=1, max_plate_nesting=1,
->>>>>>> 85772d66
                      experimental_use_einsum=use_einsum)
     mcmc_run = MCMC(hmc_kernel, num_samples=600, warmup_steps=200).run(data)
     posterior = EmpiricalMarginal(mcmc_run, sites="y_prob").mean
