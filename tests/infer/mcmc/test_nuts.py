--- conflicted
+++ resolved
@@ -336,9 +336,8 @@
             emission_loc = pyro.sample("emission_loc", dist.Normal(torch.zeros(dim), torch.ones(dim)))
             emission_scale = pyro.sample("emission_scale", dist.LogNormal(torch.zeros(dim), torch.ones(dim)))
         x = None
-<<<<<<< HEAD
         with ignore_jit_warnings([("Iterating over a tensor", RuntimeWarning)]):
-            for t, y in enumerate(data):
+            for t, y in pyro.markov(enumerate(data)):
                 x = pyro.sample("x_{}".format(t), dist.Categorical(initialize if x is None else transition[x]))
                 pyro.sample("y_{}".format(t), dist.Normal(emission_loc[x], emission_scale[x]), obs=y)
                 # check shape
@@ -346,18 +345,7 @@
                 assert effective_dim == 1
 
     data = torch.ones(num_steps)
-    nuts_kernel = NUTS(model, adapt_step_size=True, max_plate_nesting=0,
+    nuts_kernel = NUTS(model, adapt_step_size=True, max_plate_nesting=1,
                        jit_compile=jit, ignore_jit_warnings=True,
                        experimental_use_einsum=use_einsum)
-=======
-        for t, y in pyro.markov(enumerate(data)):
-            x = pyro.sample("x_{}".format(t), dist.Categorical(initialize if x is None else transition[x]))
-            pyro.sample("y_{}".format(t), dist.Normal(emission_loc[x], emission_scale[x]), obs=y)
-            # check shape
-            effective_dim = sum(1 for size in x.shape if size > 1)
-            assert effective_dim == 1
-
-    data = torch.ones(num_steps)
-    nuts_kernel = NUTS(model, max_plate_nesting=1, experimental_use_einsum=use_einsum)
->>>>>>> a6c53fcc
     MCMC(nuts_kernel, num_samples=5, warmup_steps=5).run(data)