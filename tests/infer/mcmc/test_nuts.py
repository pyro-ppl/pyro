from __future__ import absolute_import, division, print_function

import logging
import os

import pytest
import torch

import pyro
import pyro.distributions as dist
from pyro.infer import EmpiricalMarginal
from pyro.infer.mcmc.mcmc import MCMC
from pyro.infer.mcmc.nuts import NUTS
import pyro.poutine as poutine
from tests.common import assert_equal

from .test_hmc import TEST_CASES, TEST_IDS, T, rmse

logger = logging.getLogger(__name__)

T2 = T(*TEST_CASES[2].values)._replace(num_samples=800, warmup_steps=200)
TEST_CASES[2] = pytest.param(*T2, marks=pytest.mark.skipif(
    'CI' in os.environ and os.environ['CI'] == 'true', reason='Slow test - skip on CI'))
T3 = T(*TEST_CASES[3].values)._replace(num_samples=1000, warmup_steps=200)
TEST_CASES[3] = pytest.param(*T3, marks=[
    pytest.mark.skipif('CI' in os.environ and os.environ['CI'] == 'true',
                       reason='Slow test - skip on CI')]
)


@pytest.mark.parametrize(
    'fixture, num_samples, warmup_steps, hmc_params, expected_means, expected_precs, mean_tol, std_tol',
    TEST_CASES,
    ids=TEST_IDS)
@pytest.mark.init(rng_seed=34)
@pytest.mark.disable_validation()
def test_nuts_conjugate_gaussian(fixture,
                                 num_samples,
                                 warmup_steps,
                                 hmc_params,
                                 expected_means,
                                 expected_precs,
                                 mean_tol,
                                 std_tol):
    pyro.get_param_store().clear()
    nuts_kernel = NUTS(fixture.model, hmc_params['step_size'])
    mcmc_run = MCMC(nuts_kernel, num_samples, warmup_steps).run(fixture.data)
    for i in range(1, fixture.chain_len + 1):
        param_name = 'loc_' + str(i)
        marginal = EmpiricalMarginal(mcmc_run, sites=param_name)
        latent_loc = marginal.mean
        latent_std = marginal.variance.sqrt()
        expected_mean = torch.ones(fixture.dim) * expected_means[i - 1]
        expected_std = 1 / torch.sqrt(torch.ones(fixture.dim) * expected_precs[i - 1])

        # Actual vs expected posterior means for the latents
        logger.info('Posterior mean (actual) - {}'.format(param_name))
        logger.info(latent_loc)
        logger.info('Posterior mean (expected) - {}'.format(param_name))
        logger.info(expected_mean)
        assert_equal(rmse(latent_loc, expected_mean).item(), 0.0, prec=mean_tol)

        # Actual vs expected posterior precisions for the latents
        logger.info('Posterior std (actual) - {}'.format(param_name))
        logger.info(latent_std)
        logger.info('Posterior std (expected) - {}'.format(param_name))
        logger.info(expected_std)
        assert_equal(rmse(latent_std, expected_std).item(), 0.0, prec=std_tol)


@pytest.mark.parametrize(
    "step_size, adapt_step_size, adapt_mass_matrix, full_mass",
    [
        (0.0855, False, False, False),
        (0.0855, False, True, False),
        (None, True, False, False),
        (None, True, True, False),
        (None, True, True, True),
    ]
)
def test_logistic_regression(step_size, adapt_step_size, adapt_mass_matrix, full_mass):
    dim = 3
    data = torch.randn(2000, dim)
    true_coefs = torch.arange(1., dim + 1.)
    labels = dist.Bernoulli(logits=(true_coefs * data).sum(-1)).sample()

    def model(data):
        coefs_mean = torch.zeros(dim)
        coefs = pyro.sample('beta', dist.Normal(coefs_mean, torch.ones(dim)))
        y = pyro.sample('y', dist.Bernoulli(logits=(coefs * data).sum(-1)), obs=labels)
        return y

<<<<<<< HEAD
    nuts_kernel = NUTS(model, step_size, adapt_step_size, adapt_mass_matrix, full_mass)
=======
    nuts_kernel = NUTS(model)
>>>>>>> 47b88fac
    mcmc_run = MCMC(nuts_kernel, num_samples=500, warmup_steps=100).run(data)
    posterior = EmpiricalMarginal(mcmc_run, sites='beta')
    assert_equal(rmse(true_coefs, posterior.mean).item(), 0.0, prec=0.1)


@pytest.mark.parametrize(
    "step_size, adapt_step_size, adapt_mass_matrix, full_mass",
    [
        (0.02, False, False, False),
        (0.02, False, True, False),
        (None, True, False, False),
        (None, True, True, False),
        (None, True, True, True),
    ]
)
def test_beta_bernoulli(step_size, adapt_step_size, adapt_mass_matrix, full_mass):
    def model(data):
        alpha = torch.tensor([1.1, 1.1])
        beta = torch.tensor([1.1, 1.1])
        p_latent = pyro.sample("p_latent", dist.Beta(alpha, beta))
        pyro.sample("obs", dist.Bernoulli(p_latent), obs=data)
        return p_latent

    true_probs = torch.tensor([0.9, 0.1])
    data = dist.Bernoulli(true_probs).sample(sample_shape=(torch.Size((1000,))))
    nuts_kernel = NUTS(model, step_size, adapt_step_size, adapt_mass_matrix, full_mass)
    mcmc_run = MCMC(nuts_kernel, num_samples=500, warmup_steps=100).run(data)
    posterior = EmpiricalMarginal(mcmc_run, sites='p_latent')
    assert_equal(posterior.mean, true_probs, prec=0.02)


@pytest.mark.parametrize(
    "step_size, adapt_step_size, adapt_mass_matrix, full_mass",
    [
        (0.01, False, False, False),
        (0.01, False, True, False),
        (None, True, False, False),
        (None, True, True, False),
        (None, True, True, True),
    ]
)
def test_gamma_normal(step_size, adapt_step_size, adapt_mass_matrix, full_mass):
    def model(data):
        rate = torch.tensor([1.0, 1.0])
        concentration = torch.tensor([1.0, 1.0])
        p_latent = pyro.sample('p_latent', dist.Gamma(rate, concentration))
        pyro.sample("obs", dist.Normal(3, p_latent), obs=data)
        return p_latent

    true_std = torch.tensor([0.5, 2])
    data = dist.Normal(3, true_std).sample(sample_shape=(torch.Size((2000,))))
<<<<<<< HEAD
    nuts_kernel = NUTS(model, step_size, adapt_step_size, adapt_mass_matrix, full_mass)
=======
    nuts_kernel = NUTS(model)
>>>>>>> 47b88fac
    mcmc_run = MCMC(nuts_kernel, num_samples=200, warmup_steps=100).run(data)
    posterior = EmpiricalMarginal(mcmc_run, sites='p_latent')
    assert_equal(posterior.mean, true_std, prec=0.05)


def test_dirichlet_categorical():
    def model(data):
        concentration = torch.tensor([1.0, 1.0, 1.0])
        p_latent = pyro.sample('p_latent', dist.Dirichlet(concentration))
        pyro.sample("obs", dist.Categorical(p_latent), obs=data)
        return p_latent

    true_probs = torch.tensor([0.1, 0.6, 0.3])
    data = dist.Categorical(true_probs).sample(sample_shape=(torch.Size((2000,))))
    nuts_kernel = NUTS(model)
    mcmc_run = MCMC(nuts_kernel, num_samples=200, warmup_steps=100).run(data)
    posterior = EmpiricalMarginal(mcmc_run, sites='p_latent')
    assert_equal(posterior.mean, true_probs, prec=0.02)


def test_gamma_beta():
    def model(data):
        alpha_prior = pyro.sample('alpha', dist.Gamma(concentration=1., rate=1.))
        beta_prior = pyro.sample('beta', dist.Gamma(concentration=1., rate=1.))
        pyro.sample('x', dist.Beta(concentration1=alpha_prior, concentration0=beta_prior), obs=data)

    true_alpha = torch.tensor(5.)
    true_beta = torch.tensor(1.)
    data = dist.Beta(concentration1=true_alpha, concentration0=true_beta).sample(torch.Size((5000,)))
    nuts_kernel = NUTS(model)
    mcmc_run = MCMC(nuts_kernel, num_samples=500, warmup_steps=200).run(data)
    posterior = EmpiricalMarginal(mcmc_run, sites=['alpha', 'beta'])
    assert_equal(posterior.mean, torch.stack([true_alpha, true_beta]), prec=0.05)


def test_gaussian_mixture_model():
    K, N = 3, 1000

    @poutine.broadcast
    def gmm(data):
        mix_proportions = pyro.sample("phi", dist.Dirichlet(torch.ones(K)))
        with pyro.iarange("num_clusters", K):
            cluster_means = pyro.sample("cluster_means", dist.Normal(torch.arange(float(K)), 1.))
        with pyro.iarange("data", data.shape[0]):
            assignments = pyro.sample("assignments", dist.Categorical(mix_proportions))
            pyro.sample("obs", dist.Normal(cluster_means[assignments], 1.), obs=data)
        return cluster_means

    true_cluster_means = torch.tensor([1., 5., 10.])
    true_mix_proportions = torch.tensor([0.1, 0.3, 0.6])
    cluster_assignments = dist.Categorical(true_mix_proportions).sample(torch.Size((N,)))
    data = dist.Normal(true_cluster_means[cluster_assignments], 1.0).sample()
    nuts_kernel = NUTS(gmm, max_iarange_nesting=1)
    mcmc_run = MCMC(nuts_kernel, num_samples=300, warmup_steps=100).run(data)
    posterior = EmpiricalMarginal(mcmc_run, sites=["phi", "cluster_means"]).mean.sort()[0]
    assert_equal(posterior[0], true_mix_proportions, prec=0.05)
    assert_equal(posterior[1], true_cluster_means, prec=0.2)


def test_bernoulli_latent_model():
    @poutine.broadcast
    def model(data):
        y_prob = pyro.sample("y_prob", dist.Beta(1., 1.))
        with pyro.iarange("data", data.shape[0]):
            y = pyro.sample("y", dist.Bernoulli(y_prob))
            z = pyro.sample("z", dist.Bernoulli(0.65 * y + 0.1))
            pyro.sample("obs", dist.Normal(2. * z, 1.), obs=data)

    N = 2000
    y_prob = torch.tensor(0.3)
    y = dist.Bernoulli(y_prob).sample(torch.Size((N,)))
    z = dist.Bernoulli(0.65 * y + 0.1).sample()
    data = dist.Normal(2. * z, 1.0).sample()
    nuts_kernel = NUTS(model, max_iarange_nesting=1)
    mcmc_run = MCMC(nuts_kernel, num_samples=600, warmup_steps=200).run(data)
    posterior = EmpiricalMarginal(mcmc_run, sites="y_prob").mean
    assert_equal(posterior, y_prob, prec=0.05)


@pytest.mark.parametrize("num_steps,use_einsum", [
    (2, False),
    (3, False),
    (3, True),
    # This will crash without the einsum backend
    pytest.param(30, True,
                 marks=pytest.mark.skip(reason="https://github.com/pytorch/pytorch/issues/10661")),
])
def test_gaussian_hmm_enum_shape(num_steps, use_einsum):
    dim = 4

    def model(data):
        initialize = pyro.sample("initialize", dist.Dirichlet(torch.ones(dim)))
        transition = pyro.sample("transition", dist.Dirichlet(torch.ones(dim, dim)))
        emission_loc = pyro.sample("emission_loc", dist.Normal(torch.zeros(dim), torch.ones(dim)))
        emission_scale = pyro.sample("emission_scale", dist.LogNormal(torch.zeros(dim), torch.ones(dim)))
        x = None
        for t, y in enumerate(data):
            x = pyro.sample("x_{}".format(t), dist.Categorical(initialize if x is None else transition[x]))
            pyro.sample("y_{}".format(t), dist.Normal(emission_loc[x], emission_scale[x]), obs=y)
            # check shape
            effective_dim = sum(1 for size in x.shape if size > 1)
            assert effective_dim == 1

    data = torch.ones(num_steps)
    nuts_kernel = NUTS(model, max_iarange_nesting=0, experimental_use_einsum=use_einsum)
    MCMC(nuts_kernel, num_samples=5, warmup_steps=5).run(data)<|MERGE_RESOLUTION|>--- conflicted
+++ resolved
@@ -68,17 +68,7 @@
         assert_equal(rmse(latent_std, expected_std).item(), 0.0, prec=std_tol)
 
 
-@pytest.mark.parametrize(
-    "step_size, adapt_step_size, adapt_mass_matrix, full_mass",
-    [
-        (0.0855, False, False, False),
-        (0.0855, False, True, False),
-        (None, True, False, False),
-        (None, True, True, False),
-        (None, True, True, True),
-    ]
-)
-def test_logistic_regression(step_size, adapt_step_size, adapt_mass_matrix, full_mass):
+def test_logistic_regression():
     dim = 3
     data = torch.randn(2000, dim)
     true_coefs = torch.arange(1., dim + 1.)
@@ -90,11 +80,7 @@
         y = pyro.sample('y', dist.Bernoulli(logits=(coefs * data).sum(-1)), obs=labels)
         return y
 
-<<<<<<< HEAD
-    nuts_kernel = NUTS(model, step_size, adapt_step_size, adapt_mass_matrix, full_mass)
-=======
-    nuts_kernel = NUTS(model)
->>>>>>> 47b88fac
+    nuts_kernel = NUTS(model)
     mcmc_run = MCMC(nuts_kernel, num_samples=500, warmup_steps=100).run(data)
     posterior = EmpiricalMarginal(mcmc_run, sites='beta')
     assert_equal(rmse(true_coefs, posterior.mean).item(), 0.0, prec=0.1)
@@ -126,17 +112,7 @@
     assert_equal(posterior.mean, true_probs, prec=0.02)
 
 
-@pytest.mark.parametrize(
-    "step_size, adapt_step_size, adapt_mass_matrix, full_mass",
-    [
-        (0.01, False, False, False),
-        (0.01, False, True, False),
-        (None, True, False, False),
-        (None, True, True, False),
-        (None, True, True, True),
-    ]
-)
-def test_gamma_normal(step_size, adapt_step_size, adapt_mass_matrix, full_mass):
+def test_gamma_normal():
     def model(data):
         rate = torch.tensor([1.0, 1.0])
         concentration = torch.tensor([1.0, 1.0])
@@ -146,11 +122,7 @@
 
     true_std = torch.tensor([0.5, 2])
     data = dist.Normal(3, true_std).sample(sample_shape=(torch.Size((2000,))))
-<<<<<<< HEAD
-    nuts_kernel = NUTS(model, step_size, adapt_step_size, adapt_mass_matrix, full_mass)
-=======
-    nuts_kernel = NUTS(model)
->>>>>>> 47b88fac
+    nuts_kernel = NUTS(model)
     mcmc_run = MCMC(nuts_kernel, num_samples=200, warmup_steps=100).run(data)
     posterior = EmpiricalMarginal(mcmc_run, sites='p_latent')
     assert_equal(posterior.mean, true_std, prec=0.05)
