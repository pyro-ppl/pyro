from __future__ import absolute_import, division, print_function

import logging
import os
from collections import namedtuple

import pytest
import torch

import pyro
import pyro.distributions as dist
<<<<<<< HEAD
import pyro.poutine as poutine
from pyro.infer import EmpiricalMarginal
from pyro.infer.mcmc.mcmc import MCMC
from pyro.infer.mcmc.nuts import NUTS
from pyro.util import ignore_jit_warnings
from tests.common import assert_equal
from .test_hmc import GaussianChain, T, rmse
=======
from pyro.contrib.autoguide import AutoDelta
from pyro.infer import EmpiricalMarginal, TraceEnum_ELBO, SVI
from pyro.infer.mcmc.mcmc import MCMC
from pyro.infer.mcmc.nuts import NUTS
import pyro.optim as optim
import pyro.poutine as poutine
from tests.common import assert_equal

from .test_hmc import GaussianChain, rmse
>>>>>>> c404e693

logger = logging.getLogger(__name__)


<<<<<<< HEAD
=======
T = namedtuple('TestExample', [
    'fixture',
    'num_samples',
    'warmup_steps',
    'expected_means',
    'expected_precs',
    'mean_tol',
    'std_tol'])

>>>>>>> c404e693
TEST_CASES = [
    T(
        GaussianChain(dim=10, chain_len=3, num_obs=1),
        num_samples=800,
        warmup_steps=200,
        expected_means=[0.25, 0.50, 0.75],
        expected_precs=[1.33, 1, 1.33],
        mean_tol=0.08,
        std_tol=0.08,
    ),
    T(
        GaussianChain(dim=10, chain_len=4, num_obs=1),
        num_samples=1600,
        warmup_steps=200,
        expected_means=[0.20, 0.40, 0.60, 0.80],
        expected_precs=[1.25, 0.83, 0.83, 1.25],
        mean_tol=0.07,
        std_tol=0.06,
    ),
    T(
        GaussianChain(dim=5, chain_len=2, num_obs=10000),
        num_samples=800,
        warmup_steps=200,
        expected_means=[0.5, 1.0],
        expected_precs=[2.0, 10000],
        mean_tol=0.05,
        std_tol=0.05,
    ),
    T(
        GaussianChain(dim=5, chain_len=9, num_obs=1),
        num_samples=1400,
        warmup_steps=200,
        expected_means=[0.10, 0.20, 0.30, 0.40, 0.50, 0.60, 0.70, 0.80, 0.90],
        expected_precs=[1.11, 0.63, 0.48, 0.42, 0.4, 0.42, 0.48, 0.63, 1.11],
        mean_tol=0.08,
        std_tol=0.08,
    )
]


TEST_IDS = [t[0].id_fn() if type(t).__name__ == 'TestExample'
            else t[0][0].id_fn() for t in TEST_CASES]


def mark_jit(*args, **kwargs):
    jit_markers = kwargs.pop("marks", [])
    jit_markers += [
        pytest.mark.skipif(torch.__version__ <= "0.4.1",
                           reason="https://github.com/pytorch/pytorch/issues/10041#issuecomment-409057228"),
        pytest.mark.skipif('CI' in os.environ,
                           reason='slow test')
    ]
    kwargs["marks"] = jit_markers
    return pytest.param(*args, **kwargs)


def jit_idfn(param):
    return "JIT={}".format(param)


@pytest.mark.parametrize(
    'fixture, num_samples, warmup_steps, expected_means, expected_precs, mean_tol, std_tol',
    TEST_CASES,
    ids=TEST_IDS)
@pytest.mark.skipif('CI' in os.environ or 'CUDA_TEST' in os.environ,
                    reason='Slow test - skip on CI/CUDA')
@pytest.mark.disable_validation()
def test_nuts_conjugate_gaussian(fixture,
                                 num_samples,
                                 warmup_steps,
                                 expected_means,
                                 expected_precs,
                                 mean_tol,
                                 std_tol):
    pyro.get_param_store().clear()
    nuts_kernel = NUTS(fixture.model)
    mcmc_run = MCMC(nuts_kernel, num_samples, warmup_steps).run(fixture.data)
    for i in range(1, fixture.chain_len + 1):
        param_name = 'loc_' + str(i)
        marginal = EmpiricalMarginal(mcmc_run, sites=param_name)
        latent_loc = marginal.mean
        latent_std = marginal.variance.sqrt()
        expected_mean = torch.ones(fixture.dim) * expected_means[i - 1]
        expected_std = 1 / torch.sqrt(torch.ones(fixture.dim) * expected_precs[i - 1])

        # Actual vs expected posterior means for the latents
        logger.debug('Posterior mean (actual) - {}'.format(param_name))
        logger.debug(latent_loc)
        logger.debug('Posterior mean (expected) - {}'.format(param_name))
        logger.debug(expected_mean)
        assert_equal(rmse(latent_loc, expected_mean).item(), 0.0, prec=mean_tol)

        # Actual vs expected posterior precisions for the latents
        logger.debug('Posterior std (actual) - {}'.format(param_name))
        logger.debug(latent_std)
        logger.debug('Posterior std (expected) - {}'.format(param_name))
        logger.debug(expected_std)
        assert_equal(rmse(latent_std, expected_std).item(), 0.0, prec=std_tol)


@pytest.mark.parametrize("jit", [False, mark_jit(True)], ids=jit_idfn)
@pytest.mark.parametrize("use_multinomial_sampling", [True, False])
def test_logistic_regression(jit, use_multinomial_sampling):
    dim = 3
    data = torch.randn(2000, dim)
    true_coefs = torch.arange(1., dim + 1.)
    labels = dist.Bernoulli(logits=(true_coefs * data).sum(-1)).sample()

    def model(data):
        coefs_mean = torch.zeros(dim)
        coefs = pyro.sample('beta', dist.Normal(coefs_mean, torch.ones(dim)))
        y = pyro.sample('y', dist.Bernoulli(logits=(coefs * data).sum(-1)), obs=labels)
        return y

    nuts_kernel = NUTS(model,
                       use_multinomial_sampling=use_multinomial_sampling,
                       jit_compile=jit,
                       ignore_jit_warnings=True)
    mcmc_run = MCMC(nuts_kernel, num_samples=500, warmup_steps=100).run(data)
    posterior = EmpiricalMarginal(mcmc_run, sites='beta')
    assert_equal(rmse(true_coefs, posterior.mean).item(), 0.0, prec=0.1)


@pytest.mark.parametrize(
    "step_size, adapt_step_size, adapt_mass_matrix, full_mass",
    [
        (0.1, False, False, False),
        (0.1, False, True, False),
        (None, True, False, False),
        (None, True, True, False),
        (None, True, True, True),
    ]
)
def test_beta_bernoulli(step_size, adapt_step_size, adapt_mass_matrix, full_mass):
    def model(data):
        alpha = torch.tensor([1.1, 1.1])
        beta = torch.tensor([1.1, 1.1])
        p_latent = pyro.sample("p_latent", dist.Beta(alpha, beta))
        pyro.sample("obs", dist.Bernoulli(p_latent), obs=data)
        return p_latent

    true_probs = torch.tensor([0.9, 0.1])
    data = dist.Bernoulli(true_probs).sample(sample_shape=(torch.Size((1000,))))
    nuts_kernel = NUTS(model, step_size, adapt_step_size, adapt_mass_matrix, full_mass)
    mcmc_run = MCMC(nuts_kernel, num_samples=500, warmup_steps=100).run(data)
    posterior = EmpiricalMarginal(mcmc_run, sites='p_latent')
    assert_equal(posterior.mean, true_probs, prec=0.02)


@pytest.mark.parametrize("jit", [False, mark_jit(True, marks=[pytest.mark.skip("Doesn't finish")])],
                         ids=jit_idfn)
@pytest.mark.parametrize("use_multinomial_sampling", [True, False])
def test_gamma_normal(jit, use_multinomial_sampling):
    def model(data):
        rate = torch.tensor([1.0, 1.0])
        concentration = torch.tensor([1.0, 1.0])
        p_latent = pyro.sample('p_latent', dist.Gamma(rate, concentration))
        pyro.sample("obs", dist.Normal(3, p_latent), obs=data)
        return p_latent

    true_std = torch.tensor([0.5, 2])
    data = dist.Normal(3, true_std).sample(sample_shape=(torch.Size((2000,))))
    nuts_kernel = NUTS(model,
                       use_multinomial_sampling=use_multinomial_sampling,
                       jit_compile=jit,
                       ignore_jit_warnings=True)
    mcmc_run = MCMC(nuts_kernel, num_samples=200, warmup_steps=100).run(data)
    posterior = EmpiricalMarginal(mcmc_run, sites='p_latent')
    assert_equal(posterior.mean, true_std, prec=0.05)


@pytest.mark.parametrize("jit", [False, mark_jit(True)], ids=jit_idfn)
def test_logistic_regression_with_dual_averaging(jit):
    dim = 3
    data = torch.randn(2000, dim)
    true_coefs = torch.arange(1., dim + 1.)
    labels = dist.Bernoulli(logits=(true_coefs * data).sum(-1)).sample()

    def model(data):
        coefs_mean = torch.zeros(dim)
        coefs = pyro.sample('beta', dist.Normal(coefs_mean, torch.ones(dim)))
        y = pyro.sample('y', dist.Bernoulli(logits=(coefs * data).sum(-1)), obs=labels)
        return y

    nuts_kernel = NUTS(model, adapt_step_size=True, jit_compile=jit, ignore_jit_warnings=True)
    mcmc_run = MCMC(nuts_kernel, num_samples=500, warmup_steps=100).run(data)
    posterior = EmpiricalMarginal(mcmc_run, sites='beta')
    assert_equal(rmse(true_coefs, posterior.mean).item(), 0.0, prec=0.1)


@pytest.mark.parametrize("jit", [False, mark_jit(True)], ids=jit_idfn)
def test_beta_bernoulli_with_dual_averaging(jit):
    def model(data):
        alpha = torch.tensor([1.1, 1.1])
        beta = torch.tensor([1.1, 1.1])
        p_latent = pyro.sample("p_latent", dist.Beta(alpha, beta))
        pyro.sample("obs", dist.Bernoulli(p_latent), obs=data)
        return p_latent

    true_probs = torch.tensor([0.9, 0.1])
    data = dist.Bernoulli(true_probs).sample(sample_shape=(torch.Size((1000,))))
    nuts_kernel = NUTS(model, adapt_step_size=True, jit_compile=jit,
                       ignore_jit_warnings=True)
    mcmc_run = MCMC(nuts_kernel, num_samples=500, warmup_steps=100).run(data)
    posterior = EmpiricalMarginal(mcmc_run, sites="p_latent")
    assert_equal(posterior.mean, true_probs, prec=0.03)


@pytest.mark.parametrize("jit", [False,
                                 mark_jit(True, marks=[pytest.mark.xfail(
                                     reason="https://github.com/uber/pyro/issues/1418")])
                                 ], ids=jit_idfn)
def test_dirichlet_categorical(jit):
    def model(data):
        concentration = torch.tensor([1.0, 1.0, 1.0])
        p_latent = pyro.sample('p_latent', dist.Dirichlet(concentration))
        pyro.sample("obs", dist.Categorical(p_latent), obs=data)
        return p_latent

    true_probs = torch.tensor([0.1, 0.6, 0.3])
    data = dist.Categorical(true_probs).sample(sample_shape=(torch.Size((2000,))))
    nuts_kernel = NUTS(model, jit_compile=jit, ignore_jit_warnings=True)
    mcmc_run = MCMC(nuts_kernel, num_samples=200, warmup_steps=100).run(data)
    posterior = EmpiricalMarginal(mcmc_run, sites='p_latent')
    assert_equal(posterior.mean, true_probs, prec=0.02)


@pytest.mark.parametrize("jit", [False, mark_jit(True)], ids=jit_idfn)
def test_gamma_beta(jit):
    def model(data):
        alpha_prior = pyro.sample('alpha', dist.Gamma(concentration=1., rate=1.))
        beta_prior = pyro.sample('beta', dist.Gamma(concentration=1., rate=1.))
        pyro.sample('x', dist.Beta(concentration1=alpha_prior, concentration0=beta_prior), obs=data)

    true_alpha = torch.tensor(5.)
    true_beta = torch.tensor(1.)
    data = dist.Beta(concentration1=true_alpha, concentration0=true_beta).sample(torch.Size((5000,)))
    nuts_kernel = NUTS(model, jit_compile=jit, ignore_jit_warnings=True)
    mcmc_run = MCMC(nuts_kernel, num_samples=500, warmup_steps=200).run(data)
    posterior = EmpiricalMarginal(mcmc_run, sites=['alpha', 'beta'])
    assert_equal(posterior.mean, torch.stack([true_alpha, true_beta]), prec=0.05)


@pytest.mark.parametrize("jit", [False, mark_jit(True,
                                                 marks=[pytest.mark.skip("FIXME: Slow on JIT.")])],
                         ids=jit_idfn)
def test_gaussian_mixture_model(jit):
    K, N = 3, 1000

    def gmm(data):
        mix_proportions = pyro.sample("phi", dist.Dirichlet(torch.ones(K)))
        with pyro.plate("num_clusters", K):
            cluster_means = pyro.sample("cluster_means", dist.Normal(torch.arange(float(K)), 1.))
        with pyro.plate("data", data.shape[0]):
            assignments = pyro.sample("assignments", dist.Categorical(mix_proportions))
            pyro.sample("obs", dist.Normal(cluster_means[assignments], 1.), obs=data)
        return cluster_means

    true_cluster_means = torch.tensor([1., 5., 10.])
    true_mix_proportions = torch.tensor([0.1, 0.3, 0.6])
    cluster_assignments = dist.Categorical(true_mix_proportions).sample(torch.Size((N,)))
    data = dist.Normal(true_cluster_means[cluster_assignments], 1.0).sample()
    nuts_kernel = NUTS(gmm, adapt_step_size=True, max_plate_nesting=1,
                       jit_compile=jit, ignore_jit_warnings=True)
    mcmc_run = MCMC(nuts_kernel, num_samples=300, warmup_steps=100).run(data)
    posterior = EmpiricalMarginal(mcmc_run, sites=["phi", "cluster_means"]).mean.sort()[0]
    assert_equal(posterior[0], true_mix_proportions, prec=0.05)
    assert_equal(posterior[1], true_cluster_means, prec=0.2)


@pytest.mark.parametrize("jit", [False, mark_jit(True)], ids=jit_idfn)
def test_bernoulli_latent_model(jit):
    @poutine.broadcast
    def model(data):
        y_prob = pyro.sample("y_prob", dist.Beta(1., 1.))
        with pyro.plate("data", data.shape[0]):
            y = pyro.sample("y", dist.Bernoulli(y_prob))
            z = pyro.sample("z", dist.Bernoulli(0.65 * y + 0.1))
            pyro.sample("obs", dist.Normal(2. * z, 1.), obs=data)

    N = 2000
    y_prob = torch.tensor(0.3)
    y = dist.Bernoulli(y_prob).sample(torch.Size((N,)))
    z = dist.Bernoulli(0.65 * y + 0.1).sample()
    data = dist.Normal(2. * z, 1.0).sample()
    nuts_kernel = NUTS(model, adapt_step_size=True, max_plate_nesting=1,
                       jit_compile=jit, ignore_jit_warnings=True)
    mcmc_run = MCMC(nuts_kernel, num_samples=600, warmup_steps=200).run(data)
    posterior = EmpiricalMarginal(mcmc_run, sites="y_prob").mean
    assert_equal(posterior, y_prob, prec=0.05)


@pytest.mark.parametrize("jit", [False, mark_jit(True)], ids=jit_idfn)
@pytest.mark.parametrize("num_steps,use_einsum", [
    (2, False),
    (3, False),
    (3, True),
    (30, True),  # This will crash without the einsum backend
])
<<<<<<< HEAD
def test_gaussian_hmm_enum_shape(jit, num_steps, use_einsum):
=======
def test_gaussian_hmm(num_steps, use_einsum):
>>>>>>> c404e693
    dim = 4

    def model(data):
        initialize = pyro.sample("initialize", dist.Dirichlet(torch.ones(dim)))
        with pyro.plate("states", dim):
            transition = pyro.sample("transition", dist.Dirichlet(torch.ones(dim, dim)))
            emission_loc = pyro.sample("emission_loc", dist.Normal(torch.zeros(dim), torch.ones(dim)))
            emission_scale = pyro.sample("emission_scale", dist.LogNormal(torch.zeros(dim), torch.ones(dim)))
        x = None
<<<<<<< HEAD
        with ignore_jit_warnings([("Iterating over a tensor", RuntimeWarning)]):
            for t, y in pyro.markov(enumerate(data)):
                x = pyro.sample("x_{}".format(t), dist.Categorical(initialize if x is None else transition[x]))
                pyro.sample("y_{}".format(t), dist.Normal(emission_loc[x], emission_scale[x]), obs=y)
                # check shape
                effective_dim = sum(1 for size in x.shape if size > 1)
                assert effective_dim == 1

    data = torch.ones(num_steps)
    nuts_kernel = NUTS(model, adapt_step_size=True, max_plate_nesting=1,
                       jit_compile=jit, ignore_jit_warnings=True,
                       experimental_use_einsum=use_einsum)
    MCMC(nuts_kernel, num_samples=5, warmup_steps=5).run(data)
=======
        for t, y in pyro.markov(enumerate(data)):
            x = pyro.sample("x_{}".format(t),
                            dist.Categorical(initialize if x is None else transition[x]),
                            infer={"enumerate": "parallel"})
            pyro.sample("y_{}".format(t), dist.Normal(emission_loc[x], emission_scale[x]), obs=y)

    def _get_initial_trace():
        guide = AutoDelta(poutine.block(model, expose_fn=lambda msg: not msg["name"].startswith("x") and
                                        not msg["name"].startswith("y")))
        elbo = TraceEnum_ELBO(max_plate_nesting=1)
        svi = SVI(model, guide, optim.Adam({"lr": .01}), elbo, num_steps=100).run(data)
        return svi.exec_traces[-1]

    def _generate_data():
        transition_probs = torch.rand(dim, dim)
        emissions_loc = torch.arange(dim)
        emissions_scale = 1.
        state = torch.tensor(1)
        obs = [dist.Normal(emissions_loc[state], emissions_scale).sample()]
        for _ in range(num_steps):
            state = dist.Categorical(transition_probs[state]).sample()
            obs.append(dist.Normal(emissions_loc[state], emissions_scale).sample())
        return torch.stack(obs)

    data = _generate_data()
    nuts_kernel = NUTS(model, max_plate_nesting=1, experimental_use_einsum=use_einsum)
    if use_einsum:
        nuts_kernel.initial_trace = _get_initial_trace()
    MCMC(nuts_kernel, num_samples=20, warmup_steps=20).run(data)
>>>>>>> c404e693
<|MERGE_RESOLUTION|>--- conflicted
+++ resolved
@@ -9,31 +9,20 @@
 
 import pyro
 import pyro.distributions as dist
-<<<<<<< HEAD
-import pyro.poutine as poutine
-from pyro.infer import EmpiricalMarginal
-from pyro.infer.mcmc.mcmc import MCMC
-from pyro.infer.mcmc.nuts import NUTS
-from pyro.util import ignore_jit_warnings
-from tests.common import assert_equal
-from .test_hmc import GaussianChain, T, rmse
-=======
 from pyro.contrib.autoguide import AutoDelta
 from pyro.infer import EmpiricalMarginal, TraceEnum_ELBO, SVI
 from pyro.infer.mcmc.mcmc import MCMC
 from pyro.infer.mcmc.nuts import NUTS
 import pyro.optim as optim
 import pyro.poutine as poutine
+from pyro.util import ignore_jit_warnings
 from tests.common import assert_equal
 
 from .test_hmc import GaussianChain, rmse
->>>>>>> c404e693
 
 logger = logging.getLogger(__name__)
 
 
-<<<<<<< HEAD
-=======
 T = namedtuple('TestExample', [
     'fixture',
     'num_samples',
@@ -43,7 +32,6 @@
     'mean_tol',
     'std_tol'])
 
->>>>>>> c404e693
 TEST_CASES = [
     T(
         GaussianChain(dim=10, chain_len=3, num_obs=1),
@@ -343,11 +331,7 @@
     (3, True),
     (30, True),  # This will crash without the einsum backend
 ])
-<<<<<<< HEAD
-def test_gaussian_hmm_enum_shape(jit, num_steps, use_einsum):
-=======
-def test_gaussian_hmm(num_steps, use_einsum):
->>>>>>> c404e693
+def test_gaussian_hmm(jit, num_steps, use_einsum):
     dim = 4
 
     def model(data):
@@ -357,26 +341,12 @@
             emission_loc = pyro.sample("emission_loc", dist.Normal(torch.zeros(dim), torch.ones(dim)))
             emission_scale = pyro.sample("emission_scale", dist.LogNormal(torch.zeros(dim), torch.ones(dim)))
         x = None
-<<<<<<< HEAD
         with ignore_jit_warnings([("Iterating over a tensor", RuntimeWarning)]):
             for t, y in pyro.markov(enumerate(data)):
-                x = pyro.sample("x_{}".format(t), dist.Categorical(initialize if x is None else transition[x]))
+                x = pyro.sample("x_{}".format(t),
+                                dist.Categorical(initialize if x is None else transition[x]),
+                                infer={"enumerate": "parallel"})
                 pyro.sample("y_{}".format(t), dist.Normal(emission_loc[x], emission_scale[x]), obs=y)
-                # check shape
-                effective_dim = sum(1 for size in x.shape if size > 1)
-                assert effective_dim == 1
-
-    data = torch.ones(num_steps)
-    nuts_kernel = NUTS(model, adapt_step_size=True, max_plate_nesting=1,
-                       jit_compile=jit, ignore_jit_warnings=True,
-                       experimental_use_einsum=use_einsum)
-    MCMC(nuts_kernel, num_samples=5, warmup_steps=5).run(data)
-=======
-        for t, y in pyro.markov(enumerate(data)):
-            x = pyro.sample("x_{}".format(t),
-                            dist.Categorical(initialize if x is None else transition[x]),
-                            infer={"enumerate": "parallel"})
-            pyro.sample("y_{}".format(t), dist.Normal(emission_loc[x], emission_scale[x]), obs=y)
 
     def _get_initial_trace():
         guide = AutoDelta(poutine.block(model, expose_fn=lambda msg: not msg["name"].startswith("x") and
@@ -387,7 +357,7 @@
 
     def _generate_data():
         transition_probs = torch.rand(dim, dim)
-        emissions_loc = torch.arange(dim)
+        emissions_loc = torch.arange(dim, dtype=torch.Tensor().dtype)
         emissions_scale = 1.
         state = torch.tensor(1)
         obs = [dist.Normal(emissions_loc[state], emissions_scale).sample()]
@@ -397,8 +367,9 @@
         return torch.stack(obs)
 
     data = _generate_data()
-    nuts_kernel = NUTS(model, max_plate_nesting=1, experimental_use_einsum=use_einsum)
+    nuts_kernel = NUTS(model, adapt_step_size=True, max_plate_nesting=1,
+                       jit_compile=jit, ignore_jit_warnings=True,
+                       experimental_use_einsum=use_einsum)
     if use_einsum:
         nuts_kernel.initial_trace = _get_initial_trace()
-    MCMC(nuts_kernel, num_samples=20, warmup_steps=20).run(data)
->>>>>>> c404e693
+    MCMC(nuts_kernel, num_samples=5, warmup_steps=5).run(data)