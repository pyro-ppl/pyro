--- conflicted
+++ resolved
@@ -408,10 +408,9 @@
     kernel = NUTS(model, jit_compile=True, ignore_jit_warnings=True, full_mass=[("w",), ("x", "y")])
     mcmc = MCMC(kernel, num_samples=1, warmup_steps=1000)
     mcmc.run(cov)
-<<<<<<< HEAD
-    assert_equal(kernel.inverse_mass_matrix[("w",)], w_cov, prec=0.5)
-    assert_equal(kernel.inverse_mass_matrix[("x", "y")], xy_cov, prec=0.5)
-    assert_equal(kernel.inverse_mass_matrix[("z",)], z_var, prec=0.5)
+    assert_close(kernel.inverse_mass_matrix[("w",)], w_cov, atol=0.5, rtol=0.5)
+    assert_close(kernel.inverse_mass_matrix[("x", "y")], xy_cov, atol=0.5, rtol=0.5)
+    assert_close(kernel.inverse_mass_matrix[("z",)], z_var, atol=0.5, rtol=0.5)
 
 
 def test_arrowhead():
@@ -429,9 +428,4 @@
     mcmc.run(data)
     samples = mcmc.get_samples()
     posterior = samples["p_latent"]
-    assert_equal(posterior.mean(0), true_probs, prec=0.02)
-=======
-    assert_close(kernel.inverse_mass_matrix[("w",)], w_cov, atol=0.5, rtol=0.5)
-    assert_close(kernel.inverse_mass_matrix[("x", "y")], xy_cov, atol=0.5, rtol=0.5)
-    assert_close(kernel.inverse_mass_matrix[("z",)], z_var, atol=0.5, rtol=0.5)
->>>>>>> 4d481e6b
+    assert_equal(posterior.mean(0), true_probs, prec=0.02)