import torch
from torch import nn as nn
from torch.autograd import Variable
from torch.nn import Parameter

import pyro
import pyro.distributions as dist
from pyro.optim.optim import Optimize
from pyro.distributions.transformed_distribution import AffineExp, TransformedDistribution
from tests.common import TestCase


def param_mse(name, target):
    return torch.sum(torch.pow(target - pyro.param(name), 2.0)).data.numpy()[0]


def param_abs_error(name, target):
    return torch.sum(torch.abs(target - pyro.param(name))).data.numpy()[0]


class NormalNormalTests(TestCase):

    def setUp(self):
        # normal-normal; known covariance
        self.lam0 = Variable(torch.Tensor([0.1, 0.1]))   # precision of prior
        self.mu0 = Variable(torch.Tensor([0.0, 0.5]))   # prior mean
        # known precision of observation noise
        self.lam = Variable(torch.Tensor([6.0, 4.0]))
        self.data = []
        self.data.append(Variable(torch.Tensor([-0.1, 0.3])))
        self.data.append(Variable(torch.Tensor([0.00, 0.4])))
        self.data.append(Variable(torch.Tensor([0.20, 0.5])))
        self.data.append(Variable(torch.Tensor([0.10, 0.7])))
        self.n_data = Variable(torch.Tensor([len(self.data)]))
        self.sum_data = self.data[0] + \
            self.data[1] + self.data[2] + self.data[3]
        self.analytic_lam_n = self.lam0 + \
            self.n_data.expand_as(self.lam) * self.lam
        self.analytic_log_sig_n = -0.5 * torch.log(self.analytic_lam_n)
        self.analytic_mu_n = self.sum_data * (self.lam / self.analytic_lam_n) +\
            self.mu0 * (self.lam0 / self.analytic_lam_n)
        self.batch_size = 4

    def test_elbo_reparameterized(self):
        self.do_elbo_test(True, 5000)

    def test_elbo_nonreparameterized(self):
        self.do_elbo_test(False, 15000)

    def do_elbo_test(self, reparameterized, n_steps):
        pyro.get_param_store().clear()

        def model():
            mu_latent = pyro.sample("mu_latent", dist.diagnormal,
                                    self.mu0, torch.pow(self.lam0, -0.5))
            pyro.map_data("aaa", self.data, lambda i,
                          x: pyro.observe(
                              "obs_%d" % i, dist.diagnormal,
                              x, mu_latent, torch.pow(self.lam, -0.5)),
                          batch_size=self.batch_size)
            return mu_latent

        def guide():
            mu_q = pyro.param("mu_q", Variable(self.analytic_mu_n.data + 0.134 * torch.ones(2),
                                               requires_grad=True))
            log_sig_q = pyro.param("log_sig_q", Variable(
                                   self.analytic_log_sig_n.data - 0.14 * torch.ones(2),
                                   requires_grad=True))
            sig_q = torch.exp(log_sig_q)
            pyro.sample("mu_latent", dist.diagnormal, mu_q, sig_q, reparameterized=reparameterized,
                        use_decaying_avg_baseline=True)
            pyro.map_data("aaa", self.data, lambda i, x: None,
                          batch_size=self.batch_size)

        optim = Optimize(model, guide,
                         torch.optim.Adam, {"lr": .001},
                         loss="ELBO", trace_graph=False)

        for k in range(n_steps):
            optim.step()

            mu_error = param_mse("mu_q", self.analytic_mu_n)
            log_sig_error = param_mse("log_sig_q", self.analytic_log_sig_n)

        self.assertEqual(0.0, mu_error, prec=0.05)
        self.assertEqual(0.0, log_sig_error, prec=0.05)


class TestFixedModelGuide(TestCase):
    def setUp(self):
        self.data = Variable(torch.Tensor([2.0]))
        self.alpha_q_log_0 = 0.17 * torch.ones(1)
        self.beta_q_log_0 = 0.19 * torch.ones(1)
        self.alpha_p_log_0 = 0.11 * torch.ones(1)
        self.beta_p_log_0 = 0.13 * torch.ones(1)

    def do_test_fixedness(self, loss_scope):
        pyro.get_param_store().clear()

        def model():
            alpha_p_log = pyro.param(
                "alpha_p_log", Variable(
                    self.alpha_p_log_0.clone(), requires_grad=True), scope="model")
            beta_p_log = pyro.param(
                "beta_p_log", Variable(
                    self.beta_p_log_0.clone(), requires_grad=True), scope="model")
            alpha_p, beta_p = torch.exp(alpha_p_log), torch.exp(beta_p_log)
            lambda_latent = pyro.sample("lambda_latent", dist.gamma, alpha_p, beta_p)
            pyro.observe("obs", dist.poisson, self.data, lambda_latent)
            return lambda_latent

        def guide():
            alpha_q_log = pyro.param(
                "alpha_q_log", Variable(
                    self.alpha_q_log_0.clone(), requires_grad=True), scope="guide")
            beta_q_log = pyro.param(
                "beta_q_log", Variable(
                    self.beta_q_log_0.clone(), requires_grad=True), scope="guide")
            alpha_q, beta_q = torch.exp(alpha_q_log), torch.exp(beta_q_log)
            pyro.sample("lambda_latent", dist.gamma, alpha_q, beta_q)

        optim = Optimize(model, guide,
                         torch.optim.Adam, {"lr": .01},
                         loss="ELBO", trace_graph=False, loss_scope=loss_scope)

        for _ in range(3):
            optim.step()

        model_unchanged = (torch.equal(pyro.param("alpha_p_log").data, self.alpha_p_log_0)) and\
                          (torch.equal(pyro.param("beta_p_log").data, self.beta_p_log_0))
        guide_unchanged = (torch.equal(pyro.param("alpha_q_log").data, self.alpha_q_log_0)) and\
                          (torch.equal(pyro.param("beta_q_log").data, self.beta_q_log_0))
        bad = ('model' not in loss_scope and (not model_unchanged)) or \
              ('guide' not in loss_scope and (not guide_unchanged))
        return (not bad)

    def test_model_fixed(self):
        assert self.do_test_fixedness(loss_scope="guide")

    def test_guide_fixed(self):
        assert self.do_test_fixedness(loss_scope="model")

    def test_guide_and_model_both_fixed(self):
        assert self.do_test_fixedness(loss_scope="")

    def test_guide_and_model_free(self):
        assert self.do_test_fixedness(loss_scope=["model", "guide"])


class PoissonGammaTests(TestCase):
    def setUp(self):
        # poisson-gamma model
        # gamma prior hyperparameter
        self.alpha0 = Variable(torch.Tensor([1.0]))
        # gamma prior hyperparameter
        self.beta0 = Variable(torch.Tensor([1.0]))
        self.data = []
        self.data.append(Variable(torch.Tensor([1.0])))
        self.data.append(Variable(torch.Tensor([2.0])))
        self.data.append(Variable(torch.Tensor([3.0])))
        self.n_data = len(self.data)
        sum_data = self.data[0] + self.data[1] + self.data[2]
        self.alpha_n = self.alpha0 + sum_data  # posterior alpha
        self.beta_n = self.beta0 + \
            Variable(torch.Tensor([self.n_data]))  # posterior beta
        self.log_alpha_n = torch.log(self.alpha_n)
        self.log_beta_n = torch.log(self.beta_n)

    def test_elbo_nonreparameterized(self):
        pyro.get_param_store().clear()

        def model():
            lambda_latent = pyro.sample("lambda_latent", dist.gamma, self.alpha0, self.beta0)
            pyro.map_data("aaa",
                          self.data, lambda i, x: pyro.observe(
                              "obs_{}".format(i), dist.poisson, x, lambda_latent), batch_size=3)
            return lambda_latent

        def guide():
            alpha_q_log = pyro.param(
                "alpha_q_log",
                Variable(
                    self.log_alpha_n.data +
                    0.17,
                    requires_grad=True))
            beta_q_log = pyro.param(
                "beta_q_log",
                Variable(
                    self.log_beta_n.data -
                    0.143,
                    requires_grad=True))
            alpha_q, beta_q = torch.exp(alpha_q_log), torch.exp(beta_q_log)
            pyro.sample("lambda_latent", dist.gamma, alpha_q, beta_q)
            pyro.map_data("aaa", self.data, lambda i, x: None, batch_size=3)

        optim = Optimize(model, guide,
                         torch.optim.Adam, {"lr": .0002, "betas": (0.97, 0.999)},
                         loss="ELBO", trace_graph=False)

        for k in range(25000):
            optim.step()

        alpha_error = param_abs_error("alpha_q_log", self.log_alpha_n)
        beta_error = param_abs_error("beta_q_log", self.log_beta_n)
        self.assertEqual(0.0, alpha_error, prec=0.08)
        self.assertEqual(0.0, beta_error, prec=0.08)


class ExponentialGammaTests(TestCase):
    def setUp(self):
        # exponential-gamma model
        # gamma prior hyperparameter
        self.alpha0 = Variable(torch.Tensor([1.0]))
        # gamma prior hyperparameter
        self.beta0 = Variable(torch.Tensor([1.0]))
        self.n_data = 2
        self.data = Variable(torch.Tensor([3.0, 2.0]))  # two observations
        self.alpha_n = self.alpha0 + \
            Variable(torch.Tensor([self.n_data]))  # posterior alpha
        self.beta_n = self.beta0 + torch.sum(self.data)  # posterior beta
        self.log_alpha_n = torch.log(self.alpha_n)
        self.log_beta_n = torch.log(self.beta_n)

    def test_elbo_nonreparameterized(self):
        pyro.get_param_store().clear()

        def model():
            lambda_latent = pyro.sample("lambda_latent", dist.gamma, self.alpha0, self.beta0)
            pyro.observe("obs0", dist.exponential, self.data[0], lambda_latent)
            pyro.observe("obs1", dist.exponential, self.data[1], lambda_latent)
            return lambda_latent

        def guide():
            alpha_q_log = pyro.param(
                "alpha_q_log",
                Variable(self.log_alpha_n.data + 0.17, requires_grad=True))
            beta_q_log = pyro.param(
                "beta_q_log",
                Variable(self.log_beta_n.data - 0.143, requires_grad=True))
            alpha_q, beta_q = torch.exp(alpha_q_log), torch.exp(beta_q_log)
            pyro.sample("lambda_latent", dist.gamma, alpha_q, beta_q)

        optim = Optimize(model, guide,
                         torch.optim.Adam, {"lr": .0003, "betas": (0.97, 0.999)},
                         loss="ELBO", trace_graph=False)

        for k in range(10001):
            optim.step()

        alpha_error = param_abs_error("alpha_q_log", self.log_alpha_n)
        beta_error = param_abs_error("beta_q_log", self.log_beta_n)
        self.assertEqual(0.0, alpha_error, prec=0.08)
        self.assertEqual(0.0, beta_error, prec=0.08)


class BernoulliBetaTests(TestCase):
    def setUp(self):
        # bernoulli-beta model
        # beta prior hyperparameter
        self.alpha0 = Variable(torch.Tensor([1.0]))
        self.beta0 = Variable(torch.Tensor([1.0]))  # beta prior hyperparameter
        self.data = []
        self.data.append(Variable(torch.Tensor([0.0])))
        self.data.append(Variable(torch.Tensor([1.0])))
        self.data.append(Variable(torch.Tensor([1.0])))
        self.data.append(Variable(torch.Tensor([1.0])))
        self.n_data = len(self.data)
        self.batch_size = 0
        data_sum = self.data[0] + self.data[1] + self.data[2] + self.data[3]
        self.alpha_n = self.alpha0 + data_sum  # posterior alpha
        self.beta_n = self.beta0 - data_sum + \
            Variable(torch.Tensor([self.n_data]))
        # posterior beta
        self.log_alpha_n = torch.log(self.alpha_n)
        self.log_beta_n = torch.log(self.beta_n)

    def test_elbo_nonreparameterized(self):
        pyro.get_param_store().clear()

        def model():
            p_latent = pyro.sample("p_latent", dist.beta, self.alpha0, self.beta0)
            pyro.map_data("aaa",
                          self.data, lambda i, x: pyro.observe(
                              "obs_{}".format(i), dist.bernoulli, x, p_latent),
                          batch_size=self.batch_size)
            return p_latent

        def guide():
            alpha_q_log = pyro.param("alpha_q_log",
                                     Variable(self.log_alpha_n.data + 0.17, requires_grad=True))
            beta_q_log = pyro.param("beta_q_log",
                                    Variable(self.log_beta_n.data - 0.143, requires_grad=True))
            alpha_q, beta_q = torch.exp(alpha_q_log), torch.exp(beta_q_log)
            pyro.sample("p_latent", dist.beta, alpha_q, beta_q, use_avg_decaying_baseline=True)
            pyro.map_data("aaa", self.data, lambda i, x: None, batch_size=self.batch_size)

        optim = Optimize(model, guide,
                         torch.optim.Adam, {"lr": .001, "betas": (0.97, 0.999)},
                         loss="ELBO", trace_graph=True)

        for k in range(10001):
            optim.step()

            alpha_error = param_abs_error("alpha_q_log", self.log_alpha_n)
            beta_error = param_abs_error("beta_q_log", self.log_beta_n)

        self.assertEqual(0.0, alpha_error, prec=0.08)
        self.assertEqual(0.0, beta_error, prec=0.08)


class LogNormalNormalGuide(nn.Module):
    def __init__(self, mu_q_log_init, tau_q_log_init):
        super(LogNormalNormalGuide, self).__init__()
        self.mu_q_log = Parameter(mu_q_log_init)
        self.tau_q_log = Parameter(tau_q_log_init)


class LogNormalNormalTests(TestCase):
    def setUp(self):
        # lognormal-normal model
        # putting some of the parameters inside of a torch module to
        # make sure that that functionality is ok (XXX: do this somewhere else in the future)
        self.mu0 = Variable(torch.Tensor([1.0]))  # normal prior hyperparameter
        # normal prior hyperparameter
        self.tau0 = Variable(torch.Tensor([1.0]))
        # known precision for observation likelihood
        self.tau = Variable(torch.Tensor([2.5]))
        self.n_data = 2
        self.data = Variable(torch.Tensor([[1.5], [2.2]]))  # two observations
        self.tau_n = self.tau0 + \
            Variable(torch.Tensor([self.n_data])) * self.tau  # posterior tau
        mu_numerator = self.mu0 * self.tau0 + \
            self.tau * torch.sum(torch.log(self.data))
        self.mu_n = mu_numerator / self.tau_n  # posterior mu
        self.log_mu_n = torch.log(self.mu_n)
        self.log_tau_n = torch.log(self.tau_n)

    def test_elbo_reparameterized(self):
        self.do_elbo_test(True, 12000)

    def test_elbo_nonreparameterized(self):
        self.do_elbo_test(False, 15000)

    def do_elbo_test(self, reparameterized, n_steps):
        pyro.get_param_store().clear()
        pt_guide = LogNormalNormalGuide(self.log_mu_n.data + 0.17,
                                        self.log_tau_n.data - 0.143)

        def model():
            mu_latent = pyro.sample("mu_latent", dist.diagnormal,
                                    self.mu0, torch.pow(self.tau0, -0.5))
            sigma = torch.pow(self.tau, -0.5)
            pyro.observe("obs0", dist.lognormal, self.data[0], mu_latent, sigma)
            pyro.observe("obs1", dist.lognormal, self.data[1], mu_latent, sigma)
            return mu_latent

        def guide():
            pyro.module("mymodule", pt_guide)
            mu_q, tau_q = torch.exp(pt_guide.mu_q_log), torch.exp(pt_guide.tau_q_log)
            sigma = torch.pow(tau_q, -0.5)
            pyro.sample("mu_latent", dist.diagnormal, mu_q, sigma, reparameterized=reparameterized)

        optim = Optimize(model, guide,
                         torch.optim.Adam, {"lr": .0005, "betas": (0.96, 0.999)},
                         loss="ELBO", trace_graph=False)

        for k in range(n_steps):
<<<<<<< HEAD
            optim.step()

        mu_error = param_abs_error("mymodule$$$mu_q_log", self.log_mu_n)
        tau_error = param_abs_error("mymodule$$$tau_q_log", self.log_tau_n)
=======
            kl_optim.step()

        mu_error = torch.abs(
            pyro.param("mymodule$$$mu_q_log") -
            self.log_mu_n).data.cpu().numpy()[0]
        tau_error = torch.abs(
            pyro.param("mymodule$$$tau_q_log") -
            self.log_tau_n).data.cpu().numpy()[0]
        # print "mu_error", mu_error
        # print "tau_error", tau_error
>>>>>>> 7929740b
        self.assertEqual(0.0, mu_error, prec=0.07)
        self.assertEqual(0.0, tau_error, prec=0.07)

    def test_elbo_with_transformed_distribution(self):
        pyro.get_param_store().clear()

        def model():
            zero = Variable(torch.zeros(1, 1))
            one = Variable(torch.ones(1, 1))
            mu_latent = pyro.sample("mu_latent", dist.diagnormal,
                                    self.mu0, torch.pow(self.tau0, -0.5))
            bijector = AffineExp(torch.pow(self.tau, -0.5), mu_latent)
            x_dist = TransformedDistribution(dist.diagnormal, bijector)
            pyro.observe("obs0", x_dist, self.data[0], zero, one)
            pyro.observe("obs1", x_dist, self.data[1], zero, one)
            return mu_latent

        def guide():
            mu_q_log = pyro.param(
                "mu_q_log",
                Variable(
                    self.log_mu_n.data +
                    0.17,
                    requires_grad=True))
            tau_q_log = pyro.param("tau_q_log", Variable(self.log_tau_n.data - 0.143,
                                                         requires_grad=True))
            mu_q, tau_q = torch.exp(mu_q_log), torch.exp(tau_q_log)
            pyro.sample("mu_latent", dist.diagnormal, mu_q, torch.pow(tau_q, -0.5))

        optim = Optimize(model, guide,
                         torch.optim.Adam, {"lr": .0005, "betas": (0.96, 0.999)},
                         loss="ELBO", trace_graph=False)

        for k in range(12001):
<<<<<<< HEAD
            optim.step()

        mu_error = param_abs_error("mu_q_log", self.log_mu_n)
        tau_error = param_abs_error("tau_q_log", self.log_tau_n)
=======
            kl_optim.step()

        mu_error = torch.abs(
            pyro.param("mu_q_log") -
            self.log_mu_n).data.cpu().numpy()[0]
        tau_error = torch.abs(
            pyro.param("tau_q_log") -
            self.log_tau_n).data.cpu().numpy()[0]
>>>>>>> 7929740b
        self.assertEqual(0.0, mu_error, prec=0.05)
        self.assertEqual(0.0, tau_error, prec=0.05)<|MERGE_RESOLUTION|>--- conflicted
+++ resolved
@@ -365,23 +365,10 @@
                          loss="ELBO", trace_graph=False)
 
         for k in range(n_steps):
-<<<<<<< HEAD
             optim.step()
 
         mu_error = param_abs_error("mymodule$$$mu_q_log", self.log_mu_n)
         tau_error = param_abs_error("mymodule$$$tau_q_log", self.log_tau_n)
-=======
-            kl_optim.step()
-
-        mu_error = torch.abs(
-            pyro.param("mymodule$$$mu_q_log") -
-            self.log_mu_n).data.cpu().numpy()[0]
-        tau_error = torch.abs(
-            pyro.param("mymodule$$$tau_q_log") -
-            self.log_tau_n).data.cpu().numpy()[0]
-        # print "mu_error", mu_error
-        # print "tau_error", tau_error
->>>>>>> 7929740b
         self.assertEqual(0.0, mu_error, prec=0.07)
         self.assertEqual(0.0, tau_error, prec=0.07)
 
@@ -416,20 +403,9 @@
                          loss="ELBO", trace_graph=False)
 
         for k in range(12001):
-<<<<<<< HEAD
             optim.step()
 
         mu_error = param_abs_error("mu_q_log", self.log_mu_n)
         tau_error = param_abs_error("tau_q_log", self.log_tau_n)
-=======
-            kl_optim.step()
-
-        mu_error = torch.abs(
-            pyro.param("mu_q_log") -
-            self.log_mu_n).data.cpu().numpy()[0]
-        tau_error = torch.abs(
-            pyro.param("tau_q_log") -
-            self.log_tau_n).data.cpu().numpy()[0]
->>>>>>> 7929740b
         self.assertEqual(0.0, mu_error, prec=0.05)
         self.assertEqual(0.0, tau_error, prec=0.05)