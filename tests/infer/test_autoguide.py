import functools
import warnings
from operator import attrgetter

import numpy as np
import pytest
import torch
from torch import nn
from torch.distributions import constraints

import pyro
import pyro.distributions as dist
import pyro.poutine as poutine
from pyro.infer import SVI, Trace_ELBO, TraceEnum_ELBO, TraceGraph_ELBO
from pyro.infer.autoguide import (AutoCallable, AutoDelta, AutoDiagonalNormal, AutoDiscreteParallel, AutoGuide,
                                  AutoGuideList, AutoIAFNormal, AutoLaplaceApproximation, AutoLowRankMultivariateNormal,
                                  AutoMultivariateNormal, init_to_feasible, init_to_mean, init_to_median,
<<<<<<< HEAD
                                  init_to_sample, AutoGuide)
from pyro.nn import PyroParam, PyroModule
=======
                                  init_to_sample)
from pyro.nn.module import PyroModule, PyroParam
>>>>>>> e0f5c690
from pyro.optim import Adam
from tests.common import assert_close, assert_equal


@pytest.mark.parametrize("auto_class", [
    AutoDiagonalNormal,
    AutoMultivariateNormal,
    AutoLowRankMultivariateNormal,
    AutoIAFNormal,
])
def test_scores(auto_class):
    def model():
        if auto_class is AutoIAFNormal:
            pyro.sample("z", dist.Normal(0.0, 1.0).expand([10]))
        else:
            pyro.sample("z", dist.Normal(0.0, 1.0))

    guide = auto_class(model)
    guide_trace = poutine.trace(guide).get_trace()
    model_trace = poutine.trace(poutine.replay(model, guide_trace)).get_trace()

    guide_trace.compute_log_prob()
    model_trace.compute_log_prob()

    assert '_auto_latent' not in model_trace.nodes
    assert model_trace.nodes['z']['log_prob_sum'].item() != 0.0
    assert guide_trace.nodes['_auto_latent']['log_prob_sum'].item() != 0.0
    assert guide_trace.nodes['z']['log_prob_sum'].item() == 0.0


@pytest.mark.parametrize("Elbo", [Trace_ELBO, TraceGraph_ELBO, TraceEnum_ELBO])
@pytest.mark.parametrize("auto_class", [
    AutoDelta,
    AutoDiagonalNormal,
    AutoMultivariateNormal,
    AutoLowRankMultivariateNormal,
    AutoIAFNormal,
    AutoLaplaceApproximation,
])
def test_factor(auto_class, Elbo):

    def model(log_factor):
        pyro.sample("z1", dist.Normal(0.0, 1.0))
        pyro.factor("f1", log_factor)
        pyro.sample("z2", dist.Normal(torch.zeros(2), torch.ones(2)).to_event(1))
        with pyro.plate("plate", 3):
            pyro.factor("f2", log_factor)
            pyro.sample("z3", dist.Normal(torch.zeros(3), torch.ones(3)))

    guide = auto_class(model)
    elbo = Elbo(strict_enumeration_warning=False)
    elbo.loss(model, guide, torch.tensor(0.))  # initialize param store

    pyro.set_rng_seed(123)
    loss_5 = elbo.loss(model, guide, torch.tensor(5.))
    pyro.set_rng_seed(123)
    loss_4 = elbo.loss(model, guide, torch.tensor(4.))
    assert_close(loss_5 - loss_4, -1 - 3)


@pytest.mark.parametrize("Elbo", [Trace_ELBO, TraceGraph_ELBO, TraceEnum_ELBO])
@pytest.mark.parametrize("init_loc_fn", [
    init_to_feasible,
    init_to_mean,
    init_to_median,
    init_to_sample,
])
@pytest.mark.parametrize("auto_class", [
    AutoDelta,
    AutoDiagonalNormal,
    AutoMultivariateNormal,
    AutoLowRankMultivariateNormal,
    AutoIAFNormal,
    AutoLaplaceApproximation,
])
def test_shapes(auto_class, init_loc_fn, Elbo):

    def model():
        pyro.sample("z1", dist.Normal(0.0, 1.0))
        pyro.sample("z2", dist.Normal(torch.zeros(2), torch.ones(2)).to_event(1))
        with pyro.plate("plate", 3):
            pyro.sample("z3", dist.Normal(torch.zeros(3), torch.ones(3)))
        pyro.sample("z4", dist.MultivariateNormal(torch.zeros(2), torch.eye(2)))
        pyro.sample("z5", dist.Dirichlet(torch.ones(3)))
        pyro.sample("z6", dist.Normal(0, 1).expand((2,)).mask(torch.arange(2) > 0).to_event(1))

    guide = auto_class(model, init_loc_fn=init_loc_fn)
    elbo = Elbo(strict_enumeration_warning=False)
    loss = elbo.loss(model, guide)
    assert np.isfinite(loss), loss


@pytest.mark.xfail(reason="sequential plate is not yet supported")
@pytest.mark.parametrize('auto_class', [
    AutoDelta,
    AutoDiagonalNormal,
    AutoMultivariateNormal,
    AutoLowRankMultivariateNormal,
    AutoIAFNormal,
    AutoLaplaceApproximation,
])
@pytest.mark.parametrize("Elbo", [Trace_ELBO, TraceGraph_ELBO])
def test_iplate_smoke(auto_class, Elbo):

    def model():
        x = pyro.sample("x", dist.Normal(0, 1))
        assert x.shape == ()

        for i in pyro.plate("plate", 3):
            y = pyro.sample("y_{}".format(i), dist.Normal(0, 1).expand_by([2, 1 + i, 2]).to_event(3))
            assert y.shape == (2, 1 + i, 2)

        z = pyro.sample("z", dist.Normal(0, 1).expand_by([2]).to_event(1))
        assert z.shape == (2,)

        pyro.sample("obs", dist.Bernoulli(0.1), obs=torch.tensor(0))

    guide = auto_class(model)
    infer = SVI(model, guide, Adam({"lr": 1e-6}), Elbo(strict_enumeration_warning=False))
    infer.step()


def auto_guide_list_x(model):
    guide = AutoGuideList(model)
    guide.append(AutoDelta(poutine.block(model, expose=["x"])))
    guide.append(AutoDiagonalNormal(poutine.block(model, hide=["x"])))
    return guide


def auto_guide_callable(model):
    def guide_x():
        x_loc = pyro.param("x_loc", torch.tensor(1.))
        x_scale = pyro.param("x_scale", torch.tensor(.1), constraint=constraints.positive)
        pyro.sample("x", dist.Normal(x_loc, x_scale))

    def median_x():
        return {"x": pyro.param("x_loc", torch.tensor(1.))}

    guide = AutoGuideList(model)
    guide.append(AutoCallable(model, guide_x, median_x))
    guide.append(AutoDiagonalNormal(poutine.block(model, hide=["x"])))
    return guide


def auto_guide_module_callable(model):
    class GuideX(AutoGuide):
        def __init__(self, model):
            super().__init__(model)
            self.x_loc = nn.Parameter(torch.tensor(1.))
            self.x_scale = PyroParam(torch.tensor(.1), constraint=constraints.positive)

        def forward(self, *args, **kwargs):
            pyro.module("", self)
            return {"x": pyro.sample("x", dist.Normal(self.x_loc, self.x_scale))}

        def median(self, *args, **kwargs):
            return {"x": self.x_loc.detach()}

    guide = AutoGuideList(model)
    guide.custom = GuideX(model)
    guide.diagnorm = AutoDiagonalNormal(poutine.block(model, hide=["x"]))
    return guide


def nested_auto_guide_callable(model):
    guide = AutoGuideList(model)
    guide.x = AutoDelta(poutine.block(model, expose=['x']))
    guide_y = AutoGuideList(poutine.block(model, expose=['y']))
    guide_y.z = AutoIAFNormal(poutine.block(model, expose=['y']))
    guide.y = guide_y
    return guide


@pytest.mark.parametrize("auto_class", [
    AutoDelta,
    AutoDiagonalNormal,
    AutoMultivariateNormal,
    AutoLowRankMultivariateNormal,
    AutoLaplaceApproximation,
    auto_guide_list_x,
    auto_guide_callable,
    auto_guide_module_callable,
    functools.partial(AutoDiagonalNormal, init_loc_fn=init_to_feasible),
    functools.partial(AutoDiagonalNormal, init_loc_fn=init_to_mean),
    functools.partial(AutoDiagonalNormal, init_loc_fn=init_to_median),
    functools.partial(AutoDiagonalNormal, init_loc_fn=init_to_sample),
])
@pytest.mark.parametrize("Elbo", [Trace_ELBO, TraceGraph_ELBO, TraceEnum_ELBO])
def test_median(auto_class, Elbo):

    def model():
        pyro.sample("x", dist.Normal(0.0, 1.0))
        pyro.sample("y", dist.LogNormal(0.0, 1.0))
        pyro.sample("z", dist.Beta(2.0, 2.0))

    guide = auto_class(model)
    infer = SVI(model, guide, Adam({'lr': 0.005}), Elbo(strict_enumeration_warning=False))
    for _ in range(800):
        infer.step()

    if auto_class is AutoLaplaceApproximation:
        guide = guide.laplace_approximation()

    median = guide.median()
    assert_equal(median["x"], torch.tensor(0.0), prec=0.1)
    if auto_class is AutoDelta:
        assert_equal(median["y"], torch.tensor(-1.0).exp(), prec=0.1)
    else:
        assert_equal(median["y"], torch.tensor(1.0), prec=0.1)
    assert_equal(median["z"], torch.tensor(0.5), prec=0.1)


@pytest.mark.parametrize("auto_class", [
    AutoDelta,
    AutoDiagonalNormal,
    AutoMultivariateNormal,
    AutoLowRankMultivariateNormal,
    AutoLaplaceApproximation,
    auto_guide_list_x,
    auto_guide_module_callable,
    nested_auto_guide_callable,
    functools.partial(AutoDiagonalNormal, init_loc_fn=init_to_feasible),
    functools.partial(AutoDiagonalNormal, init_loc_fn=init_to_mean),
    functools.partial(AutoDiagonalNormal, init_loc_fn=init_to_median),
    functools.partial(AutoDiagonalNormal, init_loc_fn=init_to_sample),
])
@pytest.mark.parametrize("Elbo", [Trace_ELBO, TraceGraph_ELBO, TraceEnum_ELBO])
def test_autoguide_serialization(auto_class, Elbo):
    def model():
        pyro.sample("x", dist.Normal(0.0, 1.0))
        with pyro.plate("plate", 2):
            pyro.sample("y", dist.LogNormal(0.0, 1.0))
            pyro.sample("z", dist.Beta(2.0, 2.0))
    guide = auto_class(model)
    guide()
    if auto_class is AutoLaplaceApproximation:
        guide = guide.laplace_approximation()

    # Ignore tracer warnings
    with warnings.catch_warnings():
        warnings.filterwarnings("ignore", category=torch.jit.TracerWarning)
        # XXX: check_trace=True fails for AutoLaplaceApproximation
        traced_guide = torch.jit.trace_module(guide, {"call": ()}, check_trace=False)
    torch.jit.save(traced_guide, "/tmp/test_guide_serialization.pt")
    guide_deser = torch.jit.load("/tmp/test_guide_serialization.pt")
    expected_names = {name for name, _ in guide.named_parameters()}
    actual_names = {name for name, _ in guide_deser.named_parameters()}
    assert actual_names == expected_names
    for name in actual_names:
        # Get nested attributes.
        attr_get = attrgetter(name)
        assert_equal(attr_get(guide_deser), attr_get(guide).data)


@pytest.mark.parametrize("auto_class", [
    AutoDiagonalNormal,
    AutoMultivariateNormal,
    AutoLowRankMultivariateNormal,
    AutoLaplaceApproximation,
])
@pytest.mark.parametrize("Elbo", [Trace_ELBO, TraceGraph_ELBO, TraceEnum_ELBO])
def test_quantiles(auto_class, Elbo):

    def model():
        pyro.sample("x", dist.Normal(0.0, 1.0))
        pyro.sample("y", dist.LogNormal(0.0, 1.0))
        pyro.sample("z", dist.Beta(2.0, 2.0))

    guide = auto_class(model)
    infer = SVI(model, guide, Adam({'lr': 0.01}), Elbo(strict_enumeration_warning=False))
    for _ in range(100):
        infer.step()

    if auto_class is AutoLaplaceApproximation:
        guide = guide.laplace_approximation()

    quantiles = guide.quantiles([0.1, 0.5, 0.9])
    median = guide.median()
    for name in ["x", "y", "z"]:
        assert_equal(median[name], quantiles[name][1])
    quantiles = {name: [v.item() for v in value] for name, value in quantiles.items()}

    assert -3.0 < quantiles["x"][0]
    assert quantiles["x"][0] + 1.0 < quantiles["x"][1]
    assert quantiles["x"][1] + 1.0 < quantiles["x"][2]
    assert quantiles["x"][2] < 3.0

    assert 0.01 < quantiles["y"][0]
    assert quantiles["y"][0] * 2.0 < quantiles["y"][1]
    assert quantiles["y"][1] * 2.0 < quantiles["y"][2]
    assert quantiles["y"][2] < 100.0

    assert 0.01 < quantiles["z"][0]
    assert quantiles["z"][0] + 0.1 < quantiles["z"][1]
    assert quantiles["z"][1] + 0.1 < quantiles["z"][2]
    assert quantiles["z"][2] < 0.99


@pytest.mark.parametrize("continuous_class", [
    AutoDelta,
    AutoDiagonalNormal,
    AutoMultivariateNormal,
    AutoLowRankMultivariateNormal,
    AutoIAFNormal,
    AutoLaplaceApproximation,
])
def test_discrete_parallel(continuous_class):
    K = 2
    data = torch.tensor([0., 1., 10., 11., 12.])

    def model(data):
        weights = pyro.sample('weights', dist.Dirichlet(0.5 * torch.ones(K)))
        locs = pyro.sample('locs', dist.Normal(0, 10).expand_by([K]).to_event(1))
        scale = pyro.sample('scale', dist.LogNormal(0, 1))

        with pyro.plate('data', len(data)):
            weights = weights.expand(torch.Size((len(data),)) + weights.shape)
            assignment = pyro.sample('assignment', dist.Categorical(weights))
            pyro.sample('obs', dist.Normal(locs[assignment], scale), obs=data)

    guide = AutoGuideList(model)
    guide.append(continuous_class(poutine.block(model, hide=["assignment"])))
    guide.append(AutoDiscreteParallel(poutine.block(model, expose=["assignment"])))

    elbo = TraceEnum_ELBO(max_plate_nesting=1)
    loss = elbo.loss_and_grads(model, guide, data)
    assert np.isfinite(loss), loss


@pytest.mark.parametrize("auto_class", [
    AutoDelta,
    AutoDiagonalNormal,
    AutoMultivariateNormal,
    AutoLowRankMultivariateNormal,
    AutoIAFNormal,
    AutoLaplaceApproximation,
])
def test_guide_list(auto_class):

    def model():
        pyro.sample("x", dist.Normal(0., 1.).expand([2]))
        pyro.sample("y", dist.MultivariateNormal(torch.zeros(5), torch.eye(5, 5)))

    guide = AutoGuideList(model)
    guide.append(auto_class(poutine.block(model, expose=["x"])))
    guide.append(auto_class(poutine.block(model, expose=["y"])))
    guide()


@pytest.mark.parametrize("auto_class", [
    AutoDelta,
    AutoDiagonalNormal,
    AutoMultivariateNormal,
    AutoLowRankMultivariateNormal,
    AutoLaplaceApproximation,
])
def test_callable(auto_class):

    def model():
        pyro.sample("x", dist.Normal(0., 1.))
        pyro.sample("y", dist.MultivariateNormal(torch.zeros(5), torch.eye(5, 5)))

    def guide_x():
        x_loc = pyro.param("x_loc", torch.tensor(0.))
        pyro.sample("x", dist.Delta(x_loc))

    guide = AutoGuideList(model)
    guide.append(guide_x)
    guide.append(auto_class(poutine.block(model, expose=["y"])))
    values = guide()
    assert set(values) == set(["y"])


@pytest.mark.parametrize("auto_class", [
    AutoDelta,
    AutoDiagonalNormal,
    AutoMultivariateNormal,
    AutoLowRankMultivariateNormal,
    AutoLaplaceApproximation,
])
def test_callable_return_dict(auto_class):

    def model():
        pyro.sample("x", dist.Normal(0., 1.))
        pyro.sample("y", dist.MultivariateNormal(torch.zeros(5), torch.eye(5, 5)))

    def guide_x():
        x_loc = pyro.param("x_loc", torch.tensor(0.))
        x = pyro.sample("x", dist.Delta(x_loc))
        return {"x": x}

    guide = AutoGuideList(model)
    guide.append(guide_x)
    guide.append(auto_class(poutine.block(model, expose=["y"])))
    values = guide()
    assert set(values) == set(["x", "y"])


def test_empty_model_error():
    def model():
        pass
    guide = AutoDiagonalNormal(model)
    with pytest.raises(RuntimeError):
        guide()


def test_unpack_latent():
    def model():
        return pyro.sample('x', dist.LKJCorrCholesky(2, torch.tensor(1.)))

    guide = AutoDiagonalNormal(model)
    assert guide()['x'].shape == model().shape
    latent = guide.sample_latent()
    assert list(guide._unpack_latent(latent))[0][1].shape == (1,)


@pytest.mark.parametrize("auto_class", [
    AutoDelta,
    AutoDiagonalNormal,
    AutoMultivariateNormal,
    AutoLowRankMultivariateNormal,
])
def test_init_loc_fn(auto_class):

    def model():
        pyro.sample("x", dist.Normal(0., 1.))
        pyro.sample("y", dist.MultivariateNormal(torch.zeros(5), torch.eye(5, 5)))

    inits = {"x": torch.randn(()), "y": torch.randn(5)}

    def init_loc_fn(site):
        return inits[site["name"]]

    guide = auto_class(model, init_loc_fn=init_loc_fn)
    guide()
    median = guide.median()
    assert_equal(median["x"], inits["x"])
    assert_equal(median["y"], inits["y"])


# testing helper
class AutoLowRankMultivariateNormal_100(AutoLowRankMultivariateNormal):
    def __init__(self, *args, **kwargs):
        return super().__init__(*args, **kwargs, rank=100)


@pytest.mark.parametrize("init_scale", [1e-1, 1e-4, 1e-8])
@pytest.mark.parametrize("auto_class", [
    AutoDiagonalNormal,
    AutoMultivariateNormal,
    AutoLowRankMultivariateNormal,
    AutoLowRankMultivariateNormal_100,
])
def test_init_scale(auto_class, init_scale):

    def model():
        pyro.sample("x", dist.Normal(0., 1.))
        pyro.sample("y", dist.MultivariateNormal(torch.zeros(5), torch.eye(5, 5)))
        with pyro.plate("plate", 100):
            pyro.sample("z", dist.Normal(0., 1.))

    guide = auto_class(model, init_scale=init_scale)
    guide()
    loc, scale = guide._loc_scale()
    scale_rms = scale.pow(2).mean().sqrt().item()
    assert init_scale * 0.5 < scale_rms < 2.0 * init_scale


@pytest.mark.parametrize("auto_class", [
    AutoDelta,
    AutoDiagonalNormal,
    AutoMultivariateNormal,
    AutoLowRankMultivariateNormal,
    AutoLaplaceApproximation,
    auto_guide_list_x,
    auto_guide_callable,
    auto_guide_module_callable,
    functools.partial(AutoDiagonalNormal, init_loc_fn=init_to_mean),
    functools.partial(AutoDiagonalNormal, init_loc_fn=init_to_median),
])
@pytest.mark.parametrize("Elbo", [Trace_ELBO, TraceGraph_ELBO, TraceEnum_ELBO])
def test_median_module(auto_class, Elbo):

<<<<<<< HEAD
    class Model(AutoGuide):
=======
    class Model(PyroModule):
>>>>>>> e0f5c690
        def __init__(self):
            super().__init__()
            self.x_loc = nn.Parameter(torch.tensor(1.))
            self.x_scale = PyroParam(torch.tensor(0.1), constraints.positive)

        def forward(self):
            pyro.sample("x", dist.Normal(self.x_loc, self.x_scale))
            pyro.sample("y", dist.Normal(2., 0.1))

    model = Model()
    guide = auto_class(model)
    infer = SVI(model, guide, Adam({'lr': 0.005}), Elbo(strict_enumeration_warning=False))
    for _ in range(20):
        infer.step()

    if auto_class is AutoLaplaceApproximation:
        guide = guide.laplace_approximation()

    median = guide.median()
<<<<<<< HEAD
    assert_equal(median["x"], torch.tensor(1.0), prec=0.1)
    assert_equal(median["y"], torch.tensor(2.0), prec=0.1)


@pytest.mark.parametrize("Elbo", [Trace_ELBO, TraceGraph_ELBO, TraceEnum_ELBO])
def test_nested_autoguide(Elbo):

    class Model(PyroModule):
        def __init__(self):
            super().__init__()
            self.x_loc = nn.Parameter(torch.tensor(1.))
            self.x_scale = PyroParam(torch.tensor(0.1), constraints.positive)

        def forward(self):
            pyro.sample("x", dist.Normal(self.x_loc, self.x_scale))
            with pyro.plate("plate", 2):
                pyro.sample("y", dist.Normal(2., 0.1))

    model = Model()
    guide = nested_auto_guide_callable(model)
    infer = SVI(model, guide, Adam({'lr': 0.005}), Elbo(strict_enumeration_warning=False))
    for _ in range(20):
        infer.step()

    tr = poutine.trace(guide).get_trace()
    assert all(p.startswith("auto.x") or p.startswith("auto.y.z") for p in tr.param_nodes)
    stochastic_nodes = set(tr.stochastic_nodes)
    assert "x" in stochastic_nodes
    assert "y" in stochastic_nodes
    # Only latent sampled is for the IAF.
    assert "_auto.y.z_latent" in stochastic_nodes
=======
    assert_equal(median["x"].detach(), torch.tensor(1.0), prec=0.1)
    assert_equal(median["y"].detach(), torch.tensor(2.0), prec=0.1)
>>>>>>> e0f5c690
<|MERGE_RESOLUTION|>--- conflicted
+++ resolved
@@ -15,13 +15,8 @@
 from pyro.infer.autoguide import (AutoCallable, AutoDelta, AutoDiagonalNormal, AutoDiscreteParallel, AutoGuide,
                                   AutoGuideList, AutoIAFNormal, AutoLaplaceApproximation, AutoLowRankMultivariateNormal,
                                   AutoMultivariateNormal, init_to_feasible, init_to_mean, init_to_median,
-<<<<<<< HEAD
-                                  init_to_sample, AutoGuide)
-from pyro.nn import PyroParam, PyroModule
-=======
                                   init_to_sample)
 from pyro.nn.module import PyroModule, PyroParam
->>>>>>> e0f5c690
 from pyro.optim import Adam
 from tests.common import assert_close, assert_equal
 
@@ -505,11 +500,7 @@
 @pytest.mark.parametrize("Elbo", [Trace_ELBO, TraceGraph_ELBO, TraceEnum_ELBO])
 def test_median_module(auto_class, Elbo):
 
-<<<<<<< HEAD
-    class Model(AutoGuide):
-=======
     class Model(PyroModule):
->>>>>>> e0f5c690
         def __init__(self):
             super().__init__()
             self.x_loc = nn.Parameter(torch.tensor(1.))
@@ -529,9 +520,8 @@
         guide = guide.laplace_approximation()
 
     median = guide.median()
-<<<<<<< HEAD
-    assert_equal(median["x"], torch.tensor(1.0), prec=0.1)
-    assert_equal(median["y"], torch.tensor(2.0), prec=0.1)
+    assert_equal(median["x"].detach(), torch.tensor(1.0), prec=0.1)
+    assert_equal(median["y"].detach(), torch.tensor(2.0), prec=0.1)
 
 
 @pytest.mark.parametrize("Elbo", [Trace_ELBO, TraceGraph_ELBO, TraceEnum_ELBO])
@@ -560,8 +550,4 @@
     assert "x" in stochastic_nodes
     assert "y" in stochastic_nodes
     # Only latent sampled is for the IAF.
-    assert "_auto.y.z_latent" in stochastic_nodes
-=======
-    assert_equal(median["x"].detach(), torch.tensor(1.0), prec=0.1)
-    assert_equal(median["y"].detach(), torch.tensor(2.0), prec=0.1)
->>>>>>> e0f5c690
+    assert "_auto.y.z_latent" in stochastic_nodes