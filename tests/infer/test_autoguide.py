# Copyright (c) 2017-2019 Uber Technologies, Inc.
# SPDX-License-Identifier: Apache-2.0

import functools
import io
import warnings

import numpy as np
import pytest
import torch
from torch import nn
from torch.distributions import constraints

import pyro
import pyro.distributions as dist
import pyro.poutine as poutine
from pyro.infer import (
    SVI,
    JitTrace_ELBO,
<<<<<<< HEAD
=======
    JitTraceEnum_ELBO,
    JitTraceGraph_ELBO,
>>>>>>> 6e364b01
    Predictive,
    Trace_ELBO,
    TraceEnum_ELBO,
    TraceGraph_ELBO,
)
from pyro.infer.autoguide import (
    AutoCallable,
    AutoDelta,
    AutoDiagonalNormal,
    AutoDiscreteParallel,
    AutoGaussian,
    AutoGuide,
    AutoGuideList,
    AutoIAFNormal,
    AutoLaplaceApproximation,
    AutoLowRankMultivariateNormal,
    AutoMultivariateNormal,
    AutoNormal,
    AutoStructured,
    init_to_feasible,
    init_to_mean,
    init_to_median,
    init_to_sample,
)
from pyro.infer.autoguide.gaussian import AutoGaussianFunsor
from pyro.infer.reparam import ProjectedNormalReparam
from pyro.nn.module import PyroModule, PyroParam, PyroSample
from pyro.ops.gaussian import Gaussian
from pyro.optim import Adam, ClippedAdam
from pyro.poutine.util import prune_subsample_sites
from pyro.util import check_model_guide_match
from tests.common import assert_close, assert_equal, xfail_if_not_implemented

AutoGaussianFunsor = pytest.param(
    AutoGaussianFunsor, marks=[pytest.mark.stage("funsor")]
)


@pytest.mark.parametrize(
    "auto_class",
    [
        AutoDiagonalNormal,
        AutoMultivariateNormal,
        AutoNormal,
        AutoLowRankMultivariateNormal,
        AutoIAFNormal,
    ],
)
def test_scores(auto_class):
    def model():
        if auto_class is AutoIAFNormal:
            pyro.sample("z", dist.Normal(0.0, 1.0).expand([10]))
        else:
            pyro.sample("z", dist.Normal(0.0, 1.0))

    guide = auto_class(model)
    guide_trace = poutine.trace(guide).get_trace()
    model_trace = poutine.trace(poutine.replay(model, guide_trace)).get_trace()

    guide_trace.compute_log_prob()
    model_trace.compute_log_prob()

    prefix = auto_class.__name__
    if prefix != "AutoNormal":
        assert "_{}_latent".format(prefix) not in model_trace.nodes
        assert (
            guide_trace.nodes["_{}_latent".format(prefix)]["log_prob_sum"].item() != 0.0
        )
    assert model_trace.nodes["z"]["log_prob_sum"].item() != 0.0
    assert guide_trace.nodes["z"]["log_prob_sum"].item() == 0.0


@pytest.mark.parametrize("Elbo", [Trace_ELBO, TraceGraph_ELBO, TraceEnum_ELBO])
@pytest.mark.parametrize(
    "auto_class",
    [
        AutoDelta,
        AutoDiagonalNormal,
        AutoMultivariateNormal,
        AutoNormal,
        AutoLowRankMultivariateNormal,
        AutoIAFNormal,
        AutoLaplaceApproximation,
        AutoGaussian,
        AutoGaussianFunsor,
    ],
)
def test_factor(auto_class, Elbo):
    def model(log_factor):
        pyro.sample("z1", dist.Normal(0.0, 1.0))
        pyro.factor("f1", log_factor)
        pyro.sample("z2", dist.Normal(torch.zeros(2), torch.ones(2)).to_event(1))
        with pyro.plate("plate", 3):
            pyro.factor("f2", log_factor)
            pyro.sample("z3", dist.Normal(torch.zeros(3), torch.ones(3)))

    guide = auto_class(model)
    elbo = Elbo(strict_enumeration_warning=False)
    elbo.loss(model, guide, torch.tensor(0.0))  # initialize param store

    pyro.set_rng_seed(123)
    loss_5 = elbo.loss(model, guide, torch.tensor(5.0))
    pyro.set_rng_seed(123)
    loss_4 = elbo.loss(model, guide, torch.tensor(4.0))
    assert_close(loss_5 - loss_4, -1 - 3)


# helper for test_shapes()
class AutoStructured_shapes(AutoStructured):
    def __init__(self, model, *, init_loc_fn):
        def conditional_z4():
            return pyro.param("z4_aux", torch.tensor(0.0))

        class ConditionalZ5(torch.nn.Module):
            def __init__(self):
                super().__init__()
                self.log_scale = torch.nn.Parameter(torch.zeros(2))

            def forward(self):
                scale = self.log_scale.exp()
                return pyro.sample("z5_aux", dist.Normal(0, scale).to_event(1))

        class ConditionalZ6(PyroModule):
            def __init__(self):
                super().__init__()
                self.scale = PyroParam(torch.ones(2), constraint=constraints.positive)
                self.z6_aux = PyroSample(lambda s: dist.Normal(0, s.scale).to_event(1))

            def forward(self):
                return self.z6_aux

        def dependency_z6_z5(z5):
            weight = pyro.param("z6_z5_weight", torch.zeros(2))
            return weight * z5

        dependency_z6_z3 = torch.nn.Linear(3, 2)

        super().__init__(
            model,
            conditionals={
                "z1": "delta",
                "z2": "normal",
                "z3": "mvn",
                "z4": conditional_z4,
                "z5": ConditionalZ5(),
                "z6": ConditionalZ6(),
                "z7": "mvn",
            },
            dependencies={
                "z3": {"z2": "linear"},
                "z4": {"z3": "linear", "z2": "linear"},
                "z6": {"z3": dependency_z6_z3, "z5": dependency_z6_z5},
                "z7": {"z6": "linear"},
            },
            init_loc_fn=init_loc_fn,
        )


@pytest.mark.parametrize("num_particles", [1, 10])
@pytest.mark.parametrize("Elbo", [Trace_ELBO, TraceGraph_ELBO, TraceEnum_ELBO])
@pytest.mark.parametrize(
    "init_loc_fn",
    [
        init_to_feasible,
        init_to_mean,
        init_to_median,
        init_to_sample,
    ],
)
@pytest.mark.parametrize(
    "auto_class",
    [
        AutoDelta,
        AutoDiagonalNormal,
        AutoMultivariateNormal,
        AutoNormal,
        AutoLowRankMultivariateNormal,
        AutoIAFNormal,
        AutoLaplaceApproximation,
        AutoStructured,
        AutoStructured_shapes,
        AutoGaussian,
        AutoGaussianFunsor,
    ],
)
@pytest.mark.filterwarnings("ignore::FutureWarning")
def test_shapes(auto_class, init_loc_fn, Elbo, num_particles):
    def model():
        pyro.sample("z1", dist.Normal(0.0, 1.0))
        pyro.sample("z2", dist.Normal(torch.zeros(2), torch.ones(2)).to_event(1))
        with pyro.plate("plate", 3):
            pyro.sample("z3", dist.Normal(torch.zeros(3), torch.ones(3)))
        pyro.sample("z4", dist.MultivariateNormal(torch.zeros(2), torch.eye(2)))
        pyro.sample("z5", dist.Dirichlet(torch.ones(3)))
        pyro.sample(
            "z6", dist.Normal(0, 1).expand((2,)).mask(torch.arange(2) > 0).to_event(1)
        )
        pyro.sample("z7", dist.LKJCholesky(2, torch.tensor(1.0)))

    guide = auto_class(model, init_loc_fn=init_loc_fn)
    elbo = Elbo(
        num_particles=num_particles,
        vectorize_particles=True,
        strict_enumeration_warning=False,
    )
    loss = elbo.loss(model, guide)
    assert np.isfinite(loss), loss


@pytest.mark.xfail(reason="sequential plate is not yet supported")
@pytest.mark.parametrize(
    "auto_class",
    [
        AutoDelta,
        AutoDiagonalNormal,
        AutoMultivariateNormal,
        AutoNormal,
        AutoLowRankMultivariateNormal,
        AutoIAFNormal,
        AutoLaplaceApproximation,
        AutoGaussian,
        AutoGaussianFunsor,
    ],
)
@pytest.mark.parametrize("Elbo", [Trace_ELBO, TraceGraph_ELBO])
def test_iplate_smoke(auto_class, Elbo):
    def model():
        x = pyro.sample("x", dist.Normal(0, 1))
        assert x.shape == ()

        for i in pyro.plate("plate", 3):
            y = pyro.sample(
                "y_{}".format(i), dist.Normal(0, 1).expand_by([2, 1 + i, 2]).to_event(3)
            )
            assert y.shape == (2, 1 + i, 2)

        z = pyro.sample("z", dist.Normal(0, 1).expand_by([2]).to_event(1))
        assert z.shape == (2,)

        pyro.sample("obs", dist.Bernoulli(0.1), obs=torch.tensor(0))

    guide = auto_class(model)
    infer = SVI(
        model, guide, Adam({"lr": 1e-6}), Elbo(strict_enumeration_warning=False)
    )
    infer.step()


def auto_guide_list_x(model):
    guide = AutoGuideList(model)
    guide.append(AutoDelta(poutine.block(model, expose=["x"])))
    guide.append(AutoDiagonalNormal(poutine.block(model, hide=["x"])))
    return guide


def auto_guide_callable(model):
    def guide_x():
        x_loc = pyro.param("x_loc", torch.tensor(1.0))
        x_scale = pyro.param(
            "x_scale", torch.tensor(0.1), constraint=constraints.positive
        )
        pyro.sample("x", dist.Normal(x_loc, x_scale))

    def median_x():
        return {"x": pyro.param("x_loc", torch.tensor(1.0))}

    guide = AutoGuideList(model)
    guide.append(AutoCallable(model, guide_x, median_x))
    guide.append(AutoDiagonalNormal(poutine.block(model, hide=["x"])))
    return guide


class GuideX(AutoGuide):
    def __init__(self, model):
        super().__init__(model)
        self.x_loc = nn.Parameter(torch.tensor(1.0))
        self.x_scale = PyroParam(torch.tensor(0.1), constraint=constraints.positive)

    def forward(self, *args, **kwargs):
        return {"x": pyro.sample("x", dist.Normal(self.x_loc, self.x_scale))}

    def median(self, *args, **kwargs):
        return {"x": self.x_loc.detach()}


def auto_guide_module_callable(model):
    guide = AutoGuideList(model)
    guide.custom = GuideX(model)
    guide.diagnorm = AutoDiagonalNormal(poutine.block(model, hide=["x"]))
    return guide


def nested_auto_guide_callable(model):
    guide = AutoGuideList(model)
    guide.append(AutoDelta(poutine.block(model, expose=["x"])))
    guide_y = AutoGuideList(poutine.block(model, expose=["y"]))
    guide_y.z = AutoIAFNormal(poutine.block(model, expose=["y"]))
    guide.append(guide_y)
    return guide


class AutoStructured_median(AutoStructured):
    def __init__(self, model):
        super().__init__(
            model,
            conditionals={
                "x": "delta",
                "y": "normal",
                "z": "mvn",
            },
            dependencies={
                "x": {"z": "linear", "y": "linear"},
                "y": {"z": "linear"},
            },
        )


@pytest.mark.parametrize(
    "auto_class",
    [
        AutoDelta,
        AutoDiagonalNormal,
        AutoMultivariateNormal,
        AutoNormal,
        AutoLowRankMultivariateNormal,
        AutoLaplaceApproximation,
        auto_guide_list_x,
        auto_guide_callable,
        auto_guide_module_callable,
        functools.partial(AutoDiagonalNormal, init_loc_fn=init_to_feasible),
        functools.partial(AutoDiagonalNormal, init_loc_fn=init_to_mean),
        functools.partial(AutoDiagonalNormal, init_loc_fn=init_to_median),
        functools.partial(AutoDiagonalNormal, init_loc_fn=init_to_sample),
        AutoStructured,
        AutoStructured_median,
        AutoGaussian,
        AutoGaussianFunsor,
    ],
)
@pytest.mark.parametrize("Elbo", [JitTrace_ELBO, JitTraceGraph_ELBO, JitTraceEnum_ELBO])
def test_median(auto_class, Elbo):
    def model():
        pyro.sample("x", dist.Normal(0.0, 1.0))
        pyro.sample("y", dist.LogNormal(0.0, 1.0))
        pyro.sample("z", dist.Beta(2.0, 2.0))

    guide = auto_class(model)
    optim = Adam({"lr": 0.02, "betas": (0.8, 0.99)})
    elbo = Elbo(
        strict_enumeration_warning=False,
        num_particles=500,
        vectorize_particles=True,
        ignore_jit_warnings=True,
    )
    infer = SVI(model, guide, optim, elbo)
    for _ in range(100):
        infer.step()

    if auto_class is AutoLaplaceApproximation:
        guide = guide.laplace_approximation()

    with xfail_if_not_implemented():
        median = guide.median()
    assert_equal(median["x"], torch.tensor(0.0), prec=0.1)
    if auto_class is AutoDelta:
        assert_equal(median["y"], torch.tensor(-1.0).exp(), prec=0.1)
    else:
        assert_equal(median["y"], torch.tensor(1.0), prec=0.1)
    assert_equal(median["z"], torch.tensor(0.5), prec=0.1)


@pytest.mark.parametrize("jit", [False, True], ids=["nojit", "jit"])
@pytest.mark.parametrize(
    "auto_class",
    [
        AutoDelta,
        AutoDiagonalNormal,
        AutoMultivariateNormal,
        AutoNormal,
        AutoLowRankMultivariateNormal,
        AutoLaplaceApproximation,
        auto_guide_list_x,
        auto_guide_module_callable,
        nested_auto_guide_callable,
        functools.partial(AutoDiagonalNormal, init_loc_fn=init_to_feasible),
        functools.partial(AutoDiagonalNormal, init_loc_fn=init_to_mean),
        functools.partial(AutoDiagonalNormal, init_loc_fn=init_to_median),
        functools.partial(AutoDiagonalNormal, init_loc_fn=init_to_sample),
        AutoStructured,
        AutoStructured_median,
        AutoGaussian,
        pytest.param(
            AutoGaussianFunsor[0],
            marks=[
                pytest.mark.stage("funsor"),
                pytest.mark.xfail(
                    reason="https://github.com/pyro-ppl/pyro/issues/2945"
                ),
            ],
        ),
    ],
)
@pytest.mark.parametrize("Elbo", [Trace_ELBO, TraceGraph_ELBO, TraceEnum_ELBO])
def test_serialization(auto_class, Elbo, jit):
    def model():
        pyro.sample("x", dist.Normal(0.0, 1.0))
        with pyro.plate("plate", 2):
            pyro.sample("y", dist.LogNormal(0.0, 1.0))
            pyro.sample("z", dist.Beta(2.0, 2.0))

    guide = auto_class(model)
    guide()
    if auto_class is AutoLaplaceApproximation:
        guide = guide.laplace_approximation()
    pyro.set_rng_seed(0)
    expected = guide.call()
    latent_names = sorted(guide())
    expected_params = {k: v.data for k, v in guide.named_parameters()}

    if jit:
        # Ignore tracer warnings
        with warnings.catch_warnings():
            warnings.filterwarnings("ignore", category=torch.jit.TracerWarning)
            # XXX: check_trace=True fails for AutoLaplaceApproximation
            traced_guide = torch.jit.trace_module(
                guide, {"call": ()}, check_trace=False
            )
        f = io.BytesIO()
        torch.jit.save(traced_guide, f)
        del guide, traced_guide
        pyro.clear_param_store()
        f.seek(0)
        guide_deser = torch.jit.load(f)
    else:
        # Work around https://github.com/pytorch/pytorch/issues/27972
        with warnings.catch_warnings():
            warnings.filterwarnings("ignore", category=UserWarning)
            f = io.BytesIO()
            torch.save(guide, f)
            f.seek(0)
            guide_deser = torch.load(f)

    # Check .call() result.
    pyro.set_rng_seed(0)
    actual = guide_deser.call()
    assert len(actual) == len(expected)
    for name, a, e in zip(latent_names, actual, expected):
        assert_equal(a, e, msg="{}: {} vs {}".format(name, a, e))

    # Check named_parameters.
    actual_params = {k: v.data for k, v in guide_deser.named_parameters()}
    assert set(actual_params) == set(expected_params)
    for name, expected in expected_params.items():
        actual = actual_params[name]
        assert_equal(actual, expected)


def AutoGuideList_x(model):
    guide = AutoGuideList(model)
    guide.append(AutoNormal(poutine.block(model, expose=["x"])))
    guide.append(AutoLowRankMultivariateNormal(poutine.block(model, hide=["x"])))
    return guide


@pytest.mark.parametrize(
    "auto_class",
    [
        AutoDiagonalNormal,
        AutoMultivariateNormal,
        AutoNormal,
        AutoLowRankMultivariateNormal,
        AutoLaplaceApproximation,
        AutoGuideList_x,
    ],
)
@pytest.mark.parametrize("Elbo", [Trace_ELBO, TraceGraph_ELBO, TraceEnum_ELBO])
def test_quantiles(auto_class, Elbo):
    def model():
        pyro.sample("x", dist.Normal(0.0, 1.0))
        pyro.sample("y", dist.LogNormal(0.0, 1.0))
        pyro.sample("z", dist.Beta(2.0, 2.0).expand([2]).to_event(1))

    guide = auto_class(model)
    optim = Adam({"lr": 0.05, "betas": (0.8, 0.99)})
    elbo = Elbo(
        strict_enumeration_warning=False, num_particles=100, vectorize_particles=True
    )
    infer = SVI(model, guide, optim, elbo)
    for _ in range(100):
        infer.step()

    if auto_class is AutoLaplaceApproximation:
        guide = guide.laplace_approximation()

    quantiles = guide.quantiles([0.1, 0.5, 0.9])
    median = guide.median()
    for name in ["x", "y", "z"]:
        assert not median[name].requires_grad
        assert torch.is_tensor(quantiles[name])
        assert len(quantiles[name]) == 3
        for q in quantiles[name]:
            assert not q.requires_grad
            assert q.shape == (() if name != "z" else (2,))
        assert_equal(median[name], quantiles[name][1])

    assert -3.0 < quantiles["x"][0]
    assert quantiles["x"][0] + 1.0 < quantiles["x"][1]
    assert quantiles["x"][1] + 1.0 < quantiles["x"][2]
    assert quantiles["x"][2] < 3.0

    assert 0.01 < quantiles["y"][0]
    assert quantiles["y"][0] * 2.0 < quantiles["y"][1]
    assert quantiles["y"][1] * 2.0 < quantiles["y"][2]
    assert quantiles["y"][2] < 100.0

    assert (0.01 < quantiles["z"][0]).all()
    assert (quantiles["z"][0] + 0.1 < quantiles["z"][1]).all()
    assert (quantiles["z"][1] + 0.1 < quantiles["z"][2]).all()
    assert (quantiles["z"][2] < 0.99).all()


@pytest.mark.parametrize(
    "continuous_class",
    [
        AutoDelta,
        AutoDiagonalNormal,
        AutoMultivariateNormal,
        AutoNormal,
        AutoLowRankMultivariateNormal,
        AutoIAFNormal,
        AutoLaplaceApproximation,
        AutoGaussian,
        AutoGaussianFunsor,
    ],
)
def test_discrete_parallel(continuous_class):
    K = 2
    data = torch.tensor([0.0, 1.0, 10.0, 11.0, 12.0])

    def model(data):
        weights = pyro.sample("weights", dist.Dirichlet(0.5 * torch.ones(K)))
        locs = pyro.sample("locs", dist.Normal(0, 10).expand_by([K]).to_event(1))
        scale = pyro.sample("scale", dist.LogNormal(0, 1))

        with pyro.plate("data", len(data)):
            weights = weights.expand(torch.Size((len(data),)) + weights.shape)
            assignment = pyro.sample("assignment", dist.Categorical(weights))
            pyro.sample("obs", dist.Normal(locs[assignment], scale), obs=data)

    guide = AutoGuideList(model)
    guide.append(continuous_class(poutine.block(model, hide=["assignment"])))
    guide.append(AutoDiscreteParallel(poutine.block(model, expose=["assignment"])))

    elbo = TraceEnum_ELBO(max_plate_nesting=1)
    loss = elbo.loss_and_grads(model, guide, data)
    assert np.isfinite(loss), loss


@pytest.mark.parametrize(
    "auto_class",
    [
        AutoDelta,
        AutoDiagonalNormal,
        AutoMultivariateNormal,
        AutoNormal,
        AutoLowRankMultivariateNormal,
        AutoIAFNormal,
        AutoLaplaceApproximation,
        AutoGaussian,
        AutoGaussianFunsor,
    ],
)
def test_guide_list(auto_class):
    def model():
        pyro.sample("x", dist.Normal(0.0, 1.0).expand([2]).to_event(1))
        pyro.sample("y", dist.MultivariateNormal(torch.zeros(5), torch.eye(5, 5)))

    guide = AutoGuideList(model)
    guide.append(auto_class(poutine.block(model, expose=["x"])))
    guide.append(auto_class(poutine.block(model, expose=["y"])))
    guide()


@pytest.mark.parametrize(
    "auto_class",
    [
        AutoDelta,
        AutoDiagonalNormal,
        AutoNormal,
        AutoMultivariateNormal,
        AutoLowRankMultivariateNormal,
        AutoLaplaceApproximation,
        AutoGaussian,
        AutoGaussianFunsor,
    ],
)
def test_callable(auto_class):
    def model():
        pyro.sample("x", dist.Normal(0.0, 1.0))
        pyro.sample("y", dist.MultivariateNormal(torch.zeros(5), torch.eye(5, 5)))

    def guide_x():
        x_loc = pyro.param("x_loc", torch.tensor(0.0))
        pyro.sample("x", dist.Delta(x_loc))

    guide = AutoGuideList(model)
    guide.append(guide_x)
    guide.append(auto_class(poutine.block(model, expose=["y"])))
    values = guide()
    assert set(values) == set(["y"])


@pytest.mark.parametrize(
    "auto_class",
    [
        AutoDelta,
        AutoNormal,
        AutoDiagonalNormal,
        AutoMultivariateNormal,
        AutoNormal,
        AutoLowRankMultivariateNormal,
        AutoLaplaceApproximation,
        AutoGaussian,
        AutoGaussianFunsor,
    ],
)
def test_callable_return_dict(auto_class):
    def model():
        pyro.sample("x", dist.Normal(0.0, 1.0))
        pyro.sample("y", dist.MultivariateNormal(torch.zeros(5), torch.eye(5, 5)))

    def guide_x():
        x_loc = pyro.param("x_loc", torch.tensor(0.0))
        x = pyro.sample("x", dist.Delta(x_loc))
        return {"x": x}

    guide = AutoGuideList(model)
    guide.append(guide_x)
    guide.append(auto_class(poutine.block(model, expose=["y"])))
    values = guide()
    assert set(values) == set(["x", "y"])


def test_empty_model_error():
    def model():
        pass

    guide = AutoDiagonalNormal(model)
    with pytest.raises(RuntimeError):
        guide()


def test_unpack_latent():
    def model():
        return pyro.sample("x", dist.LKJCholesky(2, torch.tensor(1.0)))

    guide = AutoDiagonalNormal(model)
    assert guide()["x"].shape == model().shape
    latent = guide.sample_latent()
    assert list(guide._unpack_latent(latent))[0][1].shape == (1,)


@pytest.mark.parametrize(
    "auto_class",
    [
        AutoDelta,
        AutoNormal,
        AutoDiagonalNormal,
        AutoMultivariateNormal,
        AutoLowRankMultivariateNormal,
        AutoGaussian,
        AutoGaussianFunsor,
    ],
)
def test_init_loc_fn(auto_class):
    def model():
        pyro.sample("x", dist.Normal(0.0, 1.0))
        pyro.sample("y", dist.MultivariateNormal(torch.zeros(5), torch.eye(5, 5)))

    inits = {"x": torch.randn(()), "y": torch.randn(5)}

    def init_loc_fn(site):
        return inits[site["name"]]

    guide = auto_class(model, init_loc_fn=init_loc_fn)
    guide()
    median = guide.median()
    assert_equal(median["x"], inits["x"])
    assert_equal(median["y"], inits["y"])


# testing helper
class AutoLowRankMultivariateNormal_100(AutoLowRankMultivariateNormal):
    def __init__(self, *args, **kwargs):
        return super().__init__(*args, **kwargs, rank=100)


@pytest.mark.parametrize("init_scale", [1e-1, 1e-4, 1e-8])
@pytest.mark.parametrize(
    "auto_class",
    [
        AutoDiagonalNormal,
        AutoMultivariateNormal,
        AutoLowRankMultivariateNormal,
        AutoLowRankMultivariateNormal_100,
    ],
)
def test_init_scale(auto_class, init_scale):
    def model():
        pyro.sample("x", dist.Normal(0.0, 1.0))
        pyro.sample("y", dist.MultivariateNormal(torch.zeros(5), torch.eye(5, 5)))
        with pyro.plate("plate", 100):
            pyro.sample("z", dist.Normal(0.0, 1.0))

    guide = auto_class(model, init_scale=init_scale)
    guide()
    loc, scale = guide._loc_scale()
    scale_rms = scale.pow(2).mean().sqrt().item()
    assert init_scale * 0.5 < scale_rms < 2.0 * init_scale


@pytest.mark.parametrize(
    "auto_class",
    [
        AutoDelta,
        AutoDiagonalNormal,
        AutoMultivariateNormal,
        AutoLowRankMultivariateNormal,
        AutoLaplaceApproximation,
        auto_guide_list_x,
        auto_guide_callable,
        auto_guide_module_callable,
        functools.partial(AutoDiagonalNormal, init_loc_fn=init_to_mean),
        functools.partial(AutoDiagonalNormal, init_loc_fn=init_to_median),
        functools.partial(AutoNormal, init_loc_fn=init_to_median),
        functools.partial(AutoGaussian, init_loc_fn=init_to_median),
    ],
)
@pytest.mark.parametrize("Elbo", [Trace_ELBO, TraceGraph_ELBO, TraceEnum_ELBO])
def test_median_module(auto_class, Elbo):
    class Model(PyroModule):
        def __init__(self):
            super().__init__()
            self.x_loc = nn.Parameter(torch.tensor(1.0))
            self.x_scale = PyroParam(torch.tensor(0.1), constraints.positive)

        def forward(self):
            x = pyro.sample("x", dist.Normal(self.x_loc, self.x_scale))
            pyro.sample("y", dist.Normal(2.0, 0.1))
            pyro.sample("z", dist.Normal(1.0, 0.1), obs=x)

    model = Model()
    guide = auto_class(model)
    infer = SVI(
        model, guide, Adam({"lr": 0.005}), Elbo(strict_enumeration_warning=False)
    )
    for _ in range(20):
        infer.step()

    if auto_class is AutoLaplaceApproximation:
        guide = guide.laplace_approximation()

    median = guide.median()
    assert_equal(median["x"].detach(), torch.tensor(1.0), prec=0.1)
    assert_equal(median["y"].detach(), torch.tensor(2.0), prec=0.1)


@pytest.mark.parametrize("Elbo", [Trace_ELBO, TraceGraph_ELBO, TraceEnum_ELBO])
def test_nested_autoguide(Elbo):
    class Model(PyroModule):
        def __init__(self):
            super().__init__()
            self.x_loc = nn.Parameter(torch.tensor(1.0))
            self.x_scale = PyroParam(torch.tensor(0.1), constraints.positive)

        def forward(self):
            pyro.sample("x", dist.Normal(self.x_loc, self.x_scale))
            with pyro.plate("plate", 2):
                pyro.sample("y", dist.Normal(2.0, 0.1))

    model = Model()
    guide = nested_auto_guide_callable(model)

    # Check master ref for all nested components.
    for _, m in guide.named_modules():
        if m is guide:
            continue
        assert (
            m.master is not None and m.master() is guide
        ), "master ref wrong for {}".format(m._pyro_name)

    infer = SVI(
        model, guide, Adam({"lr": 0.005}), Elbo(strict_enumeration_warning=False)
    )
    for _ in range(20):
        infer.step()

    guide_trace = poutine.trace(guide).get_trace()
    model_trace = poutine.trace(model).get_trace()
    check_model_guide_match(model_trace, guide_trace)
    assert all(
        p.startswith("AutoGuideList.0") or p.startswith("AutoGuideList.1.z")
        for p in guide_trace.param_nodes
    )
    stochastic_nodes = set(guide_trace.stochastic_nodes)
    assert "x" in stochastic_nodes
    assert "y" in stochastic_nodes
    # Only latent sampled is for the IAF.
    assert "_AutoGuideList.1.z_latent" in stochastic_nodes


@pytest.mark.parametrize(
    "auto_class",
    [
        AutoDelta,
        AutoDiagonalNormal,
        AutoMultivariateNormal,
        AutoNormal,
        AutoLowRankMultivariateNormal,
        AutoLaplaceApproximation,
        functools.partial(AutoDiagonalNormal, init_loc_fn=init_to_mean),
        functools.partial(AutoDiagonalNormal, init_loc_fn=init_to_median),
        AutoGaussian,
        AutoGaussianFunsor,
    ],
)
@pytest.mark.parametrize("Elbo", [Trace_ELBO, TraceGraph_ELBO, TraceEnum_ELBO])
def test_linear_regression_smoke(auto_class, Elbo):
    N, D = 10, 3

    class RandomLinear(nn.Linear, PyroModule):
        def __init__(self, in_features, out_features):
            super().__init__(in_features, out_features)
            self.weight = PyroSample(
                dist.Normal(0.0, 1.0).expand([out_features, in_features]).to_event(2)
            )
            self.bias = PyroSample(
                dist.Normal(0.0, 10.0).expand([out_features]).to_event(1)
            )

    class LinearRegression(PyroModule):
        def __init__(self):
            super().__init__()
            self.linear = RandomLinear(D, 1)

        def forward(self, x, y=None):
            mean = self.linear(x).squeeze(-1)
            sigma = pyro.sample("sigma", dist.LogNormal(0.0, 1.0))
            with pyro.plate("plate", N):
                return pyro.sample("obs", dist.Normal(mean, sigma), obs=y)

    x, y = torch.randn(N, D), torch.randn(N)
    model = LinearRegression()
    guide = auto_class(model)
    infer = SVI(
        model, guide, Adam({"lr": 0.005}), Elbo(strict_enumeration_warning=False)
    )
    infer.step(x, y)


class AutoStructured_predictive(AutoStructured):
    def __init__(self, model):
        super().__init__(
            model,
            conditionals={
                "linear.weight": "mvn",
                "linear.bias": "normal",
                "sigma": "delta",
            },
            dependencies={
                "linear.bias": {"linear.weight": "linear"},
            },
        )


@pytest.mark.parametrize(
    "auto_class",
    [
        AutoDelta,
        AutoDiagonalNormal,
        AutoMultivariateNormal,
        AutoNormal,
        AutoLowRankMultivariateNormal,
        AutoLaplaceApproximation,
        functools.partial(AutoDiagonalNormal, init_loc_fn=init_to_mean),
        functools.partial(AutoDiagonalNormal, init_loc_fn=init_to_median),
        AutoStructured,
        AutoStructured_predictive,
        AutoGaussian,
        pytest.param(
            AutoGaussianFunsor[0],
            marks=[
                pytest.mark.stage("funsor"),
                pytest.mark.xfail(
                    reason="https://github.com/pyro-ppl/pyro/issues/2945"
                ),
            ],
        ),
    ],
)
def test_predictive(auto_class):
    N, D = 3, 2

    class RandomLinear(nn.Linear, PyroModule):
        def __init__(self, in_features, out_features):
            super().__init__(in_features, out_features)
            self.weight = PyroSample(
                dist.Normal(0.0, 1.0).expand([out_features, in_features]).to_event(2)
            )
            self.bias = PyroSample(
                dist.Normal(0.0, 10.0).expand([out_features]).to_event(1)
            )

    class LinearRegression(PyroModule):
        def __init__(self):
            super().__init__()
            self.linear = RandomLinear(D, 1)

        def forward(self, x, y=None):
            mean = self.linear(x).squeeze(-1)
            sigma = pyro.sample("sigma", dist.LogNormal(0.0, 1.0))
            with pyro.plate("plate", N):
                return pyro.sample("obs", dist.Normal(mean, sigma), obs=y)

    x, y = torch.randn(N, D), torch.randn(N)
    model = LinearRegression()
    guide = auto_class(model)
    # XXX: Record `y` as observed in the prototype trace
    # Is there a better pattern to follow?
    guide(x, y=y)
    # Test predictive module
    model_trace = poutine.trace(model).get_trace(x, y=None)
    predictive = Predictive(model, guide=guide, num_samples=10)
    pyro.set_rng_seed(0)
    samples = predictive(x)
    for site in prune_subsample_sites(model_trace).stochastic_nodes:
        assert site in samples
    with warnings.catch_warnings():
        warnings.filterwarnings("ignore", category=torch.jit.TracerWarning)
        traced_predictive = torch.jit.trace_module(predictive, {"call": (x,)})
    f = io.BytesIO()
    torch.jit.save(traced_predictive, f)
    f.seek(0)
    predictive_deser = torch.jit.load(f)
    pyro.set_rng_seed(0)
    samples_deser = predictive_deser.call(x)
    # Note that the site values are different in the serialized guide
    assert len(samples) == len(samples_deser)


@pytest.mark.parametrize("sample_shape", [(), (6,), (5, 4)], ids=str)
@pytest.mark.parametrize(
    "auto_class",
    [
        AutoDelta,
        AutoDiagonalNormal,
        AutoMultivariateNormal,
        AutoNormal,
        AutoLowRankMultivariateNormal,
        AutoLaplaceApproximation,
        functools.partial(AutoDiagonalNormal, init_loc_fn=init_to_mean),
        functools.partial(AutoDiagonalNormal, init_loc_fn=init_to_median),
        AutoStructured,
        AutoGaussian,
        AutoGaussianFunsor,
    ],
)
def test_replay_plates(auto_class, sample_shape):
    def model():
        a = pyro.sample("a", dist.Normal(0, 1))
        b = pyro.sample("b", dist.Normal(a[..., None], torch.ones(3)).to_event(1))
        c = pyro.sample(
            "c", dist.MultivariateNormal(torch.zeros(3) + a[..., None], torch.eye(3))
        )
        with pyro.plate("i", 2):
            d = pyro.sample("d", dist.Dirichlet((b + c).exp()))
            pyro.sample("e", dist.Categorical(logits=d), obs=torch.tensor([0, 0]))
        return a, b, c, d

    guide = auto_class(model)
    with pyro.plate_stack("particles", sample_shape, rightmost_dim=-2):
        guide_trace = poutine.trace(guide).get_trace()
        a, b, c, d = poutine.replay(model, guide_trace)()
    assert a.shape == (sample_shape + (1,) if sample_shape else ())
    assert b.shape == (sample_shape + (1, 3) if sample_shape else (3,))
    assert c.shape == (sample_shape + (1, 3) if sample_shape else (3,))
    assert d.shape == sample_shape + (2, 3)


@pytest.mark.parametrize("auto_class", [AutoDelta, AutoNormal])
def test_subsample_model(auto_class):
    def model(x, y=None, batch_size=None):
        loc = pyro.param("loc", lambda: torch.tensor(0.0))
        scale = pyro.param(
            "scale", lambda: torch.tensor(1.0), constraint=constraints.positive
        )
        with pyro.plate("batch", len(x), subsample_size=batch_size):
            batch_x = pyro.subsample(x, event_dim=0)
            batch_y = pyro.subsample(y, event_dim=0) if y is not None else None
            mean = loc + scale * batch_x
            sigma = pyro.sample("sigma", dist.LogNormal(0.0, 1.0))
            return pyro.sample("obs", dist.Normal(mean, sigma), obs=batch_y)

    guide = auto_class(model)

    full_size = 50
    batch_size = 20
    pyro.set_rng_seed(123456789)
    x = torch.randn(full_size)
    with torch.no_grad():
        y = model(x)
    assert y.shape == x.shape

    pyro.get_param_store().clear()
    pyro.set_rng_seed(123456789)
    svi = SVI(model, guide, Adam({"lr": 0.02}), Trace_ELBO())
    for step in range(5):
        svi.step(x, y, batch_size=batch_size)


@pytest.mark.parametrize("init_fn", [None, init_to_mean, init_to_median])
@pytest.mark.parametrize("auto_class", [AutoDelta, AutoNormal, AutoGuideList])
def test_subsample_guide(auto_class, init_fn):

    # The model from tutorial/source/easyguide.ipynb
    def model(batch, subsample, full_size):
        num_time_steps = len(batch)
        result = [None] * num_time_steps
        drift = pyro.sample("drift", dist.LogNormal(-1, 0.5))
        data_plate = pyro.plate("data", full_size, subsample=subsample)
        assert data_plate.size == 50
        with data_plate:
            z = 0.0
            for t in range(num_time_steps):
                z = pyro.sample("state_{}".format(t), dist.Normal(z, drift))
                result[t] = pyro.sample(
                    "obs_{}".format(t), dist.Bernoulli(logits=z), obs=batch[t]
                )

        return torch.stack(result)

    def create_plates(batch, subsample, full_size):
        return pyro.plate("data", full_size, subsample=subsample)

    if auto_class == AutoGuideList:
        guide = AutoGuideList(model, create_plates=create_plates)
        guide.append(AutoDelta(poutine.block(model, expose=["drift"])))
        guide.append(AutoNormal(poutine.block(model, hide=["drift"])))
    else:
        guide = auto_class(model, create_plates=create_plates)

    full_size = 50
    batch_size = 20
    num_time_steps = 8
    pyro.set_rng_seed(123456789)
    data = model([None] * num_time_steps, torch.arange(full_size), full_size)
    assert data.shape == (num_time_steps, full_size)

    pyro.get_param_store().clear()
    pyro.set_rng_seed(123456789)
    svi = SVI(model, guide, Adam({"lr": 0.02}), Trace_ELBO())
    for epoch in range(2):
        beg = 0
        while beg < full_size:
            end = min(full_size, beg + batch_size)
            subsample = torch.arange(beg, end)
            batch = data[:, beg:end]
            beg = end
            svi.step(batch, subsample, full_size=full_size)


@pytest.mark.parametrize("independent", [True, False], ids=["independent", "dependent"])
@pytest.mark.parametrize("auto_class", [AutoDelta, AutoNormal])
def test_subsample_guide_2(auto_class, independent):

    # Simplified from Model2 in tutorial/source/forecasting_iii.ipynb
    def model(data):
        size, size = data.shape
        origin_plate = pyro.plate("origin", size, dim=-2)
        destin_plate = pyro.plate("destin", size, dim=-1)
        with origin_plate, destin_plate:
            batch = pyro.subsample(data, event_dim=0)
            assert batch.size(0) == batch.size(1), batch.shape
            pyro.sample("obs", dist.Normal(0, 1), obs=batch)

    def create_plates(data):
        size, size = data.shape
        origin_plate = pyro.plate("origin", size, subsample_size=5, dim=-2)
        if independent:
            destin_plate = pyro.plate("destin", size, subsample_size=5, dim=-1)
        else:
            with origin_plate as subsample:
                pass
            destin_plate = pyro.plate("destin", size, subsample=subsample, dim=-1)
        return origin_plate, destin_plate

    guide = auto_class(model, create_plates=create_plates)
    svi = SVI(model, guide, Adam({"lr": 0.01}), Trace_ELBO())

    data = torch.randn(10, 10)
    for step in range(2):
        svi.step(data)


@pytest.mark.parametrize(
    "auto_class",
    [
        AutoDelta,
        AutoDiagonalNormal,
        AutoMultivariateNormal,
        AutoNormal,
        AutoLowRankMultivariateNormal,
        AutoLaplaceApproximation,
        AutoGaussian,
        AutoGaussianFunsor,
    ],
)
@pytest.mark.parametrize(
    "init_loc_fn",
    [
        init_to_feasible,
        init_to_mean,
        init_to_median,
        init_to_sample,
    ],
)
def test_discrete_helpful_error(auto_class, init_loc_fn):
    def model():
        p = pyro.sample("p", dist.Beta(2.0, 2.0))
        x = pyro.sample("x", dist.Bernoulli(p))
        pyro.sample(
            "obs",
            dist.Bernoulli(p * x + (1 - p) * (1 - x)),
            obs=torch.tensor([1.0, 0.0]),
        )

    guide = auto_class(model, init_loc_fn=init_loc_fn)
    with pytest.raises(ValueError, match=".*enumeration.html.*"):
        guide()


@pytest.mark.parametrize(
    "auto_class",
    [
        AutoDiagonalNormal,
        AutoMultivariateNormal,
        AutoNormal,
        AutoLowRankMultivariateNormal,
        AutoLaplaceApproximation,
        AutoGaussian,
        AutoGaussianFunsor,
    ],
)
@pytest.mark.parametrize(
    "init_loc_fn",
    [
        init_to_feasible,
        init_to_mean,
        init_to_median,
        init_to_sample,
    ],
)
def test_sphere_helpful_error(auto_class, init_loc_fn):
    def model():
        x = pyro.sample("x", dist.Normal(0.0, 1.0).expand([2]).to_event(1))
        y = pyro.sample("y", dist.ProjectedNormal(x))
        pyro.sample("obs", dist.Normal(y, 1), obs=torch.tensor([1.0, 0.0]))

    guide = auto_class(model, init_loc_fn=init_loc_fn)
    with pytest.raises(ValueError, match=".*ProjectedNormalReparam.*"):
        guide()


@pytest.mark.parametrize(
    "auto_class",
    [
        AutoDelta,
        AutoDiagonalNormal,
        AutoMultivariateNormal,
        AutoNormal,
        AutoLowRankMultivariateNormal,
        AutoLaplaceApproximation,
        AutoGaussian,
        AutoGaussianFunsor,
    ],
)
@pytest.mark.parametrize(
    "init_loc_fn",
    [
        init_to_feasible,
        init_to_mean,
        init_to_median,
        init_to_sample,
    ],
)
def test_sphere_reparam_ok(auto_class, init_loc_fn):
    def model():
        x = pyro.sample("x", dist.Normal(0.0, 1.0).expand([3]).to_event(1))
        y = pyro.sample("y", dist.ProjectedNormal(x))
        pyro.sample(
            "obs", dist.Normal(y, 1).to_event(1), obs=torch.tensor([1.0, 0.0, 0.0])
        )

    model = poutine.reparam(model, {"y": ProjectedNormalReparam()})
    guide = auto_class(model)
    poutine.trace(guide).get_trace().compute_log_prob()


@pytest.mark.parametrize("auto_class", [AutoDelta])
@pytest.mark.parametrize(
    "init_loc_fn",
    [
        init_to_feasible,
        init_to_mean,
        init_to_median,
        init_to_sample,
    ],
)
def test_sphere_raw_ok(auto_class, init_loc_fn):
    def model():
        x = pyro.sample("x", dist.Normal(0.0, 1.0).expand([3]).to_event(1))
        y = pyro.sample("y", dist.ProjectedNormal(x))
        pyro.sample(
            "obs", dist.Normal(y, 1).to_event(1), obs=torch.tensor([1.0, 0.0, 0.0])
        )

    guide = auto_class(model, init_loc_fn=init_loc_fn)
    poutine.trace(guide).get_trace().compute_log_prob()


class AutoStructured_exact_normal(AutoStructured):
    def __init__(self, model):
        super().__init__(
            model,
            conditionals={"loc": "normal"},
            dependencies={},
        )


class AutoStructured_exact_mvn(AutoStructured):
    def __init__(self, model):
        super().__init__(
            model,
            conditionals={"loc": "mvn"},
            dependencies={},
        )


@pytest.mark.parametrize(
    "Guide",
    [
        AutoNormal,
        AutoDiagonalNormal,
        AutoMultivariateNormal,
        AutoLowRankMultivariateNormal,
        AutoStructured_exact_normal,
        AutoStructured_exact_mvn,
        AutoGaussian,
        AutoGaussianFunsor,
    ],
)
def test_exact(Guide):
    def model(data):
        loc = pyro.sample("loc", dist.Normal(0, 1))
        with pyro.plate("data", len(data)):
            pyro.sample("obs", dist.Normal(loc, 1), obs=data)
        return loc

    data = torch.randn(3)
    expected_mean = (0 + data.sum().item()) / (1 + len(data))
    expected_std = (1 + len(data)) ** (-0.5)
    g = Gaussian(
        log_normalizer=torch.zeros(()),
        info_vec=torch.zeros(4),
        precision=torch.tensor(
            [
                [4, -1, -1, -1],
                [-1, 1, 0, 0],
                [-1, 0, 1, 0],
                [-1, 0, 0, 1],
            ],
            dtype=data.dtype,
        ),
    )
    expected_loss = float(g.event_logsumexp() - g.condition(data).event_logsumexp())

    guide = Guide(model)
    elbo = JitTrace_ELBO(
        num_particles=100, vectorize_particles=True, ignore_jit_warnings=True
    )
    optim = Adam({"lr": 0.01})
    svi = SVI(model, guide, optim, elbo)
    for step in range(500):
        svi.step(data)

    guide.requires_grad_(False)
    with torch.no_grad():
        # Check moments.
        vectorize = pyro.plate("particles", 10000, dim=-2)
        guide_trace = poutine.trace(vectorize(guide)).get_trace(data)
        samples = poutine.replay(vectorize(model), guide_trace)(data)
        actual_mean = samples.mean().item()
        actual_std = samples.std().item()
        assert_close(actual_mean, expected_mean, atol=0.05)
        assert_close(actual_std, expected_std, rtol=0.05)

        # Check ELBO loss.
        actual_loss = elbo.loss(model, guide, data)
        assert_close(actual_loss, expected_loss, atol=0.01)


@pytest.mark.parametrize(
    "Guide",
    [
        AutoNormal,
        AutoDiagonalNormal,
        AutoMultivariateNormal,
        AutoLowRankMultivariateNormal,
        AutoStructured_exact_normal,
        AutoStructured_exact_mvn,
        AutoGaussian,
        AutoGaussianFunsor,
    ],
)
def test_exact_batch(Guide):
    def model(data):
        with pyro.plate("data", len(data)):
            loc = pyro.sample("loc", dist.Normal(0, 1))
            pyro.sample("obs", dist.Normal(loc, 1), obs=data)
        return loc

    data = torch.randn(3)
    expected_mean = (0 + data) / (1 + 1)
    expected_std = (1 + torch.ones_like(data)) ** (-0.5)
    g = Gaussian(
        log_normalizer=torch.zeros(3),
        info_vec=torch.zeros(3, 2),
        precision=torch.tensor(
            [[[2, -1], [-1, 1]]] * 3,
            dtype=data.dtype,
        ),
    )
    expected_loss = float(
        g.event_logsumexp().sum() - g.condition(data[:, None]).event_logsumexp().sum()
    )

    guide = Guide(model)
    elbo = JitTrace_ELBO(
        num_particles=100, vectorize_particles=True, ignore_jit_warnings=True
    )
    num_steps = 500
    optim = ClippedAdam({"lr": 0.05, "lrd": 0.1 ** (1 / num_steps)})
    svi = SVI(model, guide, optim, elbo)
    for step in range(num_steps):
        svi.step(data)

    guide.requires_grad_(False)
    with torch.no_grad():
        # Check moments.
        vectorize = pyro.plate("particles", 10000, dim=-2)
        guide_trace = poutine.trace(vectorize(guide)).get_trace(data)
        samples = poutine.replay(vectorize(model), guide_trace)(data)
        actual_mean = samples.mean(0)
        actual_std = samples.std(0)
        assert_close(actual_mean, expected_mean, atol=0.05)
        assert_close(actual_std, expected_std, rtol=0.05)

        # Check ELBO loss.
        actual_loss = elbo.loss(model, guide, data)
        assert_close(actual_loss, expected_loss, atol=0.01)


@pytest.mark.parametrize(
    "Guide",
    [
        AutoNormal,
        AutoDiagonalNormal,
        AutoMultivariateNormal,
        AutoLowRankMultivariateNormal,
        AutoStructured,
        AutoGaussian,
        AutoGaussianFunsor,
    ],
)
def test_exact_tree(Guide):
    is_exact = Guide not in (AutoNormal, AutoDiagonalNormal)

    def model(data):
        x = pyro.sample("x", dist.Normal(0, 1))
        with pyro.plate("data", len(data)):
            y = pyro.sample("y", dist.Normal(x, 1))
            pyro.sample("obs", dist.Normal(y, 1), obs=data)
        return {"x": x, "y": y}

    data = torch.randn(2)
    g = Gaussian(
        log_normalizer=torch.zeros(()),
        info_vec=torch.zeros(5),
        precision=torch.tensor(
            [
                [3, -1, -1, 0, 0],  # x
                [-1, 2, 0, -1, 0],  # y[0]
                [-1, 0, 2, 0, -1],  # y[1]
                [0, -1, 0, 1, 0],  # obs[0]
                [0, 0, -1, 0, 1],  # obs[1]
            ],
            dtype=data.dtype,
        ),
    )
    g_cond = g.condition(data)
    mean = torch.linalg.solve(g_cond.precision, g_cond.info_vec)
    std = torch.inverse(g_cond.precision).diag().sqrt()
    expected_mean = {"x": mean[0], "y": mean[1:]}
    expected_std = {"x": std[0], "y": std[1:]}
    expected_loss = float(g.event_logsumexp() - g_cond.event_logsumexp())

    guide = Guide(model)
    elbo = JitTrace_ELBO(
        num_particles=100, vectorize_particles=True, ignore_jit_warnings=True
    )
    num_steps = 500
    optim = ClippedAdam({"lr": 0.05, "lrd": 0.1 ** (1 / num_steps)})
    svi = SVI(model, guide, optim, elbo)
    for step in range(num_steps):
        svi.step(data)

    guide.train(False)
    guide.requires_grad_(False)
    with torch.no_grad():
        # Check moments.
        vectorize = pyro.plate("particles", 10000, dim=-2)
        guide_trace = poutine.trace(vectorize(guide)).get_trace(data)
        samples = poutine.replay(vectorize(model), guide_trace)(data)
        for name in ["x", "y"]:
            actual_mean = samples[name].mean(0).squeeze()
            actual_std = samples[name].std(0).squeeze()
            assert_close(actual_mean, expected_mean[name], atol=0.05)
            if is_exact:
                assert_close(actual_std, expected_std[name], rtol=0.05)

        if is_exact:
            # Check ELBO loss.
            actual_loss = elbo.loss(model, guide, data)
            assert_close(actual_loss, expected_loss, atol=0.01)<|MERGE_RESOLUTION|>--- conflicted
+++ resolved
@@ -17,11 +17,8 @@
 from pyro.infer import (
     SVI,
     JitTrace_ELBO,
-<<<<<<< HEAD
-=======
     JitTraceEnum_ELBO,
     JitTraceGraph_ELBO,
->>>>>>> 6e364b01
     Predictive,
     Trace_ELBO,
     TraceEnum_ELBO,
