--- conflicted
+++ resolved
@@ -782,9 +782,6 @@
     print()
 
 
-<<<<<<< HEAD
-def main(smoke_test_level=0, num_targets=8, with_tb=True, seed=3, debug=False):
-=======
 def main(
     smoke_test_level=0,
     num_targets=8,
@@ -796,7 +793,6 @@
     optimize_path=False,
     objective=None,
 ):
->>>>>>> 931353be
     mkSummaryWriter = SummaryWriter if with_tb else NoopWriter
     _ess, _lZh, model, filename = train_and_test_avo(
         mkSummaryWriter,
