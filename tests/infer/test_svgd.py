--- conflicted
+++ resolved
@@ -74,16 +74,12 @@
         svgd.step()
 
     particles = svgd.get_named_particles()
-<<<<<<< HEAD
     assert particles['z1'].shape == (num_particles,) + shape1
     assert particles['z2'].shape == (num_particles,) + shape2
 
     for particle in range(num_particles):
         assert_equal(particles['z1'][particle, ...], mean_init1.exp(), prec=1.0e-6)
         assert_equal(particles['z2'][particle, ...], mean_init2, prec=1.0e-6)
-=======
-    assert particles['z1'].shape == (num_particles,) + shape
-    assert particles['z2'].shape == (num_particles,) + shape + (5,)
 
 
 @pytest.mark.parametrize("mode", ["univariate", "multivariate"])
@@ -126,5 +122,4 @@
 
     assert_equal(final_particles.mean(0)[0], posterior_dist.mean, prec=0.01)
     prec = 0.05 if mode == 'multivariate' else 0.02
-    assert_equal(final_particles.var(0)[0], posterior_dist.variance, prec=prec)
->>>>>>> de7732ad
+    assert_equal(final_particles.var(0)[0], posterior_dist.variance, prec=prec)