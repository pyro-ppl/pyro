from __future__ import absolute_import, division, print_function

import warnings
import logging

import pytest
import torch
from torch.autograd import grad
from torch.distributions import constraints, kl_divergence

import pyro
import pyro.distributions as dist
import pyro.ops.jit
import pyro.poutine as poutine
from pyro.infer import (SVI, JitTrace_ELBO, JitTraceEnum_ELBO, JitTraceGraph_ELBO, Trace_ELBO, TraceEnum_ELBO,
                        TraceGraph_ELBO)
from pyro.optim import Adam
from pyro.poutine.indep_messenger import CondIndepStackFrame
from tests.common import assert_equal


def constant(*args, **kwargs):
    with warnings.catch_warnings():
        warnings.filterwarnings("ignore", category=torch.jit.TracerWarning)
        return torch.tensor(*args, **kwargs)


logger = logging.getLogger(__name__)


def test_simple():
    y = torch.ones(2)

    def f(x):
        logger.debug('Inside f')
        with warnings.catch_warnings():
            warnings.filterwarnings("ignore", category=torch.jit.TracerWarning)
            assert x is y
        return y + 1.0

    logger.debug('Compiling f')
    f = torch.jit.trace(f, (y,), check_trace=False)
    logger.debug('Calling f(y)')
    assert_equal(f(y), y.new_tensor([2., 2.]))
    logger.debug('Calling f(y)')
    assert_equal(f(y), y.new_tensor([2., 2.]))
    logger.debug('Calling f(torch.zeros(2))')
    assert_equal(f(torch.zeros(2)), y.new_tensor([1., 1.]))
    logger.debug('Calling f(torch.zeros(5))')
    assert_equal(f(torch.ones(5)), y.new_tensor([2., 2., 2., 2., 2.]))


def test_multi_output():
    y = torch.ones(2)

    def f(x):
        logger.debug('Inside f')
        with warnings.catch_warnings():
            warnings.filterwarnings("ignore", category=torch.jit.TracerWarning)
            assert x is y
        return y - 1.0, y + 1.0

    logger.debug('Compiling f')
    f = torch.jit.trace(f, (y,), check_trace=False)
    logger.debug('Calling f(y)')
    assert_equal(f(y)[1], y.new_tensor([2., 2.]))
    logger.debug('Calling f(y)')
    assert_equal(f(y)[1], y.new_tensor([2., 2.]))
    logger.debug('Calling f(torch.zeros(2))')
    assert_equal(f(torch.zeros(2))[1], y.new_tensor([1., 1.]))
    logger.debug('Calling f(torch.zeros(5))')
    assert_equal(f(torch.ones(5))[1], y.new_tensor([2., 2., 2., 2., 2.]))


def test_backward():
    y = torch.ones(2, requires_grad=True)

    def f(x):
        logger.debug('Inside f')
        with warnings.catch_warnings():
            warnings.filterwarnings("ignore", category=torch.jit.TracerWarning)
            assert x is y
        return (y + 1.0).sum()

    logger.debug('Compiling f')
    f = torch.jit.trace(f, (y,), check_trace=False)
    logger.debug('Calling f(y)')
    f(y).backward()
    logger.debug('Calling f(y)')
    f(y)
    logger.debug('Calling f(torch.zeros(2))')
    f(torch.zeros(2, requires_grad=True))
    logger.debug('Calling f(torch.zeros(5))')
    f(torch.ones(5, requires_grad=True))


@pytest.mark.xfail(reason="grad cannot appear in jitted code")
def test_grad():

    def f(x, y):
        logger.debug('Inside f')
        loss = (x - y).pow(2).sum()
        return torch.autograd.grad(loss, [x, y], allow_unused=True)

    logger.debug('Compiling f')
    f = torch.jit.trace(f, (torch.zeros(2, requires_grad=True), torch.ones(2, requires_grad=True)))
    logger.debug('Invoking f')
    f(torch.zeros(2, requires_grad=True), torch.ones(2, requires_grad=True))
    logger.debug('Invoking f')
    f(torch.zeros(2, requires_grad=True), torch.zeros(2, requires_grad=True))


@pytest.mark.xfail(reason="grad cannot appear in jitted code")
def test_grad_expand():

    def f(x, y):
        logger.debug('Inside f')
        loss = (x - y).pow(2).sum()
        return torch.autograd.grad(loss, [x, y], allow_unused=True)

    logger.debug('Compiling f')
    f = torch.jit.trace(f, (torch.zeros(2, requires_grad=True), torch.ones(1, requires_grad=True)))
    logger.debug('Invoking f')
    f(torch.zeros(2, requires_grad=True), torch.ones(1, requires_grad=True))
    logger.debug('Invoking f')
    f(torch.zeros(2, requires_grad=True), torch.zeros(1, requires_grad=True))


@pytest.mark.xfail(reason="https://github.com/pytorch/pytorch/issues/11555")
def test_masked_fill():

    def f(y, mask):
        return y.clone().masked_fill_(mask, 0.)

    x = torch.tensor([-float('inf'), -1., 0., 1., float('inf')])
    y = x / x.unsqueeze(-1)
    mask = ~(y == y)
    f = torch.jit.trace(f, (y, mask))


def test_masked_fill_workaround():

    def f(y, mask):
        return y.clone().masked_fill_(mask, 0.)

    def g(y, mask):
        y = y.clone()
        y[mask] = 0.  # this is much slower than .masked_fill_()
        return y

    x = torch.tensor([-float('inf'), -1., 0., 1., float('inf')])
    y = x / x.unsqueeze(-1)
    mask = ~(y == y)
    assert_equal(f(y, mask), g(y, mask))
    g = torch.jit.trace(g, (y, mask))
    assert_equal(f(y, mask), g(y, mask))


@pytest.mark.xfail(reason="https://github.com/pytorch/pytorch/issues/11614")
def test_scatter():

    def make_one_hot(x, i):
        return x.new_zeros(x.shape).scatter(-1, i.unsqueeze(-1), 1.0)

    x = torch.randn(5, 4, 3)
    i = torch.randint(0, 3, torch.Size((5, 4)))
    torch.jit.trace(make_one_hot, (x, i))


@pytest.mark.filterwarnings('ignore:Converting a tensor to a Python integer')
def test_scatter_workaround():

    def make_one_hot_expected(x, i):
        return x.new_zeros(x.shape).scatter(-1, i.unsqueeze(-1), 1.0)

    def make_one_hot_actual(x, i):
        eye = torch.eye(x.shape[-1], dtype=x.dtype, device=x.device)
        return eye[i].clone()

    x = torch.randn(5, 4, 3)
    i = torch.randint(0, 3, torch.Size((5, 4)))
    torch.jit.trace(make_one_hot_actual, (x, i))
    expected = make_one_hot_expected(x, i)
    actual = make_one_hot_actual(x, i)
    assert_equal(actual, expected)


@pytest.mark.parametrize('expand', [False, True])
@pytest.mark.parametrize('shape', [(), (4,), (5, 4)])
@pytest.mark.filterwarnings('ignore:Converting a tensor to a Python boolean')
def test_bernoulli_enumerate(shape, expand):
    shape = torch.Size(shape)
    probs = torch.empty(shape).fill_(0.25)

    @pyro.ops.jit.trace
    def f(probs):
        d = dist.Bernoulli(probs)
        support = d.enumerate_support(expand=expand)
        return d.log_prob(support)

    log_prob = f(probs)
    assert log_prob.shape == (2,) + shape


@pytest.mark.parametrize('expand', [False, True])
@pytest.mark.parametrize('shape', [(3,), (4, 3), (5, 4, 3)])
def test_categorical_enumerate(shape, expand):
    shape = torch.Size(shape)
    probs = torch.ones(shape)

    @pyro.ops.jit.trace
    def f(probs):
        d = dist.Categorical(probs)
        support = d.enumerate_support(expand=expand)
        return d.log_prob(support)

    log_prob = f(probs)
    batch_shape = shape[:-1]
    assert log_prob.shape == shape[-1:] + batch_shape


@pytest.mark.parametrize('expand', [False, True])
@pytest.mark.parametrize('shape', [(3,), (4, 3), (5, 4, 3)])
@pytest.mark.filterwarnings('ignore:Converting a tensor to a Python integer')
def test_one_hot_categorical_enumerate(shape, expand):
    shape = torch.Size(shape)
    probs = torch.ones(shape)

    @pyro.ops.jit.trace
    def f(probs):
        d = dist.OneHotCategorical(probs)
        support = d.enumerate_support(expand=expand)
        return d.log_prob(support)

    log_prob = f(probs)
    batch_shape = shape[:-1]
    assert log_prob.shape == shape[-1:] + batch_shape


@pytest.mark.parametrize('num_particles', [1, 10])
@pytest.mark.parametrize('Elbo', [
    Trace_ELBO,
    JitTrace_ELBO,
    TraceGraph_ELBO,
    JitTraceGraph_ELBO,
    TraceEnum_ELBO,
    JitTraceEnum_ELBO,
])
def test_svi(Elbo, num_particles):
    pyro.clear_param_store()
    data = torch.arange(10.)

    def model(data):
        loc = pyro.param("loc", constant(0.0))
        scale = pyro.param("scale", constant(1.0), constraint=constraints.positive)
        pyro.sample("x", dist.Normal(loc, scale).expand_by(data.shape).independent(1), obs=data)

    def guide(data):
        pass

    elbo = Elbo(num_particles=num_particles, strict_enumeration_warning=False)
    inference = SVI(model, guide, Adam({"lr": 1e-6}), elbo)
    for i in range(100):
        inference.step(data)


@pytest.mark.parametrize("enumerate2", ["sequential", "parallel"])
@pytest.mark.parametrize("enumerate1", ["sequential", "parallel"])
@pytest.mark.parametrize("irange_dim", [1, 2])
@pytest.mark.parametrize('Elbo', [TraceEnum_ELBO, JitTraceEnum_ELBO])
def test_svi_enum(Elbo, irange_dim, enumerate1, enumerate2):
    pyro.clear_param_store()
    num_particles = 10
    q = pyro.param("q", constant(0.75), constraint=constraints.unit_interval)
    p = 0.2693204236205713  # for which kl(Bernoulli(q), Bernoulli(p)) = 0.5

    def model():
        pyro.sample("x", dist.Bernoulli(p))
        for i in pyro.irange("irange", irange_dim):
            pyro.sample("y_{}".format(i), dist.Bernoulli(p))

    def guide():
        q = pyro.param("q")
        pyro.sample("x", dist.Bernoulli(q), infer={"enumerate": enumerate1})
        for i in pyro.irange("irange", irange_dim):
            pyro.sample("y_{}".format(i), dist.Bernoulli(q), infer={"enumerate": enumerate2})

    kl = (1 + irange_dim) * kl_divergence(dist.Bernoulli(q), dist.Bernoulli(p))
    expected_loss = kl.item()
    expected_grad = grad(kl, [q.unconstrained()])[0]

    inner_particles = 2
    outer_particles = num_particles // inner_particles
<<<<<<< HEAD
    elbo = Elbo(max_iarange_nesting=0,
                strict_enumeration_warning=any([enumerate1, enumerate2]),
                num_particles=inner_particles,
                ignore_jit_warnings=True)
=======
    elbo = TraceEnum_ELBO(max_plate_nesting=0,
                          strict_enumeration_warning=any([enumerate1, enumerate2]),
                          num_particles=inner_particles)
>>>>>>> 85772d66
    actual_loss = sum(elbo.loss_and_grads(model, guide)
                      for i in range(outer_particles)) / outer_particles
    actual_grad = q.unconstrained().grad / outer_particles

    assert_equal(actual_loss, expected_loss, prec=0.3, msg="".join([
        "\nexpected loss = {}".format(expected_loss),
        "\n  actual loss = {}".format(actual_loss),
    ]))
    assert_equal(actual_grad, expected_grad, prec=0.5, msg="".join([
        "\nexpected grad = {}".format(expected_grad.detach().cpu().numpy()),
        "\n  actual grad = {}".format(actual_grad.detach().cpu().numpy()),
    ]))


@pytest.mark.parametrize('vectorized', [False, True])
@pytest.mark.parametrize('Elbo', [TraceEnum_ELBO, JitTraceEnum_ELBO])
def test_beta_bernoulli(Elbo, vectorized):
    pyro.clear_param_store()
    data = torch.tensor([1.0] * 6 + [0.0] * 4)

    def model1(data):
        alpha0 = constant(10.0)
        beta0 = constant(10.0)
        f = pyro.sample("latent_fairness", dist.Beta(alpha0, beta0))
        for i in pyro.irange("irange", len(data)):
            pyro.sample("obs_{}".format(i), dist.Bernoulli(f), obs=data[i])

    def model2(data):
        alpha0 = constant(10.0)
        beta0 = constant(10.0)
        f = pyro.sample("latent_fairness", dist.Beta(alpha0, beta0))
        pyro.sample("obs", dist.Bernoulli(f).expand_by(data.shape).independent(1),
                    obs=data)

    model = model2 if vectorized else model1

    def guide(data):
        alpha_q = pyro.param("alpha_q", constant(15.0),
                             constraint=constraints.positive)
        beta_q = pyro.param("beta_q", constant(15.0),
                            constraint=constraints.positive)
        pyro.sample("latent_fairness", dist.Beta(alpha_q, beta_q))

    elbo = Elbo(num_particles=7, strict_enumeration_warning=False, ignore_jit_warnings=True)
    optim = Adam({"lr": 0.0005, "betas": (0.90, 0.999)})
    svi = SVI(model, guide, optim, elbo)
    for step in range(40):
        svi.step(data)


@pytest.mark.parametrize('Elbo', [
    Trace_ELBO,
    JitTrace_ELBO,
    TraceGraph_ELBO,
    JitTraceGraph_ELBO,
    TraceEnum_ELBO,
    JitTraceEnum_ELBO,
])
def test_svi_irregular_batch_size(Elbo):
    pyro.clear_param_store()

    @poutine.broadcast
    def model(data):
        loc = pyro.param("loc", constant(0.0))
        scale = pyro.param("scale", constant(1.0), constraint=constraints.positive)
        with pyro.iarange("data", data.shape[0]):
            pyro.sample("x",
                        dist.Normal(loc, scale).expand([data.shape[0]]),
                        obs=data)

    def guide(data):
        pass

    pyro.clear_param_store()
    elbo = Elbo(strict_enumeration_warning=False, max_iarange_nesting=1)
    inference = SVI(model, guide, Adam({"lr": 1e-6}), elbo)
    inference.step(torch.ones(10))
    inference.step(torch.ones(3))


@pytest.mark.parametrize('vectorized', [False, True])
@pytest.mark.parametrize('Elbo', [TraceEnum_ELBO, JitTraceEnum_ELBO])
def test_dirichlet_bernoulli(Elbo, vectorized):
    pyro.clear_param_store()
    data = torch.tensor([1.0] * 6 + [0.0] * 4)

    def model1(data):
        concentration0 = constant([10.0, 10.0])
        f = pyro.sample("latent_fairness", dist.Dirichlet(concentration0))[1]
        for i in pyro.irange("irange", len(data)):
            pyro.sample("obs_{}".format(i), dist.Bernoulli(f), obs=data[i])

    def model2(data):
        concentration0 = constant([10.0, 10.0])
        f = pyro.sample("latent_fairness", dist.Dirichlet(concentration0))[1]
        pyro.sample("obs", dist.Bernoulli(f).expand_by(data.shape).independent(1),
                    obs=data)

    model = model2 if vectorized else model1

    def guide(data):
        concentration_q = pyro.param("concentration_q", constant([15.0, 15.0]),
                                     constraint=constraints.positive)
        pyro.sample("latent_fairness", dist.Dirichlet(concentration_q))

    elbo = Elbo(num_particles=7, strict_enumeration_warning=False, ignore_jit_warnings=True)
    optim = Adam({"lr": 0.0005, "betas": (0.90, 0.999)})
    svi = SVI(model, guide, optim, elbo)
    for step in range(40):
        svi.step(data)


@pytest.mark.parametrize("x,y", [
    (CondIndepStackFrame("a", -1, torch.tensor(2000), 2), CondIndepStackFrame("a", -1, 2000, 2)),
    (CondIndepStackFrame("a", -1, 1, 2), CondIndepStackFrame("a", -1, torch.tensor(1), 2)),
])
def test_cond_indep_equality(x, y):
    assert x == y
    assert not x != y
    assert hash(x) == hash(y)


def test_jit_arange_workaround():
    def fn(x):
        y = torch.ones(x.shape[0], dtype=torch.long, device=x.device)
        return torch.cumsum(y, 0) - 1

    compiled = torch.jit.trace(fn, torch.ones(3))
    assert_equal(compiled(torch.ones(10)), torch.arange(10))<|MERGE_RESOLUTION|>--- conflicted
+++ resolved
@@ -291,16 +291,10 @@
 
     inner_particles = 2
     outer_particles = num_particles // inner_particles
-<<<<<<< HEAD
-    elbo = Elbo(max_iarange_nesting=0,
+    elbo = Elbo(max_plate_nesting=0,
                 strict_enumeration_warning=any([enumerate1, enumerate2]),
                 num_particles=inner_particles,
                 ignore_jit_warnings=True)
-=======
-    elbo = TraceEnum_ELBO(max_plate_nesting=0,
-                          strict_enumeration_warning=any([enumerate1, enumerate2]),
-                          num_particles=inner_particles)
->>>>>>> 85772d66
     actual_loss = sum(elbo.loss_and_grads(model, guide)
                       for i in range(outer_particles)) / outer_particles
     actual_grad = q.unconstrained().grad / outer_particles
@@ -375,7 +369,7 @@
         pass
 
     pyro.clear_param_store()
-    elbo = Elbo(strict_enumeration_warning=False, max_iarange_nesting=1)
+    elbo = Elbo(strict_enumeration_warning=False, max_plate_nesting=1)
     inference = SVI(model, guide, Adam({"lr": 1e-6}), elbo)
     inference.step(torch.ones(10))
     inference.step(torch.ones(3))
