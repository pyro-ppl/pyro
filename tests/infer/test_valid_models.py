--- conflicted
+++ resolved
@@ -318,31 +318,17 @@
 def test_nested_iarange_iarange_ok(trace_graph):
 
     def model():
-<<<<<<< HEAD
-        p = variable(0.5)
-        with pyro.iarange("iarange_0", 10, 5) as ind1:
-            with pyro.iarange("iarange_1", 11, 6) as ind2:
-                pyro.sample("x", dist.Bernoulli(p).reshape(sample_shape=[len(ind2), len(ind1)]))
-
-    def guide():
-        p = pyro.param("p", variable(0.5, requires_grad=True))
-        with pyro.iarange("iarange_0", 10, 5) as ind1:
-            with pyro.iarange("iarange_1", 11, 6) as ind2:
-                pyro.sample("x", dist.Bernoulli(p).reshape(sample_shape=[len(ind2), len(ind1)]))
-=======
-        p = Variable(torch.Tensor([0.5]), requires_grad=True)
+        p = variable(0.5, requires_grad=True)
         with pyro.iarange("iarange_outer", 10, 5) as ind_outer:
-            pyro.sample("w", dist.Bernoulli(p).reshape(sample_shape=[len(ind_outer), 1]))
+            pyro.sample("w", dist.Bernoulli(p).reshape(sample_shape=[len(ind_outer)]))
             with pyro.iarange("iarange_inner", 11, 6) as ind_inner:
                 pyro.sample("x", dist.Bernoulli(p).reshape(sample_shape=[1, 1]))  # broadcasting is ok
-                pyro.sample("y", dist.Bernoulli(p).reshape(sample_shape=[len(ind_inner)]))
-                pyro.sample("z", dist.Bernoulli(p).reshape(sample_shape=[len(ind_outer), len(ind_inner)]))
+                pyro.sample("y", dist.Bernoulli(p).reshape(sample_shape=[1, len(ind_outer)]))
+                pyro.sample("z", dist.Bernoulli(p).reshape(sample_shape=[len(ind_inner), len(ind_outer)]))
 
     assert_ok(model, model, trace_graph=trace_graph)
->>>>>>> 29654dc7
-
-
-@pytest.mark.xfail(reason="https://github.com/uber/pyro/issues/370")
+
+
 @pytest.mark.parametrize('trace_graph', [False, True])
 def test_nested_iarange_iarange_dim_error_1(trace_graph):
 
@@ -357,21 +343,10 @@
     assert_error(model, model, trace_graph=trace_graph)
 
 
-@pytest.mark.xfail(reason="https://github.com/uber/pyro/issues/370")
 @pytest.mark.parametrize('trace_graph', [False, True])
 def test_nested_iarange_iarange_dim_error_2(trace_graph):
 
     def model():
-<<<<<<< HEAD
-        p = variable(0.5)
-        with pyro.iarange("iarange_0", 10, 5) as ind1:
-            pyro.sample("x0", dist.Bernoulli(p).reshape(sample_shape=[len(ind1)]))
-        with pyro.iarange("iarange_1", 10, 5) as ind2:
-            pyro.sample("x1", dist.Bernoulli(p).reshape(sample_shape=[len(ind2)]))
-
-    def guide():
-        p = pyro.param("p", variable(0.5, requires_grad=True))
-=======
         p = Variable(torch.Tensor([0.5]), requires_grad=True)
         with pyro.iarange("iarange_outer", 10, 5) as ind_outer:
             pyro.sample("x", dist.Bernoulli(p).reshape(sample_shape=[len(ind_outer), 1]))
@@ -382,7 +357,6 @@
     assert_error(model, model, trace_graph=trace_graph)
 
 
-@pytest.mark.xfail(reason="https://github.com/uber/pyro/issues/370")
 @pytest.mark.parametrize('trace_graph', [False, True])
 def test_nested_iarange_iarange_dim_error_3(trace_graph):
 
@@ -397,7 +371,6 @@
     assert_error(model, model, trace_graph=trace_graph)
 
 
-@pytest.mark.xfail(reason="https://github.com/uber/pyro/issues/370")
 @pytest.mark.parametrize('trace_graph', [False, True])
 def test_nested_iarange_iarange_dim_error_4(trace_graph):
 
@@ -416,8 +389,7 @@
 def test_nonnested_iarange_iarange_ok(trace_graph):
 
     def model():
-        p = Variable(torch.Tensor([0.5]), requires_grad=True)
->>>>>>> 29654dc7
+        p = variable(0.5, requires_grad=True)
         with pyro.iarange("iarange_0", 10, 5) as ind1:
             pyro.sample("x0", dist.Bernoulli(p).reshape(sample_shape=[len(ind1)]))
         with pyro.iarange("iarange_1", 11, 6) as ind2:
