# This file tests a variety of model,guide pairs with valid and invalid structure.

import pytest

import torch
from torch.autograd import Variable

import pyro
import pyro.distributions as dist
from pyro.optim import Adam
from pyro.infer import SVI


def assert_ok(model, guide, **kwargs):
    inference = SVI(model, guide, Adam({"lr": 1e-3}), "ELBO", **kwargs)
    inference.step()


def assert_error(model, guide, **kwargs):
    inference = SVI(model,  guide, Adam({"lr": 1e-3}), "ELBO", **kwargs)
<<<<<<< HEAD
    with pytest.raises((UserWarning, KeyError)):
=======
    with pytest.raises((NotImplementedError, UserWarning, KeyError)):
>>>>>>> 5e1c7e88
        inference.step()


@pytest.mark.parametrize("subsample_size", [None, 5], ids=["full", "subsample"])
@pytest.mark.parametrize("trace_graph", [False, True], ids=["trace", "tracegraph"])
def test_irange_ok(trace_graph, subsample_size):

    def model():
        p = Variable(torch.Tensor([0.5]))
        for i in pyro.irange("irange", 10, subsample_size):
            pyro.sample("x_{}".format(i), dist.bernoulli, p)

    def guide():
        p = pyro.param("p", Variable(torch.Tensor([0.5]), requires_grad=True))
        for i in pyro.irange("irange", 10, subsample_size):
            pyro.sample("x_{}".format(i), dist.bernoulli, p)

    assert_ok(model, guide, trace_graph=trace_graph)


@pytest.mark.parametrize("subsample_size", [None, 5], ids=["full", "subsample"])
@pytest.mark.parametrize("trace_graph", [False, True], ids=["trace", "tracegraph"])
def test_iarange_ok(trace_graph, subsample_size):

    def model():
        p = Variable(torch.Tensor([0.5]))
        with pyro.iarange("irange", 10, subsample_size) as ind:
            pyro.sample("x", dist.bernoulli, p, batch_size=len(ind))

    def guide():
        p = pyro.param("p", Variable(torch.Tensor([0.5]), requires_grad=True))
        with pyro.iarange("irange", 10, subsample_size) as ind:
            pyro.sample("x", dist.bernoulli, p, batch_size=len(ind))

    assert_ok(model, guide, trace_graph=trace_graph)


@pytest.mark.parametrize("subsample_size", [None, 5], ids=["full", "subsample"])
@pytest.mark.parametrize("trace_graph", [False, True], ids=["trace", "tracegraph"])
def test_irange_irange_ok(trace_graph, subsample_size):
<<<<<<< HEAD

    def model():
        p = Variable(torch.Tensor([0.5]))
        for i in pyro.irange("irange_0", 10, subsample_size):
            for j in pyro.irange("irange_1", 10, subsample_size):
                pyro.sample("x_{}_{}".format(i, j), dist.bernoulli, p)

    def guide():
        p = pyro.param("p", Variable(torch.Tensor([0.5]), requires_grad=True))
        for i in pyro.irange("irange_0", 10, subsample_size):
            for j in pyro.irange("irange_1", 10, subsample_size):
                pyro.sample("x_{}_{}".format(i, j), dist.bernoulli, p)

    assert_ok(model, guide, trace_graph=trace_graph)


@pytest.mark.parametrize("subsample_size", [None, 5], ids=["full", "subsample"])
@pytest.mark.parametrize("trace_graph", [False, True], ids=["trace", "tracegraph"])
def test_irange_irange_swap_error(trace_graph, subsample_size):
=======
>>>>>>> 5e1c7e88

    def model():
        p = Variable(torch.Tensor([0.5]))
        for i in pyro.irange("irange_0", 10, subsample_size):
            for j in pyro.irange("irange_1", 10, subsample_size):
                pyro.sample("x_{}_{}".format(i, j), dist.bernoulli, p)

    def guide():
        p = pyro.param("p", Variable(torch.Tensor([0.5]), requires_grad=True))
<<<<<<< HEAD
        for j in pyro.irange("irange_1", 10, subsample_size):
            for i in pyro.irange("irange_0", 10, subsample_size):
=======
        for i in pyro.irange("irange_0", 10, subsample_size):
            for j in pyro.irange("irange_1", 10, subsample_size):
>>>>>>> 5e1c7e88
                pyro.sample("x_{}_{}".format(i, j), dist.bernoulli, p)

    assert_error(model, guide, trace_graph=trace_graph)


@pytest.mark.parametrize("subsample_size", [None, 5], ids=["full", "subsample"])
@pytest.mark.parametrize("trace_graph", [False, True], ids=["trace", "tracegraph"])
def test_irange_in_model_not_guide_ok(trace_graph, subsample_size):

    def model():
        p = Variable(torch.Tensor([0.5]))
        for i in pyro.irange("irange", 10, subsample_size):
            pass
        pyro.sample("x", dist.bernoulli, p)

    def guide():
        p = pyro.param("p", Variable(torch.Tensor([0.5]), requires_grad=True))
        pyro.sample("x", dist.bernoulli, p)

    assert_ok(model, guide, trace_graph=trace_graph)


@pytest.mark.parametrize("subsample_size", [None, 5], ids=["full", "subsample"])
@pytest.mark.parametrize("trace_graph", [False, True], ids=["trace", "tracegraph"])
<<<<<<< HEAD
=======
def test_irange_irange_swap_error(trace_graph, subsample_size):

    def model():
        p = Variable(torch.Tensor([0.5]))
        for i in pyro.irange("irange_0", 10, subsample_size):
            for j in pyro.irange("irange_1", 10, subsample_size):
                pyro.sample("x_{}_{}".format(i, j), dist.bernoulli, p)

    def guide():
        p = pyro.param("p", Variable(torch.Tensor([0.5]), requires_grad=True))
        for j in pyro.irange("irange_1", 10, subsample_size):
            for i in pyro.irange("irange_0", 10, subsample_size):
                pyro.sample("x_{}_{}".format(i, j), dist.bernoulli, p)

    assert_error(model, guide, trace_graph=trace_graph)


@pytest.mark.xfail(reason="raises UserWarning or KeyError")
@pytest.mark.parametrize("subsample_size", [None, 5], ids=["full", "subsample"])
@pytest.mark.parametrize("trace_graph", [False, True], ids=["trace", "tracegraph"])
def test_irange_in_model_not_guide_ok(trace_graph, subsample_size):

    def model():
        p = Variable(torch.Tensor([0.5]))
        for i in pyro.irange("irange", 10, subsample_size):
            pass
        pyro.sample("x", dist.bernoulli, p)

    def guide():
        p = pyro.param("p", Variable(torch.Tensor([0.5]), requires_grad=True))
        pyro.sample("x", dist.bernoulli, p)

    assert_ok(model, guide, trace_graph=trace_graph)


@pytest.mark.parametrize("subsample_size", [None, 5], ids=["full", "subsample"])
@pytest.mark.parametrize("trace_graph", [False, True], ids=["trace", "tracegraph"])
>>>>>>> 5e1c7e88
def test_irange_in_guide_not_model_error(trace_graph, subsample_size):

    def model():
        p = Variable(torch.Tensor([0.5]))
        pyro.sample("x", dist.bernoulli, p)

    def guide():
        p = pyro.param("p", Variable(torch.Tensor([0.5]), requires_grad=True))
        for i in pyro.irange("irange", 10, subsample_size):
            pass
        pyro.sample("x", dist.bernoulli, p)

    assert_error(model, guide, trace_graph=trace_graph)


<<<<<<< HEAD
@pytest.mark.xfail(reason="error is not caught")
=======
@pytest.mark.xfail(reason="NotImplementedError is not raised")
>>>>>>> 5e1c7e88
def test_iarange_irange_error():

    def model():
        p = Variable(torch.Tensor([0.5]))
        with pyro.iarange("iarange", 10, 5) as ind:
            for i in pyro.irange("irange", 10, 5):
                pyro.sample("x_{}".format(i), dist.bernoulli, p, batch_size=len(ind))

    def guide():
        p = pyro.param("p", Variable(torch.Tensor([0.5]), requires_grad=True))
        with pyro.iarange("iarange", 10, 5) as ind:
            for i in pyro.irange("irange", 10, 5):
                pyro.sample("x_{}".format(i), dist.bernoulli, p, batch_size=len(ind))

    assert_error(model, guide, trace_graph=True)


@pytest.mark.parametrize("trace_graph", [False, True], ids=["trace", "tracegraph"])
def test_irange_iarange_ok(trace_graph):

    def model():
        p = Variable(torch.Tensor([0.5]))
        for i in pyro.irange("irange", 10, 5):
            with pyro.iarange("iarange", 10, 5) as ind:
                pyro.sample("x_{}".format(i), dist.bernoulli, p, batch_size=len(ind))

    def guide():
        p = pyro.param("p", Variable(torch.Tensor([0.5]), requires_grad=True))
        for i in pyro.irange("irange", 10, 5):
            with pyro.iarange("iarange", 10, 5) as ind:
                pyro.sample("x_{}".format(i), dist.bernoulli, p, batch_size=len(ind))

    assert_ok(model, guide, trace_graph=trace_graph)


@pytest.mark.xfail(reason="error is not caught")
def test_iarange_iarange_error():

    def model():
        p = Variable(torch.Tensor([0.5]))
        with pyro.iarange("iarange_0", 10, 5) as ind1:
            with pyro.iarange("iarange_1", 10, 5) as ind2:
                pyro.sample("x", dist.bernoulli, p, batch_size=len(ind1) * len(ind2))

    def guide():
        p = pyro.param("p", Variable(torch.Tensor([0.5]), requires_grad=True))
        with pyro.iarange("iarange_0", 10, 5) as ind1:
            with pyro.iarange("iarange_1", 10, 5) as ind2:
                pyro.sample("x", dist.bernoulli, p, batch_size=len(ind1) * len(ind2))

    assert_error(model, guide, trace_graph=True)


@pytest.mark.xfail(reason="error is not caught")
def test_iarange_wrong_size_error():

    def model():
        p = Variable(torch.Tensor([0.5]))
        with pyro.iarange("iarange", 10, 5) as ind:
            pyro.sample("x", dist.bernoulli, p, batch_size=1 + len(ind))

    def guide():
        p = pyro.param("p", Variable(torch.Tensor([0.5]), requires_grad=True))
        with pyro.iarange("iarange", 10, 5) as ind:
            pyro.sample("x", dist.bernoulli, p, batch_size=1 + len(ind))

    assert_error(model, guide, trace_graph=True)


def test_enum_discrete_single_ok():

    def model():
        p = Variable(torch.Tensor([0.5]))
        pyro.sample("x", dist.bernoulli, p)

    def guide():
        p = pyro.param("p", Variable(torch.Tensor([0.5]), requires_grad=True))
        pyro.sample("x", dist.bernoulli, p)

    assert_ok(model, guide, enum_discrete=True)


def test_enum_discrete_single_single_ok():

    def model():
        p = Variable(torch.Tensor([0.5]))
        pyro.sample("x", dist.bernoulli, p)
        pyro.sample("y", dist.bernoulli, p)

    def guide():
        p = pyro.param("p", Variable(torch.Tensor([0.5]), requires_grad=True))
        pyro.sample("x", dist.bernoulli, p)
        pyro.sample("y", dist.bernoulli, p)

    assert_ok(model, guide, enum_discrete=True)


def test_enum_discrete_irange_single_ok():

    def model():
        p = Variable(torch.Tensor([0.5]))
        for i in pyro.irange("irange", 10, 5):
            pyro.sample("x_{}".format(i), dist.bernoulli, p)

    def guide():
        p = pyro.param("p", Variable(torch.Tensor([0.5]), requires_grad=True))
        for i in pyro.irange("irange", 10, 5):
            pyro.sample("x_{}".format(i), dist.bernoulli, p)

    assert_ok(model, guide, enum_discrete=True)


@pytest.mark.xfail(reason="tensor shape mismatch in: elbo_particle += ...")
def test_iarange_enum_discrete_batch_ok():

    def model():
        p = Variable(torch.Tensor([0.5]))
        with pyro.iarange("iarange", 10, 5) as ind:
            pyro.sample("x", dist.bernoulli, p, batch_size=len(ind))

    def guide():
        p = pyro.param("p", Variable(torch.Tensor([0.5]), requires_grad=True))
        with pyro.iarange("iarange", 10, 5) as ind:
            pyro.sample("x", dist.bernoulli, p, batch_size=len(ind))

    assert_ok(model, guide, enum_discrete=True)


@pytest.mark.xfail(reason="error is not caught")
def test_no_iarange_enum_discrete_batch_error():

    def model():
        p = Variable(torch.Tensor([0.5]))
        pyro.sample("x", dist.bernoulli, p, batch_size=5)

    def guide():
        p = pyro.param("p", Variable(torch.Tensor([0.5]), requires_grad=True))
        pyro.sample("x", dist.bernoulli, p, batch_size=5)

    assert_error(model, guide, enum_discrete=True)


@pytest.mark.xfail(reason="tensor shape mismatch in: elbo_particle += ...")
def test_enum_discrete_global_local_ok():
    # TODO Simplify this test when test_iarange_enum_discrete_batch_ok passes:
    test_iarange_enum_discrete_batch_ok_passes = False

    def model():
        p = Variable(torch.Tensor([0.5]))
        pyro.sample("x", dist.bernoulli, p)
        if test_iarange_enum_discrete_batch_ok_passes:
            with pyro.iarange("iarange", 10, 5) as ind:
                pyro.sample("y", dist.bernoulli, p, batch_size=len(ind))
        else:
            pyro.sample("y", dist.bernoulli, p, batch_size=5)

    def guide():
        p = pyro.param("p", Variable(torch.Tensor([0.5]), requires_grad=True))
        pyro.sample("x", dist.bernoulli, p)
        if test_iarange_enum_discrete_batch_ok_passes:
            with pyro.iarange("iarange", 10, 5) as ind:
                pyro.sample("y", dist.bernoulli, p, batch_size=len(ind))
        else:
            pyro.sample("y", dist.bernoulli, p, batch_size=5)

    assert_ok(model, guide, enum_discrete=True)<|MERGE_RESOLUTION|>--- conflicted
+++ resolved
@@ -18,11 +18,7 @@
 
 def assert_error(model, guide, **kwargs):
     inference = SVI(model,  guide, Adam({"lr": 1e-3}), "ELBO", **kwargs)
-<<<<<<< HEAD
-    with pytest.raises((UserWarning, KeyError)):
-=======
     with pytest.raises((NotImplementedError, UserWarning, KeyError)):
->>>>>>> 5e1c7e88
         inference.step()
 
 
@@ -63,7 +59,6 @@
 @pytest.mark.parametrize("subsample_size", [None, 5], ids=["full", "subsample"])
 @pytest.mark.parametrize("trace_graph", [False, True], ids=["trace", "tracegraph"])
 def test_irange_irange_ok(trace_graph, subsample_size):
-<<<<<<< HEAD
 
     def model():
         p = Variable(torch.Tensor([0.5]))
@@ -77,14 +72,29 @@
             for j in pyro.irange("irange_1", 10, subsample_size):
                 pyro.sample("x_{}_{}".format(i, j), dist.bernoulli, p)
 
+    assert_error(model, guide, trace_graph=trace_graph)
+
+
+@pytest.mark.parametrize("subsample_size", [None, 5], ids=["full", "subsample"])
+@pytest.mark.parametrize("trace_graph", [False, True], ids=["trace", "tracegraph"])
+def test_irange_in_model_not_guide_ok(trace_graph, subsample_size):
+
+    def model():
+        p = Variable(torch.Tensor([0.5]))
+        for i in pyro.irange("irange", 10, subsample_size):
+            pass
+        pyro.sample("x", dist.bernoulli, p)
+
+    def guide():
+        p = pyro.param("p", Variable(torch.Tensor([0.5]), requires_grad=True))
+        pyro.sample("x", dist.bernoulli, p)
+
     assert_ok(model, guide, trace_graph=trace_graph)
 
 
 @pytest.mark.parametrize("subsample_size", [None, 5], ids=["full", "subsample"])
 @pytest.mark.parametrize("trace_graph", [False, True], ids=["trace", "tracegraph"])
 def test_irange_irange_swap_error(trace_graph, subsample_size):
-=======
->>>>>>> 5e1c7e88
 
     def model():
         p = Variable(torch.Tensor([0.5]))
@@ -94,49 +104,6 @@
 
     def guide():
         p = pyro.param("p", Variable(torch.Tensor([0.5]), requires_grad=True))
-<<<<<<< HEAD
-        for j in pyro.irange("irange_1", 10, subsample_size):
-            for i in pyro.irange("irange_0", 10, subsample_size):
-=======
-        for i in pyro.irange("irange_0", 10, subsample_size):
-            for j in pyro.irange("irange_1", 10, subsample_size):
->>>>>>> 5e1c7e88
-                pyro.sample("x_{}_{}".format(i, j), dist.bernoulli, p)
-
-    assert_error(model, guide, trace_graph=trace_graph)
-
-
-@pytest.mark.parametrize("subsample_size", [None, 5], ids=["full", "subsample"])
-@pytest.mark.parametrize("trace_graph", [False, True], ids=["trace", "tracegraph"])
-def test_irange_in_model_not_guide_ok(trace_graph, subsample_size):
-
-    def model():
-        p = Variable(torch.Tensor([0.5]))
-        for i in pyro.irange("irange", 10, subsample_size):
-            pass
-        pyro.sample("x", dist.bernoulli, p)
-
-    def guide():
-        p = pyro.param("p", Variable(torch.Tensor([0.5]), requires_grad=True))
-        pyro.sample("x", dist.bernoulli, p)
-
-    assert_ok(model, guide, trace_graph=trace_graph)
-
-
-@pytest.mark.parametrize("subsample_size", [None, 5], ids=["full", "subsample"])
-@pytest.mark.parametrize("trace_graph", [False, True], ids=["trace", "tracegraph"])
-<<<<<<< HEAD
-=======
-def test_irange_irange_swap_error(trace_graph, subsample_size):
-
-    def model():
-        p = Variable(torch.Tensor([0.5]))
-        for i in pyro.irange("irange_0", 10, subsample_size):
-            for j in pyro.irange("irange_1", 10, subsample_size):
-                pyro.sample("x_{}_{}".format(i, j), dist.bernoulli, p)
-
-    def guide():
-        p = pyro.param("p", Variable(torch.Tensor([0.5]), requires_grad=True))
         for j in pyro.irange("irange_1", 10, subsample_size):
             for i in pyro.irange("irange_0", 10, subsample_size):
                 pyro.sample("x_{}_{}".format(i, j), dist.bernoulli, p)
@@ -144,7 +111,6 @@
     assert_error(model, guide, trace_graph=trace_graph)
 
 
-@pytest.mark.xfail(reason="raises UserWarning or KeyError")
 @pytest.mark.parametrize("subsample_size", [None, 5], ids=["full", "subsample"])
 @pytest.mark.parametrize("trace_graph", [False, True], ids=["trace", "tracegraph"])
 def test_irange_in_model_not_guide_ok(trace_graph, subsample_size):
@@ -164,7 +130,6 @@
 
 @pytest.mark.parametrize("subsample_size", [None, 5], ids=["full", "subsample"])
 @pytest.mark.parametrize("trace_graph", [False, True], ids=["trace", "tracegraph"])
->>>>>>> 5e1c7e88
 def test_irange_in_guide_not_model_error(trace_graph, subsample_size):
 
     def model():
@@ -180,11 +145,7 @@
     assert_error(model, guide, trace_graph=trace_graph)
 
 
-<<<<<<< HEAD
-@pytest.mark.xfail(reason="error is not caught")
-=======
 @pytest.mark.xfail(reason="NotImplementedError is not raised")
->>>>>>> 5e1c7e88
 def test_iarange_irange_error():
 
     def model():
