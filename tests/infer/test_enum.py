--- conflicted
+++ resolved
@@ -1255,11 +1255,8 @@
     print('Growth:')
     print('sizes = {}'.format(repr(sizes)))
     print('costs = {}'.format(repr(costs)))
-<<<<<<< HEAD
     print('times1 = {}'.format(repr(times1)))
     print('times2 = {}'.format(repr(times2)))
-=======
-    print('times = {}'.format(repr(times)))
 
 
 @pytest.mark.parametrize("pi_a", [0.33])
@@ -1323,5 +1320,4 @@
     assert_equal(actual_grad_qc, expected_grad_qc, prec=prec, msg="".join([
         "\nqc expected = {}".format(expected_grad_qc.data.cpu().numpy()),
         "\nqc   actual = {}".format(actual_grad_qc.data.cpu().numpy()),
-    ]))
->>>>>>> a4ce39a3
+    ]))