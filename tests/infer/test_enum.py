--- conflicted
+++ resolved
@@ -330,9 +330,8 @@
 
     for actual_grad, expected_grad in zip(actual_grads, expected_grads):
         assert_equal(actual_grad, expected_grad, prec=0.001, msg="".join([
-<<<<<<< HEAD
-            "\nexpected = {}".format(expected_grad.data.cpu().numpy()),
-            "\n  actual = {}".format(actual_grad.data.cpu().numpy()),
+            "\nexpected = {}".format(expected_grad.detach().cpu().numpy()),
+            "\n  actual = {}".format(actual_grad.detach().cpu().numpy()),
         ]))
 
 
@@ -454,9 +453,4 @@
     assert_equal(actual_grad, expected_grad, prec=0.1, msg="".join([
         "\nexpected = {}".format(expected_grad.data.cpu().numpy()),
         "\n  actual = {}".format(actual_grad.data.cpu().numpy()),
-    ]))
-=======
-            "\nexpected = {}".format(expected_grad.detach().cpu().numpy()),
-            "\n  actual = {}".format(actual_grad.detach().cpu().numpy()),
-        ]))
->>>>>>> a72f9ac6
+    ]))