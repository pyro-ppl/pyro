--- conflicted
+++ resolved
@@ -1256,9 +1256,6 @@
     print('sizes = {}'.format(repr(sizes)))
     print('costs = {}'.format(repr(costs)))
     print('times1 = {}'.format(repr(times1)))
-<<<<<<< HEAD
-    print('times2 = {}'.format(repr(times2)))
-=======
     print('times2 = {}'.format(repr(times2)))
 
 
@@ -1403,5 +1400,4 @@
     assert_equal(actual_grad_qd, expected_grad_qd, prec=prec, msg="".join([
         "\nqd expected = {}".format(expected_grad_qd.data.cpu().numpy()),
         "\nqd   actual = {}".format(actual_grad_qd.data.cpu().numpy()),
-    ]))
->>>>>>> 895727a5
+    ]))