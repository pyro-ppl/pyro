import itertools

import pytest
import torch
from torch.autograd import Variable

import pyro
import pyro.distributions as dist
import pyro.optim
from pyro.infer import SVI
from pyro.infer.enum import iter_discrete_traces
from pyro.infer.trace_elbo import Trace_ELBO
from pyro.infer.tracegraph_elbo import TraceGraph_ELBO
from tests.common import assert_equal, xfail_if_not_implemented

# XXX Remove this after Pytorch 0.2.1.
pytorch_is_release = ('+' not in torch.__version__)
segfaults_on_old_pytorch = pytest.mark.skipif(
    pytorch_is_release,
    reason="pytorch segfaults at 0.2.0_4, fixed by 0.2.0+f964105")


# A purely discrete model, no batching.
def model0():
    p = pyro.param("p", Variable(torch.Tensor([0.05])))
    ps = pyro.param("ps", Variable(torch.Tensor([0.1, 0.2, 0.3, 0.4])))
    x = pyro.sample("x", dist.Bernoulli(p))
    y = pyro.sample("y", dist.Categorical(ps, one_hot=False))
    return dict(x=x, y=y)


# A discrete model with batching.
def model1():
    p = pyro.param("p", Variable(torch.Tensor([[0.05], [0.15]])))
    ps = pyro.param("ps", Variable(torch.Tensor([[0.1, 0.2, 0.3, 0.4],
                                                 [0.4, 0.3, 0.2, 0.1]])))
    x = pyro.sample("x", dist.Bernoulli(p))
    y = pyro.sample("y", dist.Categorical(ps, one_hot=False))
    assert x.size() == (2, 1)
    assert y.size() == (2, 1)
    return dict(x=x, y=y)


@pytest.mark.parametrize("graph_type", ["flat", "dense"])
def test_iter_discrete_traces_scalar(graph_type):
    pyro.clear_param_store()
    traces = list(iter_discrete_traces(graph_type, model0))

    p = pyro.param("p").data
    ps = pyro.param("ps").data
    assert len(traces) == 2 * len(ps)

    for scale, trace in traces:
        x = trace.nodes["x"]["value"].data.long().view(-1)[0]
        y = trace.nodes["y"]["value"].data.long().view(-1)[0]
        expected_scale = Variable(torch.Tensor([[1 - p[0], p[0]][x] * ps[y]]))
        assert_equal(scale, expected_scale)


@pytest.mark.xfail(reason="https://github.com/uber/pyro/issues/220")
@pytest.mark.parametrize("graph_type", ["flat", "dense"])
def test_iter_discrete_traces_vector(graph_type):
    pyro.clear_param_store()
    traces = list(iter_discrete_traces(graph_type, model1))

    p = pyro.param("p").data
    ps = pyro.param("ps").data
    assert len(traces) == 2 * ps.size(-1)

    for scale, trace in traces:
        x = trace.nodes["x"]["value"].data.squeeze().long()[0]
        y = trace.nodes["y"]["value"].data.squeeze().long()[0]
        expected_scale = torch.exp(dist.Bernoulli(p).log_pdf(x) *
                                   dist.Categorical(ps, one_hot=False).log_pdf(y))
        expected_scale = expected_scale.data.view(-1)[0]
        assert_equal(scale, expected_scale)


# A simple Gaussian mixture model, with no vectorization.
def gmm_model(data, verbose=False):
    p = pyro.param("p", Variable(torch.Tensor([0.3]), requires_grad=True))
    sigma = pyro.param("sigma", Variable(torch.Tensor([1.0]), requires_grad=True))
    mus = Variable(torch.Tensor([-1, 1]))
    for i in pyro.irange("data", len(data)):
        z = pyro.sample("z_{}".format(i), dist.Bernoulli(p))
<<<<<<< HEAD
        assert z.size() == (1, 1)
        z = z.long().data[0, 0]
=======
        assert z.size() == (1,)
        z = z.long().data[0]
>>>>>>> 3e713342
        if verbose:
            print("M{} z_{} = {}".format("  " * i, i, z))
        pyro.observe("x_{}".format(i), dist.DiagNormal(mus[z], sigma), data[i])


def gmm_guide(data, verbose=False):
    for i in pyro.irange("data", len(data)):
        p = pyro.param("p_{}".format(i), Variable(torch.Tensor([0.6]), requires_grad=True))
        z = pyro.sample("z_{}".format(i), dist.Bernoulli(p))
<<<<<<< HEAD
        assert z.size() == (1, 1)
        z = z.long().data[0, 0]
=======
        assert z.size() == (1,)
        z = z.long().data[0]
>>>>>>> 3e713342
        if verbose:
            print("G{} z_{} = {}".format("  " * i, i, z))


@pytest.mark.parametrize("data_size", [1, 2, 3])
@pytest.mark.parametrize("graph_type", ["flat", "dense"])
@pytest.mark.parametrize("model", [gmm_model, gmm_guide])
def test_gmm_iter_discrete_traces(model, data_size, graph_type):
    pyro.clear_param_store()
    data = Variable(torch.arange(0, data_size))
    traces = list(iter_discrete_traces(graph_type, model, data=data, verbose=True))
    # This non-vectorized version is exponential in data_size:
    assert len(traces) == 2 ** data_size


# A Gaussian mixture model, with vectorized batching.
def gmm_batch_model(data):
    p = pyro.param("p", Variable(torch.Tensor([0.3]), requires_grad=True))
    p = torch.cat([p, 1 - p])
    sigma = pyro.param("sigma", Variable(torch.Tensor([1.0]), requires_grad=True))
    mus = Variable(torch.Tensor([-1, 1]))
    with pyro.iarange("data", len(data)) as batch:
        n = len(batch)
        z = pyro.sample("z", dist.Categorical(p.unsqueeze(0).expand(n, 2)))
        assert z.size() == (n, 2)
        mu = torch.mv(z, mus)
        pyro.observe("x", dist.DiagNormal(mu, sigma.expand(n)), data[batch])


def gmm_batch_guide(data):
    with pyro.iarange("data", len(data)) as batch:
        n = len(batch)
        ps = pyro.param("ps", Variable(torch.ones(n, 1) * 0.6, requires_grad=True))
        ps = torch.cat([ps, 1 - ps], dim=1)
        z = pyro.sample("z", dist.Categorical(ps))
        assert z.size() == (n, 2)


@pytest.mark.parametrize("data_size", [1, 2, 3])
@pytest.mark.parametrize("graph_type", ["flat", "dense"])
@pytest.mark.parametrize("model", [gmm_batch_model, gmm_batch_guide])
def test_gmm_batch_iter_discrete_traces(model, data_size, graph_type):
    pyro.clear_param_store()
    data = Variable(torch.arange(0, data_size))
    traces = list(iter_discrete_traces(graph_type, model, data=data))
    # This vectorized version is independent of data_size:
    assert len(traces) == 2


@segfaults_on_old_pytorch
@pytest.mark.parametrize("trace_graph", [False, True], ids=["dense", "flat"])
@pytest.mark.parametrize("model,guide", [
    (gmm_model, gmm_guide),
    (gmm_batch_model, gmm_batch_guide),
], ids=["single", "batch"])
@pytest.mark.parametrize("enum_discrete", [False, True], ids=["sample", "sum"])
def test_svi_step_smoke(model, guide, enum_discrete, trace_graph):
    pyro.clear_param_store()
    data = Variable(torch.Tensor([0, 1, 9]))

    optimizer = pyro.optim.Adam({"lr": .001})
    inference = SVI(model, guide, optimizer, loss="ELBO",
                    trace_graph=trace_graph, enum_discrete=enum_discrete)
    with xfail_if_not_implemented():
        inference.step(data)


def finite_difference(eval_loss, delta=0.1):
    """
    Computes finite-difference approximation of all parameters.
    """
    params = pyro.get_param_store().get_all_param_names()
    assert params, "no params found"
    grads = {name: Variable(torch.zeros(pyro.param(name).size())) for name in params}
    for name in params:
        value = pyro.param(name).data
        for index in itertools.product(*map(range, value.size())):
            center = value[index]
            value[index] = center + delta
            pos = eval_loss()
            value[index] = center - delta
            neg = eval_loss()
            value[index] = center
            grads[name][index] = (pos - neg) / (2 * delta)
    return grads


@segfaults_on_old_pytorch
@pytest.mark.parametrize("enum_discrete", [True, False], ids=["sum", "sample"])
@pytest.mark.parametrize("trace_graph", [False, True], ids=["dense", "flat"])
def test_bern_elbo_gradient(enum_discrete, trace_graph):
    pyro.clear_param_store()
    num_particles = 2000

    def model():
        p = Variable(torch.Tensor([0.25]))
        pyro.sample("z", dist.Bernoulli(p))

    def guide():
        p = pyro.param("p", Variable(torch.Tensor([0.5]), requires_grad=True))
        pyro.sample("z", dist.Bernoulli(p))

    print("Computing gradients using surrogate loss")
    Elbo = TraceGraph_ELBO if trace_graph else Trace_ELBO
    elbo = Elbo(enum_discrete=enum_discrete,
                num_particles=(1 if enum_discrete else num_particles))
    with xfail_if_not_implemented():
        elbo.loss_and_grads(model, guide)
    params = sorted(pyro.get_param_store().get_all_param_names())
    assert params, "no params found"
    actual_grads = {name: pyro.param(name).grad.clone() for name in params}

    print("Computing gradients using finite difference")
    elbo = Trace_ELBO(num_particles=num_particles)
    expected_grads = finite_difference(lambda: elbo.loss(model, guide))

    for name in params:
        print("{} {}{}{}".format(name, "-" * 30, actual_grads[name].data,
                                 expected_grads[name].data))
    assert_equal(actual_grads, expected_grads, prec=0.1)


@segfaults_on_old_pytorch
@pytest.mark.parametrize("model,guide", [
    (gmm_model, gmm_guide),
    (gmm_batch_model, gmm_batch_guide),
], ids=["single", "batch"])
@pytest.mark.parametrize("enum_discrete", [
    pytest.param(True,
                 marks=pytest.mark.xfail(reason="https://github.com/uber/pyro/issues/278")),
    False,
], ids=["sum", "sample"])
@pytest.mark.parametrize("trace_graph", [False, True], ids=["dense", "flat"])
def test_gmm_elbo_gradient(model, guide, enum_discrete, trace_graph):
    pyro.clear_param_store()
    num_particles = 4000
    data = Variable(torch.Tensor([-1, 1]))

    print("Computing gradients using surrogate loss")
    Elbo = TraceGraph_ELBO if trace_graph else Trace_ELBO
    elbo = Elbo(enum_discrete=enum_discrete,
                num_particles=(1 if enum_discrete else num_particles))
    with xfail_if_not_implemented():
        elbo.loss_and_grads(model, guide, data)
    params = sorted(pyro.get_param_store().get_all_param_names())
    assert params, "no params found"
    actual_grads = {name: pyro.param(name).grad.clone() for name in params}

    print("Computing gradients using finite difference")
    elbo = Trace_ELBO(num_particles=num_particles)
    expected_grads = finite_difference(lambda: elbo.loss(model, guide, data))

    for name in params:
        print("{} {}{}{}".format(name, "-" * 30, actual_grads[name].data,
                                 expected_grads[name].data))
    assert_equal(actual_grads, expected_grads, prec=0.5)<|MERGE_RESOLUTION|>--- conflicted
+++ resolved
@@ -83,13 +83,8 @@
     mus = Variable(torch.Tensor([-1, 1]))
     for i in pyro.irange("data", len(data)):
         z = pyro.sample("z_{}".format(i), dist.Bernoulli(p))
-<<<<<<< HEAD
-        assert z.size() == (1, 1)
-        z = z.long().data[0, 0]
-=======
         assert z.size() == (1,)
         z = z.long().data[0]
->>>>>>> 3e713342
         if verbose:
             print("M{} z_{} = {}".format("  " * i, i, z))
         pyro.observe("x_{}".format(i), dist.DiagNormal(mus[z], sigma), data[i])
@@ -99,13 +94,8 @@
     for i in pyro.irange("data", len(data)):
         p = pyro.param("p_{}".format(i), Variable(torch.Tensor([0.6]), requires_grad=True))
         z = pyro.sample("z_{}".format(i), dist.Bernoulli(p))
-<<<<<<< HEAD
-        assert z.size() == (1, 1)
-        z = z.long().data[0, 0]
-=======
         assert z.size() == (1,)
         z = z.long().data[0]
->>>>>>> 3e713342
         if verbose:
             print("G{} z_{} = {}".format("  " * i, i, z))
 
