--- conflicted
+++ resolved
@@ -7,12 +7,8 @@
 import pyro.distributions as dist
 import pyro.optim as optim
 import pyro.poutine as poutine
-<<<<<<< HEAD
 from pyro.contrib.autoguide import AutoLaplaceApproximation
-from pyro.infer import EmpiricalMarginal, SVI, TracePredictive, Trace_ELBO
-=======
-from pyro.infer import TracePredictive
->>>>>>> 8e0ac251
+from pyro.infer import TracePredictive, Trace_ELBO
 from pyro.infer.mcmc import MCMC, NUTS
 from tests.common import assert_equal
 
