--- conflicted
+++ resolved
@@ -150,11 +150,7 @@
                         # NOTE: the hidden dimension must be greater than the input_dim for the
                         # masks to be well-defined!
                         hidden_dim = input_dim * 5
-<<<<<<< HEAD
-                        permutation = torch.randperm(input_dim)
-=======
                         permutation = torch.randperm(input_dim, device='cpu')
->>>>>>> 84cf269e
                         self._test_masks(
                             input_dim,
                             observed_dim,
