--- conflicted
+++ resolved
@@ -28,11 +28,7 @@
 
         x = torch.randn(1, input_dim)
         flow_x = flow(x)
-<<<<<<< HEAD
         analytic_ldt = flow.log_abs_det_jacobian(x, flow_x).data
-=======
-        analytic_ldt = flow.log_abs_det_jacobian(x, flow_x).data.sum()
->>>>>>> 73578a41
 
         for j in range(input_dim):
             for k in range(input_dim):
@@ -56,11 +52,7 @@
         else:
             numeric_ldt = torch.log(torch.abs(jacobian.det()))
 
-<<<<<<< HEAD
-        ldt_discrepancy = np.fabs(analytic_ldt - numeric_ldt)
-=======
         ldt_discrepancy = (analytic_ldt - numeric_ldt).abs()
->>>>>>> 73578a41
         assert ldt_discrepancy < self.epsilon
 
         # Test that lower triangular with unit diagonal for autoregressive flows
