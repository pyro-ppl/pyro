from __future__ import absolute_import, division, print_function

from unittest import TestCase

import pytest
import torch

import pyro.distributions as dist
from pyro.nn import AutoRegressiveNN

pytestmark = pytest.mark.init(rng_seed=123)


class FlowTests(TestCase):
    def setUp(self):
        # Epsilon is used to compare numerical gradient to analytical one
        self.epsilon = 1e-4

        # Delta is tolerance for testing f(f^{-1}(x)) = x
        self.delta = 1e-6

    def _test_jacobian(self, input_dim, make_flow):
        jacobian = torch.zeros(input_dim, input_dim)
        flow = make_flow(input_dim)

        def nonzero(x):
            return torch.sign(torch.abs(x))

        x = torch.randn(1, input_dim)
        flow_x = flow(x)
        if flow.event_dim == 1:
            analytic_ldt = flow.log_abs_det_jacobian(x, flow_x).data
        else:
            analytic_ldt = flow.log_abs_det_jacobian(x, flow_x).sum(-1).data

        for j in range(input_dim):
            for k in range(input_dim):
                epsilon_vector = torch.zeros(1, input_dim)
                epsilon_vector[0, j] = self.epsilon
                delta = (flow(x + 0.5 * epsilon_vector) - flow(x - 0.5 * epsilon_vector)) / self.epsilon
                jacobian[j, k] = float(delta[0, k].data.sum())

        # Apply permutation for autoregressive flows
        if hasattr(flow, 'arn'):
            permutation = flow.arn.get_permutation()
            permuted_jacobian = jacobian.clone()
            for j in range(input_dim):
                for k in range(input_dim):
                    permuted_jacobian[j, k] = jacobian[permutation[j], permutation[k]]
            jacobian = permuted_jacobian

        # For autoregressive flow, Jacobian is sum of diagonal, otherwise need full determinate
        if hasattr(flow, 'arn'):
            numeric_ldt = torch.sum(torch.log(torch.diag(jacobian)))
        else:
            numeric_ldt = torch.log(torch.abs(jacobian.det()))

        ldt_discrepancy = (analytic_ldt - numeric_ldt).abs()
        assert ldt_discrepancy < self.epsilon

        # Test that lower triangular with unit diagonal for autoregressive flows
        if hasattr(flow, 'arn'):
            diag_sum = torch.sum(torch.diag(nonzero(jacobian)))
            lower_sum = torch.sum(torch.tril(nonzero(jacobian), diagonal=-1))
            assert diag_sum == float(input_dim)
            assert lower_sum == float(0.0)

    def _test_inverse(self, input_dim, make_flow):
        base_dist = dist.Normal(torch.zeros(input_dim), torch.ones(input_dim))
        flow = make_flow(input_dim)

        x_true = base_dist.sample(torch.Size([10]))
        y = flow._call(x_true)

        # Cache is empty, hence must be calculating inverse afresh
        x_calculated = flow._inverse(y)

        assert torch.norm(x_true - x_calculated, dim=-1).max().item() < self.delta

    def _test_shape(self, base_shape, make_flow):
        base_dist = dist.Normal(torch.zeros(base_shape), torch.ones(base_shape))
        last_dim = base_shape[-1] if isinstance(base_shape, tuple) else base_shape
        flow = make_flow(input_dim=last_dim)
        sample = dist.TransformedDistribution(base_dist, [flow]).sample()
        assert sample.shape == base_shape

    def _make_batchnorm(self, input_dim):
        # Create batchnorm transform
        bn = dist.BatchNormTransform(input_dim)
        bn._inverse(torch.normal(torch.arange(0., input_dim), torch.arange(1., 1.+input_dim)/input_dim))
        bn.eval()
        return bn

    def _make_iaf(self, input_dim):
        arn = AutoRegressiveNN(input_dim, [3 * input_dim + 1])
        return dist.InverseAutoregressiveFlow(arn)

    def _make_iaf_stable(self, input_dim):
        arn = AutoRegressiveNN(input_dim, [3 * input_dim + 1])
        return dist.InverseAutoregressiveFlowStable(arn, sigmoid_bias=0.5)

    def _make_dsf(self, input_dim):
        arn = AutoRegressiveNN(input_dim, [3 * input_dim + 1], param_dims=[16]*3)
        return dist.DeepSigmoidalFlow(arn, hidden_units=16)

    def _make_permute(self, input_dim):
        permutation = torch.randperm(input_dim, device='cpu').to(torch.Tensor().device)
        return dist.PermuteTransform(permutation)

    def _make_planar(self, input_dim):
        return dist.PlanarFlow(input_dim)

<<<<<<< HEAD
    def test_batchnorm_jacobians(self):
        for input_dim in [2, 3, 5, 7, 9, 11]:
            self._test_jacobian(input_dim, self._make_batchnorm)
=======
    def _make_radial(self, input_dim):
        return dist.RadialFlow(input_dim)
>>>>>>> 6786a980

    def test_iaf_jacobians(self):
        for input_dim in [2, 3, 5, 7, 9, 11]:
            self._test_jacobian(input_dim, self._make_iaf)

    def test_iaf_stable_jacobians(self):
        for input_dim in [2, 3, 5, 7, 9, 11]:
            self._test_jacobian(input_dim, self._make_iaf_stable)

    def test_dsf_jacobians(self):
        for input_dim in [2, 3, 5, 7, 9, 11]:
            self._test_jacobian(input_dim, self._make_dsf)

    def test_planar_jacobians(self):
        for input_dim in [2, 3, 5, 7, 9, 11]:
            self._test_jacobian(input_dim, self._make_planar)

<<<<<<< HEAD
    def test_batchnorm_inverses(self):
        for input_dim in [2, 3, 5, 7, 9, 11]:
            self._test_inverse(input_dim, self._make_batchnorm)
=======
    def test_radial_jacobians(self):
        for input_dim in [2, 3, 5, 7, 9, 11]:
            self._test_jacobian(input_dim, self._make_radial)
>>>>>>> 6786a980

    def test_iaf_inverses(self):
        for input_dim in [2, 3, 5, 7, 9, 11]:
            self._test_inverse(input_dim, self._make_iaf)

    def test_iaf_stable_inverses(self):
        for input_dim in [2, 3, 5, 7, 9, 11]:
            self._test_inverse(input_dim, self._make_iaf_stable)

    def test_permute_inverses(self):
        for input_dim in [2, 3, 5, 7, 9, 11]:
            self._test_inverse(input_dim, self._make_permute)

    def test_batchnorm_shapes(self):
        for shape in [(3,), (3, 4), (3, 4, 2)]:
            self._test_shape(shape, self._make_batchnorm)

    def test_iaf_shapes(self):
        for shape in [(3,), (3, 4), (3, 4, 2)]:
            self._test_shape(shape, self._make_iaf)

    def test_iaf_stable_shapes(self):
        for shape in [(3,), (3, 4), (3, 4, 2)]:
            self._test_shape(shape, self._make_iaf_stable)

    def test_dsf_shapes(self):
        for shape in [(3,), (3, 4), (3, 4, 2)]:
            self._test_shape(shape, self._make_dsf)

    def test_permute_shapes(self):
        for shape in [(3,), (3, 4), (3, 4, 2)]:
            self._test_shape(shape, self._make_permute)

    def test_planar_shapes(self):
        for shape in [(3,), (3, 4), (3, 4, 2)]:
            self._test_shape(shape, self._make_planar)

    def test_radial_shapes(self):
        for shape in [(3,), (3, 4), (3, 4, 2)]:
            self._test_shape(shape, self._make_radial)<|MERGE_RESOLUTION|>--- conflicted
+++ resolved
@@ -110,14 +110,12 @@
     def _make_planar(self, input_dim):
         return dist.PlanarFlow(input_dim)
 
-<<<<<<< HEAD
     def test_batchnorm_jacobians(self):
         for input_dim in [2, 3, 5, 7, 9, 11]:
             self._test_jacobian(input_dim, self._make_batchnorm)
-=======
+
     def _make_radial(self, input_dim):
         return dist.RadialFlow(input_dim)
->>>>>>> 6786a980
 
     def test_iaf_jacobians(self):
         for input_dim in [2, 3, 5, 7, 9, 11]:
@@ -135,15 +133,13 @@
         for input_dim in [2, 3, 5, 7, 9, 11]:
             self._test_jacobian(input_dim, self._make_planar)
 
-<<<<<<< HEAD
     def test_batchnorm_inverses(self):
         for input_dim in [2, 3, 5, 7, 9, 11]:
             self._test_inverse(input_dim, self._make_batchnorm)
-=======
+
     def test_radial_jacobians(self):
         for input_dim in [2, 3, 5, 7, 9, 11]:
             self._test_jacobian(input_dim, self._make_radial)
->>>>>>> 6786a980
 
     def test_iaf_inverses(self):
         for input_dim in [2, 3, 5, 7, 9, 11]:
