--- conflicted
+++ resolved
@@ -37,15 +37,9 @@
         assert grad_probs.shape == probs.shape
 
 
-<<<<<<< HEAD
 @pytest.mark.parametrize('temp', [0.3, 0.5, 1.0])
 def test_onehot_entropy_grad(temp):
-    num_samples = 1000000
-=======
-@pytest.mark.parametrize('temp', [0.2, 0.5, 1.0])
-def test_entropy_grad(temp):
     num_samples = 2000000
->>>>>>> 24331057
     q = torch.tensor([0.1, 0.2, 0.3, 0.4], requires_grad=True)
     temp = torch.tensor(temp)
 
