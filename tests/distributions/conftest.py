# Copyright (c) 2017-2019 Uber Technologies, Inc.
# SPDX-License-Identifier: Apache-2.0

import math
from math import pi

import numpy as np
import pytest
import scipy.stats as sp

import pyro.distributions as dist
from pyro.distributions.testing.naive_dirichlet import NaiveBeta, NaiveDirichlet
from pyro.distributions.testing.rejection_exponential import RejectionExponential
from pyro.distributions.testing.rejection_gamma import (
    ShapeAugmentedBeta,
    ShapeAugmentedDirichlet,
    ShapeAugmentedGamma,
)
from tests.distributions.dist_fixture import Fixture, tensor_wrap


class FoldedNormal(dist.FoldedDistribution):
    arg_constraints = dist.Normal.arg_constraints

    def __init__(self, loc, scale):
        super().__init__(dist.Normal(loc, scale))

    @property
    def loc(self):
        return self.base_dist.loc

    @property
    def scale(self):
        return self.base_dist.scale


class SparsePoisson(dist.Poisson):
    def __init__(self, rate, *, validate_args=None):
        super().__init__(rate, is_sparse=True, validate_args=validate_args)


continuous_dists = [
    Fixture(pyro_dist=dist.Uniform,
            scipy_dist=sp.uniform,
            examples=[
                {'low': [2.], 'high': [2.5],
                 'test_data': [2.2]},
                {'low': [2., 4.], 'high': [3., 5.],
                 'test_data': [[[2.5, 4.5]], [[2.5, 4.5]], [[2.5, 4.5]]]},
                {'low': [[2.], [-3.], [0.]],
                 'high': [[2.5], [0.], [1.]],
                 'test_data': [[2.2], [-2], [0.7]]},
            ],
            scipy_arg_fn=lambda low, high: ((), {"loc": np.array(low),
                                                 "scale": np.array(high) - np.array(low)})),
    Fixture(pyro_dist=dist.Exponential,
            scipy_dist=sp.expon,
            examples=[
                {'rate': [2.4],
                 'test_data': [5.5]},
                {'rate': [2.4, 5.5],
                 'test_data': [[[5.5, 3.2]], [[5.5, 3.2]], [[5.5, 3.2]]]},
                {'rate': [[2.4, 5.5]],
                 'test_data': [[[5.5, 3.2]], [[5.5, 3.2]], [[5.5, 3.2]]]},
                {'rate': [[2.4], [5.5]],
                 'test_data': [[5.5], [3.2]]},
            ],
            scipy_arg_fn=lambda rate: ((), {"scale": 1.0 / np.array(rate)})),
    Fixture(pyro_dist=RejectionExponential,
            scipy_dist=sp.expon,
            examples=[
                {'rate': [2.4], 'factor': [0.5],
                 'test_data': [5.5]},
                {'rate': [2.4, 5.5], 'factor': [0.5],
                 'test_data': [[[5.5, 3.2]], [[5.5, 3.2]], [[5.5, 3.2]]]},
                {'rate': [[2.4, 5.5]], 'factor': [0.5],
                 'test_data': [[[5.5, 3.2]], [[5.5, 3.2]], [[5.5, 3.2]]]},
                {'rate': [[2.4], [5.5]], 'factor': [0.5],
                 'test_data': [[5.5], [3.2]]},
            ],
            scipy_arg_fn=lambda rate, factor: ((), {"scale": 1.0 / np.array(rate)})),
    Fixture(pyro_dist=dist.Gamma,
            scipy_dist=sp.gamma,
            examples=[
                {'concentration': [2.4], 'rate': [3.2],
                 'test_data': [5.5]},
                {'concentration': [[2.4, 2.4], [3.2, 3.2]], 'rate': [[2.4, 2.4], [3.2, 3.2]],
                 'test_data': [[[5.5, 4.4], [5.5, 4.4]]]},
                {'concentration': [[2.4], [2.4]], 'rate': [[3.2], [3.2]], 'test_data': [[5.5], [4.4]]}
            ],
            scipy_arg_fn=lambda concentration, rate: ((np.array(concentration),),
                                                      {"scale": 1.0 / np.array(rate)})),
    Fixture(pyro_dist=ShapeAugmentedGamma,
            scipy_dist=sp.gamma,
            examples=[
                {'concentration': [2.4], 'rate': [3.2],
                 'test_data': [5.5]},
                {'concentration': [[2.4, 2.4], [3.2, 3.2]], 'rate': [[2.4, 2.4], [3.2, 3.2]],
                 'test_data': [[[5.5, 4.4], [5.5, 4.4]]]},
                {'concentration': [[2.4], [2.4]], 'rate': [[3.2], [3.2]], 'test_data': [[5.5], [4.4]]}
            ],
            scipy_arg_fn=lambda concentration, rate: ((np.array(concentration),),
                                                      {"scale": 1.0 / np.array(rate)})),
    Fixture(pyro_dist=dist.Beta,
            scipy_dist=sp.beta,
            examples=[
                {'concentration1': [2.4], 'concentration0': [3.6],
                 'test_data': [0.4]},
                {'concentration1': [[2.4, 2.4], [3.6, 3.6]], 'concentration0': [[2.5, 2.5], [2.5, 2.5]],
                 'test_data': [[[0.5, 0.4], [0.5, 0.4]]]},
                {'concentration1': [[2.4], [3.7]], 'concentration0': [[3.6], [2.5]],
                 'test_data': [[0.4], [0.6]]}
            ],
            scipy_arg_fn=lambda concentration1, concentration0:
            ((np.array(concentration1), np.array(concentration0)), {})),

    Fixture(pyro_dist=NaiveBeta,
            scipy_dist=sp.beta,
            examples=[
                {'concentration1': [2.4], 'concentration0': [3.6],
                 'test_data': [0.4]},
                {'concentration1': [[2.4, 2.4], [3.6, 3.6]], 'concentration0': [[2.5, 2.5], [2.5, 2.5]],
                 'test_data': [[[0.5, 0.4], [0.5, 0.4]]]},
                {'concentration1': [[2.4], [3.7]], 'concentration0': [[3.6], [2.5]],
                 'test_data': [[0.4], [0.6]]}
            ],
            scipy_arg_fn=lambda concentration1, concentration0:
            ((np.array(concentration1), np.array(concentration0)), {})),
    Fixture(pyro_dist=ShapeAugmentedBeta,
            scipy_dist=sp.beta,
            examples=[
                {'concentration1': [2.4], 'concentration0': [3.6],
                 'test_data': [0.4]},
                {'concentration1': [[2.4, 2.4], [3.6, 3.6]], 'concentration0': [[2.5, 2.5], [2.5, 2.5]],
                 'test_data': [[[0.5, 0.4], [0.5, 0.4]]]},
                {'concentration1': [[2.4], [3.7]], 'concentration0': [[3.6], [2.5]],
                 'test_data': [[0.4], [0.6]]}
            ],
            scipy_arg_fn=lambda concentration1, concentration0:
            ((np.array(concentration1), np.array(concentration0)), {})),
    Fixture(pyro_dist=dist.LogNormal,
            scipy_dist=sp.lognorm,
            examples=[
                {'loc': [1.4], 'scale': [0.4],
                 'test_data': [5.5]},
                {'loc': [1.4], 'scale': [0.4],
                 'test_data': [[5.5]]},
                {'loc': [[1.4, 0.4], [1.4, 0.4]], 'scale': [[2.6, 0.5], [2.6, 0.5]],
                 'test_data': [[5.5, 6.4], [5.5, 6.4]]},
                {'loc': [[1.4], [0.4]], 'scale': [[2.6], [0.5]],
                 'test_data': [[5.5], [6.4]]}
            ],
            scipy_arg_fn=lambda loc, scale: ((np.array(scale),), {"scale": np.exp(np.array(loc))})),
    Fixture(pyro_dist=dist.AffineBeta,
            scipy_dist=sp.beta,
            examples=[
                {'concentration1': [2.4], 'concentration0': [3.6], 'loc': [-1.0], 'scale': [2.0],
                 'test_data': [-0.4]},
                {'concentration1': [[2.4, 2.4], [3.6, 3.6]], 'concentration0': [[2.5, 2.5], [2.5, 2.5]],
                 'loc': [[-1.0, -1.0], [2.0, 2.0]], 'scale': [[2.0, 2.0], [1.0, 1.0]],
                 'test_data': [[[-0.4, 0.4], [2.5, 2.6]]]},
                {'concentration1': [[2.4], [3.7]], 'concentration0': [[3.6], [2.5]],
                 'loc': [[-1.0], [2.0]], 'scale': [[2.0], [2.0]],
                 'test_data': [[0.0], [3.0]]}
            ],
            scipy_arg_fn=lambda concentration1, concentration0, loc, scale:
            ((np.array(concentration1), np.array(concentration0), np.array(loc), np.array(scale)), {})),
    Fixture(pyro_dist=dist.Normal,
            scipy_dist=sp.norm,
            examples=[
                {'loc': [2.0], 'scale': [4.0],
                 'test_data': [2.0]},
                {'loc': [[2.0]], 'scale': [[4.0]],
                 'test_data': [[2.0]]},
                {'loc': [[[2.0]]], 'scale': [[[4.0]]],
                 'test_data': [[[2.0]]]},
                {'loc': [2.0, 50.0], 'scale': [4.0, 100.0],
                 'test_data': [[2.0, 50.0], [2.0, 50.0]]},
            ],
            scipy_arg_fn=lambda loc, scale: ((), {"loc": np.array(loc), "scale": np.array(scale)}),
            prec=0.07,
            min_samples=50000),
    Fixture(pyro_dist=dist.MultivariateNormal,
            scipy_dist=sp.multivariate_normal,
            examples=[
                {'loc': [2.0, 1.0], 'covariance_matrix': [[1.0, 0.5], [0.5, 1.0]],
                 'test_data': [[2.0, 1.0], [9.0, 3.4]]},
            ],
            # This hack seems to be the best option right now, as 'scale' is not handled well by get_scipy_batch_logpdf
            scipy_arg_fn=lambda loc, covariance_matrix=None:
            ((), {"mean": np.array(loc), "cov": np.array([[1.0, 0.5], [0.5, 1.0]])}),
            prec=0.01,
            min_samples=500000),
    Fixture(pyro_dist=dist.LowRankMultivariateNormal,
            scipy_dist=sp.multivariate_normal,
            examples=[
                {'loc': [2.0, 1.0], 'cov_diag': [0.5, 0.5], 'cov_factor': [[1.0], [0.5]],
                 'test_data': [[2.0, 1.0], [9.0, 3.4]]},
            ],
            scipy_arg_fn=lambda loc, cov_diag=None, cov_factor=None:
            ((), {"mean": np.array(loc), "cov": np.array([[1.5, 0.5], [0.5, 0.75]])}),
            prec=0.01,
            min_samples=500000),
    Fixture(pyro_dist=FoldedNormal,
            examples=[
                {'loc': [2.0], 'scale': [4.0],
                 'test_data': [2.0]},
                {'loc': [[2.0]], 'scale': [[4.0]],
                 'test_data': [[2.0]]},
                {'loc': [[[2.0]]], 'scale': [[[4.0]]],
                 'test_data': [[[2.0]]]},
                {'loc': [2.0, 50.0], 'scale': [4.0, 100.0],
                 'test_data': [[2.0, 50.0], [2.0, 50.0]]},
            ]),
    Fixture(pyro_dist=dist.Dirichlet,
            scipy_dist=sp.dirichlet,
            examples=[
                {'concentration': [2.4, 3, 6],
                 'test_data': [0.2, 0.45, 0.35]},
                {'concentration': [2.4, 3, 6],
                 'test_data': [[0.2, 0.45, 0.35], [0.2, 0.45, 0.35]]},
                {'concentration': [[2.4, 3, 6], [3.2, 1.2, 0.4]],
                 'test_data': [[0.2, 0.45, 0.35], [0.3, 0.4, 0.3]]}
            ],
            scipy_arg_fn=lambda concentration: ((concentration,), {})),
    Fixture(pyro_dist=NaiveDirichlet,
            scipy_dist=sp.dirichlet,
            examples=[
                {'concentration': [2.4, 3, 6],
                 'test_data': [0.2, 0.45, 0.35]},
                {'concentration': [2.4, 3, 6],
                 'test_data': [[0.2, 0.45, 0.35], [0.2, 0.45, 0.35]]},
                {'concentration': [[2.4, 3, 6], [3.2, 1.2, 0.4]],
                 'test_data': [[0.2, 0.45, 0.35], [0.3, 0.4, 0.3]]}
            ],
            scipy_arg_fn=lambda concentration: ((concentration,), {})),
    Fixture(pyro_dist=ShapeAugmentedDirichlet,
            scipy_dist=sp.dirichlet,
            examples=[
                {'concentration': [2.4, 3, 6],
                 'test_data': [0.2, 0.45, 0.35]},
                {'concentration': [2.4, 3, 6],
                 'test_data': [[0.2, 0.45, 0.35], [0.2, 0.45, 0.35]]},
                {'concentration': [[2.4, 3, 6], [3.2, 1.2, 0.4]],
                 'test_data': [[0.2, 0.45, 0.35], [0.3, 0.4, 0.3]]}
            ],
            scipy_arg_fn=lambda concentration: ((concentration,), {})),
    Fixture(pyro_dist=dist.Cauchy,
            scipy_dist=sp.cauchy,
            examples=[
                {'loc': [0.5], 'scale': [1.2],
                 'test_data': [1.0]},
                {'loc': [0.5, 0.5], 'scale': [1.2, 1.2],
                 'test_data': [[1.0, 1.0], [1.0, 1.0]]},
                {'loc': [[0.5], [0.3]], 'scale': [[1.2], [1.0]],
                 'test_data': [[0.4], [0.35]]}
            ],
            scipy_arg_fn=lambda loc, scale: ((), {"loc": np.array(loc), "scale": np.array(scale)})),
    Fixture(pyro_dist=dist.HalfCauchy,
            scipy_dist=sp.halfcauchy,
            examples=[
                {'scale': [1.2],
                 'test_data': [1.0]},
                {'scale': [1.2, 1.2],
                 'test_data': [[1.0, 2.0], [1.0, 2.0]]},
                {'scale': [[1.2], [1.0]],
                 'test_data': [[0.54], [0.35]]}
            ],
            scipy_arg_fn=lambda scale: ((), {"scale": np.array(scale)})),
    Fixture(pyro_dist=dist.VonMises,
            scipy_dist=sp.vonmises,
            examples=[
                {'loc': [0.5], 'concentration': [1.2],
                 'test_data': [1.0]},
                {'loc': [0.5, 3.0], 'concentration': [2.0, 0.5],
                 'test_data': [[1.0, 2.0], [1.0, 2.0]]},
                {'loc': [[0.5], [0.3]], 'concentration': [[2.0], [0.5]],
                 'test_data': [[1.0], [2.0]]}
            ],
            scipy_arg_fn=lambda loc, concentration: ((), {"loc": np.array(loc), "kappa": np.array(concentration)})),
    Fixture(pyro_dist=dist.LKJ,
            examples=[
                {'dim': 3, 'concentration': 1., 'test_data':
                    [[[1.0000, -0.8221, 0.7655], [-0.8221, 1.0000, -0.5293], [0.7655, -0.5293, 1.0000]],
                     [[1.0000, -0.5345, -0.5459], [-0.5345, 1.0000, -0.0333], [-0.5459, -0.0333, 1.0000]],
                     [[1.0000, -0.3758, -0.2409], [-0.3758, 1.0000, 0.4653], [-0.2409, 0.4653, 1.0000]],
                     [[1.0000, -0.8800, -0.9493], [-0.8800, 1.0000, 0.9088], [-0.9493, 0.9088, 1.0000]],
                     [[1.0000, 0.2284, -0.1283], [0.2284, 1.0000, 0.0146], [-0.1283, 0.0146, 1.0000]]]},
            ]),
    Fixture(pyro_dist=dist.LKJCholesky,
            examples=[
                {
                    'dim': 3,
                    'concentration': 1.,
                    'test_data': [
                        [[1.0, 0.0, 0.0],
                         [-0.17332135, 0.98486533, 0.0],
                         [0.43106407, -0.54767312, 0.71710384]],
                        [[1.0, 0.0, 0.0],
                         [-0.31391555, 0.94945091, 0.0],
                         [-0.31391296, -0.29767500, 0.90158097]],
                    ],
                },
            ]),
    Fixture(pyro_dist=dist.Stable,
            examples=[
                {'stability': [1.5], 'skew': 0.1, 'test_data': [-10.]},
                {'stability': [1.5], 'skew': 0.1, 'scale': 2.0, 'loc': -2.0, 'test_data': [10.]},
            ]),
    Fixture(pyro_dist=dist.MultivariateStudentT,
            examples=[
                {'df': 1.5, 'loc': [0.2, 0.3], 'scale_tril': [[0.8, 0.0], [1.3, 0.4]],
                 'test_data': [-3., 2]},
            ]),
    Fixture(pyro_dist=dist.ProjectedNormal,
            examples=[
                {'concentration': [0., 0.], 'test_data': [1., 0.]},
                {'concentration': [2., 3.], 'test_data': [0., 1.]},
                {'concentration': [0., 0., 0.], 'test_data': [1., 0., 0.]},
                {'concentration': [-1., 2., 3.], 'test_data': [0., 0., 1.]},
            ]),
<<<<<<< HEAD
=======
    Fixture(pyro_dist=dist.SineBivariateVonMises,
            examples=[
                {'phi_loc': [0.], 'psi_loc': [0.], 'phi_concentration': [5.], 'psi_concentration': [6.],
                 'correlation': [2.], 'test_data': [[0., 0.]]},
                {'phi_loc': [3.003], 'psi_loc': [-1.343], 'phi_concentration': [5.], 'psi_concentration': [6.],
                 'correlation': [2.], 'test_data': [[0., 1.]]},
                {'phi_loc': [-math.pi / 3], 'psi_loc': -1., 'phi_concentration': .5, 'psi_concentration': 10.,
                 'correlation': .9, 'test_data': [[1., 0.555]]},
                {'phi_loc': [math.pi - .2, 1.], 'psi_loc': [0., 1.],
                 'phi_concentration': [5., 5.], 'psi_concentration': [7., .5],
                 'weighted_correlation': [.5, .1], 'test_data': [[[1., -3.], [1., 59.]]]},
            ]),
>>>>>>> 4a61ef2f
    Fixture(pyro_dist=dist.SoftLaplace,
            examples=[
                {'loc': [2.0], 'scale': [4.0],
                 'test_data': [2.0]},
                {'loc': [[2.0]], 'scale': [[4.0]],
                 'test_data': [[2.0]]},
                {'loc': [[[2.0]]], 'scale': [[[4.0]]],
                 'test_data': [[[2.0]]]},
                {'loc': [2.0, 50.0], 'scale': [4.0, 100.0],
                 'test_data': [[2.0, 50.0], [2.0, 50.0]]},
            ]),
<<<<<<< HEAD
    Fixture(pyro_dist=dist.SineSkewed,
            examples=[
                {'base_dist': dist.VonMises(*tensor_wrap([0.], [1.])).to_event(1),
                 'skewness': [.342355], 'test_data': [.1]},
                {'base_dist': dist.Uniform(*tensor_wrap([-pi, -pi], [pi, pi])).to_event(1),
                 'skewness': [-pi / 4, .1], 'test_data': [pi / 2, -2 * pi / 3]},
                {'base_dist': dist.VonMises(*tensor_wrap([0., -1.234], [1., 10.])).to_event(1),
                 'skewness': [[.342355, -.0001], [.91, 0.09]], 'test_data': [[.1, -3.2], [-2., 0.]]},
            ])
=======
    Fixture(pyro_dist=dist.AsymmetricLaplace,
            examples=[
                {'loc': [1.0], 'left_scale': [1.0], 'right_scale': [4.0],
                 'test_data': [2.0]},
                {'loc': [2.0, -50.0], 'left_scale': [4.0, 100.0],
                 'right_scale': [0.5, 10.0], 'test_data': [[2.0, 10.0], [-1.0, -50.0]]},
            ]),
>>>>>>> 4a61ef2f
]

discrete_dists = [
    Fixture(pyro_dist=dist.OrderedLogistic,
            examples=[
                {'cutpoints': [0., 1., 2.],
                 'predictor': [1.],
                 'test_data': [1]},
                {'cutpoints': [0., 1., 2.],
                 'predictor': [-0.5, 0.5, 1.5, 2.5],
                 'test_data': [0, 1, 2, 3]},
                {'cutpoints': [0., 1.],
                 'predictor': [[-0.5, 0.5, 1.5], [-0.5, 0.5, 1.5]],
                 'test_data': [[0, 1, 2], [0, 1, 2]]},
            ],
            prec=0.05,
            min_samples=10000,
            is_discrete=True),
    Fixture(pyro_dist=dist.Multinomial,
            scipy_dist=sp.multinomial,
            examples=[
                {'probs': [0.1, 0.6, 0.3],
                 'test_data': [0., 1., 0.]},
                {'probs': [0.1, 0.6, 0.3], 'total_count': 8,
                 'test_data': [2., 4., 2.]},
                {'probs': [0.1, 0.6, 0.3], 'total_count': 8,
                 'test_data': [[2., 4., 2.], [2., 4., 2.]]},
                {'probs': [[0.1, 0.6, 0.3], [0.2, 0.4, 0.4]], 'total_count': 8,
                 'test_data': [[2., 4., 2.], [1., 4., 3.]]}
            ],
            scipy_arg_fn=lambda probs, total_count=[1]: ((total_count[0], np.array(probs)), {}),
            prec=0.05,
            min_samples=10000,
            is_discrete=True),
    Fixture(pyro_dist=dist.Bernoulli,
            scipy_dist=sp.bernoulli,
            examples=[
                {'probs': [0.25],
                 'test_data': [1.]},
                {'probs': [0.25, 0.25],
                 'test_data': [[[0., 1.]], [[1., 0.]], [[0., 0.]]]},
                {'logits': [math.log(p / (1 - p)) for p in (0.25, 0.25)],
                 'test_data': [[[0., 1.]], [[1., 0.]], [[0., 0.]]]},
                # for now, avoid tests on infinite logits
                # {'logits': [-float('inf'), 0],
                #  'test_data': [[0, 1], [0, 1], [0, 1]]},
                {'logits': [[math.log(p / (1 - p)) for p in (0.25, 0.25)],
                            [math.log(p / (1 - p)) for p in (0.3, 0.3)]],
                 'test_data': [[1., 1.], [0., 0.]]},
                {'probs': [[0.25, 0.25], [0.3, 0.3]],
                 'test_data': [[1., 1.], [0., 0.]]}
            ],
            # for now, avoid tests on infinite logits
            # test_data_indices=[0, 1, 2, 3],
            batch_data_indices=[-1, -2],
            scipy_arg_fn=lambda **kwargs: ((), {'p': kwargs['probs']}),
            prec=0.01,
            min_samples=10000,
            is_discrete=True,
            expected_support_non_vec=[[0.], [1.]],
            expected_support=[[[0., 0.], [0., 0.]], [[1., 1.], [1., 1.]]]),
    Fixture(pyro_dist=dist.BetaBinomial,
            examples=[
                {'concentration1': [2.], 'concentration0': [5.], 'total_count': 8,
                 'test_data': [4.]},
                {'concentration1': [2.], 'concentration0': [5.], 'total_count': 8,
                 'test_data': [[2.], [4.]]},
                {'concentration1': [[2.], [2.]], 'concentration0': [[5.], [5.]], 'total_count': 8,
                 'test_data': [[4.], [3.]]},
                {'concentration1': [2., 2.], 'concentration0': [5., 5.], 'total_count': [0., 0.],
                 'test_data': [[0., 0.], [0., 0.]]},
                {'concentration1': [2., 2.], 'concentration0': [5., 5.], 'total_count': [[8., 7.], [5., 9.]],
                 'test_data': [[6., 3.], [2., 8.]]},
            ],
            batch_data_indices=[-1, -2],
            prec=0.01,
            min_samples=10000,
            is_discrete=True),
    Fixture(pyro_dist=dist.Binomial,
            scipy_dist=sp.binom,
            examples=[
                {'probs': [0.6], 'total_count': 8,
                 'test_data': [4.]},
                {'probs': [0.3], 'total_count': 8,
                 'test_data': [[2.], [4.]]},
                {'probs': [[0.2], [0.4]], 'total_count': 8,
                 'test_data': [[4.], [3.]]},
                {'probs': [0.2, 0.4], 'total_count': [0., 0.],
                 'test_data': [[0., 0.], [0., 0.]]},
                {'probs': [0.2, 0.4], 'total_count': [[8., 7.], [5., 9.]],
                 'test_data': [[6., 3.], [2., 8.]]},
            ],
            scipy_arg_fn=lambda probs, total_count: ((total_count, probs), {}),
            prec=0.05,
            min_samples=10000,
            is_discrete=True),
    Fixture(pyro_dist=dist.ExtendedBetaBinomial,
            examples=[
                {'concentration1': [2.], 'concentration0': [5.], 'total_count': 8,
                 'test_data': [4.]},
                {'concentration1': [2.], 'concentration0': [5.], 'total_count': 8,
                 'test_data': [[2.], [4.]]},
                {'concentration1': [[2.], [2.]], 'concentration0': [[5.], [5.]], 'total_count': 8,
                 'test_data': [[4.], [3.]]},
                {'concentration1': [2., 2.], 'concentration0': [5., 5.], 'total_count': [0., 0.],
                 'test_data': [[0., 0.], [0., 0.]]},
                {'concentration1': [2., 2.], 'concentration0': [5., 5.], 'total_count': [[8., 7.], [5., 9.]],
                 'test_data': [[6., 3.], [2., 8.]]},
            ],
            batch_data_indices=[-1, -2],
            prec=0.01,
            min_samples=10000,
            is_discrete=True),
    Fixture(pyro_dist=dist.ExtendedBinomial,
            scipy_dist=sp.binom,
            examples=[
                {'probs': [0.6], 'total_count': 8,
                 'test_data': [4.]},
                {'probs': [0.3], 'total_count': 8,
                 'test_data': [[2.], [4.]]},
                {'probs': [[0.2], [0.4]], 'total_count': 8,
                 'test_data': [[4.], [3.]]},
                {'probs': [0.2, 0.4], 'total_count': [0., 0.],
                 'test_data': [[0., 0.], [0., 0.]]},
                {'probs': [0.2, 0.4], 'total_count': [[8., 7.], [5., 9.]],
                 'test_data': [[6., 3.], [2., 8.]]},
            ],
            scipy_arg_fn=lambda probs, total_count: ((total_count, probs), {}),
            prec=0.05,
            min_samples=10000,
            is_discrete=True),
    Fixture(pyro_dist=dist.Categorical,
            scipy_dist=sp.multinomial,
            examples=[
                {'probs': [0.1, 0.6, 0.3],
                 'test_data': [2]},
                {'logits': list(map(math.log, [0.1, 0.6, 0.3])),
                 'test_data': [2]},
                {'logits': [list(map(math.log, [0.1, 0.6, 0.3])),
                            list(map(math.log, [0.2, 0.4, 0.4]))],
                 'test_data': [2, 0]},
                {'probs': [[0.1, 0.6, 0.3],
                           [0.2, 0.4, 0.4]],
                 'test_data': [2, 0]}
            ],
            test_data_indices=[0, 1, 2],
            batch_data_indices=[-1, -2],
            scipy_arg_fn=None,
            prec=0.05,
            min_samples=10000,
            is_discrete=True),
    Fixture(pyro_dist=dist.DirichletMultinomial,
            examples=[
                {'concentration': [0.1, 0.6, 0.3],
                 'test_data': [0., 1., 0.]},
                {'concentration': [0.5, 1.0, 2.0], 'total_count': 8,
                 'test_data': [0., 2., 6.]},
                {'concentration': [[0.5, 1.0, 2.0], [3., 3., 0.1]], 'total_count': 8,
                 'test_data': [[0., 2., 6.], [5., 2., 1.]]},
            ],
            prec=0.08,
            is_discrete=True),
    Fixture(pyro_dist=dist.GammaPoisson,
            examples=[
                {'concentration': [1.], 'rate': [2.],
                 'test_data': [0.]},
                {'concentration': [1.], 'rate': [2.],
                 'test_data': [1.]},
                {'concentration': [1.], 'rate': [2.],
                 'test_data': [4.]},
                {'concentration': [1., 1., 1.], 'rate': [2., 2., 3.],
                 'test_data': [[0., 1., 4.], [0., 1., 4.]]},
                {'concentration': [[1.0], [1.0], [1.0]], 'rate': [[2.0], [2.0], [3.0]],
                 'test_data': [[0.], [1.], [4.]]}
            ],
            prec=0.08,
            is_discrete=True),
    Fixture(pyro_dist=dist.OneHotCategorical,
            scipy_dist=sp.multinomial,
            examples=[
                {'probs': [0.1, 0.6, 0.3],
                 'test_data': [0., 0., 1.]},
                {'logits': list(map(math.log, [0.1, 0.6, 0.3])),
                 'test_data': [0., 0., 1.]},
                {'logits': [list(map(math.log, [0.1, 0.6, 0.3])),
                            list(map(math.log, [0.2, 0.4, 0.4]))],
                 'test_data': [[0., 0., 1.], [1., 0., 0.]]},
                {'probs': [[0.1, 0.6, 0.3],
                           [0.2, 0.4, 0.4]],
                 'test_data': [[0., 0., 1.], [1., 0., 0.]]}
            ],
            test_data_indices=[0, 1, 2],
            batch_data_indices=[-1, -2],
            scipy_arg_fn=lambda probs: ((1, np.array(probs)), {}),
            prec=0.05,
            min_samples=10000,
            is_discrete=True),
    Fixture(pyro_dist=dist.Poisson,
            scipy_dist=sp.poisson,
            examples=[
                {'rate': [2.0],
                 'test_data': [0.]},
                {'rate': [3.0],
                 'test_data': [1.]},
                {'rate': [6.0],
                 'test_data': [4.]},
                {'rate': [2.0, 3.0, 6.0],
                 'test_data': [[0., 1., 4.], [0., 1., 4.]]},
                {'rate': [[2.0], [3.0], [6.0]],
                 'test_data': [[0.], [1.], [4.]]}
            ],
            scipy_arg_fn=lambda rate: ((np.array(rate),), {}),
            prec=0.08,
            is_discrete=True),
    Fixture(pyro_dist=SparsePoisson,
            scipy_dist=sp.poisson,
            examples=[
                {'rate': [2.0],
                 'test_data': [0.]},
                {'rate': [3.0],
                 'test_data': [1.]},
                {'rate': [6.0],
                 'test_data': [4.]},
                {'rate': [2.0, 3.0, 6.0],
                 'test_data': [[0., 1., 4.], [0., 1., 4.]]},
                {'rate': [[2.0], [3.0], [6.0]],
                 'test_data': [[0.], [1.], [4.]]}
            ],
            scipy_arg_fn=lambda rate: ((np.array(rate),), {}),
            prec=0.08,
            is_discrete=True),
    Fixture(pyro_dist=dist.Geometric,
            scipy_dist=sp.geom,
            examples=[
                {'logits': [2.0],
                 'test_data': [0.]},
                {'logits': [3.0],
                 'test_data': [1.]},
                {'logits': [-6.0],
                 'test_data': [4.]},
                {'logits': [2.0, 3.0, -6.0],
                 'test_data': [[0., 1., 4.], [0., 1., 4.]]},
                {'logits': [[2.0], [3.0], [-6.0]],
                 'test_data': [[0.], [1.], [4.]]}
            ],
            scipy_arg_fn=lambda probs: ((np.array(probs), -1), {}),
            prec=0.08,
            is_discrete=True),
]


@pytest.fixture(name='dist',
                params=continuous_dists + discrete_dists,
                ids=lambda x: x.get_test_distribution_name())
def all_distributions(request):
    return request.param


@pytest.fixture(name='continuous_dist',
                params=continuous_dists,
                ids=lambda x: x.get_test_distribution_name())
def continuous_distributions(request):
    return request.param


@pytest.fixture(name='discrete_dist',
                params=discrete_dists,
                ids=lambda x: x.get_test_distribution_name())
def discrete_distributions(request):
    return request.param


def pytest_collection_modifyitems(items):
    for item in items:
        if item.nodeid.startswith("tests/distributions"):
            if "stage" not in item.keywords:
                item.add_marker(pytest.mark.stage("unit"))
            if "init" not in item.keywords:
                item.add_marker(pytest.mark.init(rng_seed=123))<|MERGE_RESOLUTION|>--- conflicted
+++ resolved
@@ -319,8 +319,6 @@
                 {'concentration': [0., 0., 0.], 'test_data': [1., 0., 0.]},
                 {'concentration': [-1., 2., 3.], 'test_data': [0., 0., 1.]},
             ]),
-<<<<<<< HEAD
-=======
     Fixture(pyro_dist=dist.SineBivariateVonMises,
             examples=[
                 {'phi_loc': [0.], 'psi_loc': [0.], 'phi_concentration': [5.], 'psi_concentration': [6.],
@@ -333,7 +331,6 @@
                  'phi_concentration': [5., 5.], 'psi_concentration': [7., .5],
                  'weighted_correlation': [.5, .1], 'test_data': [[[1., -3.], [1., 59.]]]},
             ]),
->>>>>>> 4a61ef2f
     Fixture(pyro_dist=dist.SoftLaplace,
             examples=[
                 {'loc': [2.0], 'scale': [4.0],
@@ -345,7 +342,6 @@
                 {'loc': [2.0, 50.0], 'scale': [4.0, 100.0],
                  'test_data': [[2.0, 50.0], [2.0, 50.0]]},
             ]),
-<<<<<<< HEAD
     Fixture(pyro_dist=dist.SineSkewed,
             examples=[
                 {'base_dist': dist.VonMises(*tensor_wrap([0.], [1.])).to_event(1),
@@ -354,8 +350,7 @@
                  'skewness': [-pi / 4, .1], 'test_data': [pi / 2, -2 * pi / 3]},
                 {'base_dist': dist.VonMises(*tensor_wrap([0., -1.234], [1., 10.])).to_event(1),
                  'skewness': [[.342355, -.0001], [.91, 0.09]], 'test_data': [[.1, -3.2], [-2., 0.]]},
-            ])
-=======
+            ]),
     Fixture(pyro_dist=dist.AsymmetricLaplace,
             examples=[
                 {'loc': [1.0], 'left_scale': [1.0], 'right_scale': [4.0],
@@ -363,7 +358,6 @@
                 {'loc': [2.0, -50.0], 'left_scale': [4.0, 100.0],
                  'right_scale': [0.5, 10.0], 'test_data': [[2.0, 10.0], [-1.0, -50.0]]},
             ]),
->>>>>>> 4a61ef2f
 ]
 
 discrete_dists = [
