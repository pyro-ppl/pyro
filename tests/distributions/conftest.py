--- conflicted
+++ resolved
@@ -11,33 +11,16 @@
     Fixture(pyro_dist=(dist.uniform, Uniform),
             scipy_dist=sp.uniform,
             examples=[
-<<<<<<< HEAD
-                {'a': [2], 'b': [2.5], 'test_data': [2.2]},
-=======
                 {'a': [2], 'b': [2.5],
                  'test_data': [2.2]},
                 {'a': [2, 4], 'b': [3, 5],
                  'test_data': [[[2.5, 4.5]], [[2.5, 4.5]], [[2.5, 4.5]]]},
->>>>>>> 3e713342
                 {'a': [[2], [-3], [0]],
                  'b': [[2.5], [0], [1]],
                  'test_data': [[2.2], [-2], [0.7]]},
             ],
             scipy_arg_fn=lambda a, b: ((), {"loc": np.array(a),
                                             "scale": np.array(b) - np.array(a)})),
-<<<<<<< HEAD
-    Fixture(pyro_dist=dist.exponential,
-            scipy_dist=sp.expon,
-            examples=[
-                {'lam': [2.4], 'test_data': [5.5]},
-                {'lam': [[2.4], [5.5]], 'test_data': [[5.5], [3.2]]},
-            ],
-            scipy_arg_fn=lambda lam: ((), {"scale": 1.0 / np.array(lam)})),
-    Fixture(pyro_dist=dist.gamma,
-            scipy_dist=sp.gamma,
-            examples=[
-                {'alpha': [2.4], 'beta': [3.2], 'test_data': [5.5]},
-=======
     Fixture(pyro_dist=(dist.exponential, Exponential),
             scipy_dist=sp.expon,
             examples=[
@@ -58,24 +41,10 @@
                  'test_data': [5.5]},
                 {'alpha': [[2.4, 2.4], [3.2, 3.2]], 'beta': [[2.4, 2.4], [3.2, 3.2]],
                  'test_data': [[[5.5, 4.4], [5.5, 4.4]]]},
->>>>>>> 3e713342
                 {'alpha': [[2.4], [2.4]], 'beta': [[3.2], [3.2]], 'test_data': [[5.5], [4.4]]}
             ],
             scipy_arg_fn=lambda alpha, beta: ((np.array(alpha),),
                                               {"scale": 1.0 / np.array(beta)})),
-<<<<<<< HEAD
-    Fixture(pyro_dist=dist.beta,
-            scipy_dist=sp.beta,
-            examples=[
-                {'alpha': [2.4], 'beta': [3.6], 'test_data': [0.4]},
-                {'alpha': [[2.4], [3.7]], 'beta': [[3.6], [2.5]], 'test_data': [[0.4], [0.6]]}
-            ],
-            scipy_arg_fn=lambda alpha, beta: ((np.array(alpha), np.array(beta)), {})),
-    Fixture(pyro_dist=dist.normalchol,
-            scipy_dist=sp.multivariate_normal,
-            examples=[
-                {'mu': [1.0, 1.0], 'L': [[2.0, 0.0], [1.0, 3.0]], 'test_data': [0.4, 0.6]}
-=======
     Fixture(pyro_dist=(dist.beta, Beta),
             scipy_dist=sp.beta,
             examples=[
@@ -94,7 +63,6 @@
                  'test_data': [0.4, 0.6]},
                 {'mu': [[1.0, 1.0], [2.0, 2.0]], 'L': [[[2.0, 0.0], [1.0, 3.0]], [[2.0, 0.0], [1.0, 3.0]]],
                  'test_data': [[0.4, 0.6], [0.4, 0.6]]}
->>>>>>> 3e713342
             ],
             scipy_arg_fn=lambda mu, L: ((), {"mean": np.array(mu),
                                              "cov": np.matmul(np.array(L), np.array(L).T)}),
@@ -102,10 +70,6 @@
     Fixture(pyro_dist=(dist.diagnormal, DiagNormal),
             scipy_dist=sp.multivariate_normal,
             examples=[
-<<<<<<< HEAD
-                {'mu': [2.0], 'sigma': [4.0], 'test_data': [2.0]},
-                {'mu': [[2.0], [50.0]], 'sigma': [[4.0], [100.0]], 'test_data': [[2.0], [50.0]]}
-=======
                 {'mu': [2.0], 'sigma': [4.0],
                  'test_data': [2.0]},
                 {'mu': [[2.0]], 'sigma': [[4.0]],
@@ -116,24 +80,12 @@
                  'test_data': [[2.0, 50.0], [2.0, 50.0]]},
                 {'mu': [[2.0], [50.0]], 'sigma': [[4.0], [100.0]],
                  'test_data': [[2.0, 2.0], [50.0, 50.0]]}
->>>>>>> 3e713342
             ],
             scipy_arg_fn=lambda mu, sigma: ((), {"mean": np.array(mu), "cov": np.array(sigma) ** 2}),
             min_samples=50000),
     Fixture(pyro_dist=(dist.lognormal, LogNormal),
             scipy_dist=sp.lognorm,
             examples=[
-<<<<<<< HEAD
-                {'mu': [1.4], 'sigma': [0.4], 'test_data': [5.5]},
-                {'mu': [[1.4], [0.4]], 'sigma': [[2.6], [0.5]], 'test_data': [[5.5], [6.4]]}
-            ],
-            scipy_arg_fn=lambda mu, sigma: ((np.array(sigma),), {"scale": np.exp(np.array(mu))})),
-    Fixture(pyro_dist=dist.dirichlet,
-            scipy_dist=sp.dirichlet,
-            examples=[
-                {'alpha': [2.4, 3, 6], 'test_data': [0.2, 0.45, 0.35]},
-                {'alpha': [[2.4, 3, 6], [3.2, 1.2, 0.4]], 'test_data': [[0.2, 0.45, 0.35], [0.3, 0.4, 0.3]]}
-=======
                 {'mu': [1.4], 'sigma': [0.4],
                  'test_data': [5.5]},
                 {'mu': [1.4], 'sigma': [0.4],
@@ -153,23 +105,11 @@
                  'test_data': [[0.2, 0.45, 0.35], [0.2, 0.45, 0.35]]},
                 {'alpha': [[2.4, 3, 6], [3.2, 1.2, 0.4]],
                  'test_data': [[0.2, 0.45, 0.35], [0.3, 0.4, 0.3]]}
->>>>>>> 3e713342
             ],
             scipy_arg_fn=lambda alpha: ((alpha,), {})),
     Fixture(pyro_dist=(dist.cauchy, Cauchy),
             scipy_dist=sp.cauchy,
             examples=[
-<<<<<<< HEAD
-                {'mu': [0.5], 'gamma': [1.2], 'test_data': [0.2]},
-                {'mu': [[0.5], [0.3]], 'gamma': [[1.2], [1.0]], 'test_data': [[0.2], [0.35]]}
-            ],
-            scipy_arg_fn=lambda mu, gamma: ((), {"loc": np.array(mu), "scale": np.array(gamma)})),
-    Fixture(pyro_dist=dist.halfcauchy,
-            scipy_dist=sp.halfcauchy,
-            examples=[
-                {'mu': [0.5], 'gamma': [1.2], 'test_data': [1.0]},
-                {'mu': [[0.5], [0.3]], 'gamma': [[1.2], [1.0]], 'test_data': [[1.0], [0.35]]}
-=======
                 {'mu': [0.5], 'gamma': [1.2],
                  'test_data': [0.2]},
                 {'mu': [[0.5], [0.3]], 'gamma': [[1.2], [1.0]],
@@ -185,7 +125,6 @@
                  'test_data': [[1.0, 1.0], [1.0, 1.0]]},
                 {'mu': [[0.5], [0.3]], 'gamma': [[1.2], [1.0]],
                  'test_data': [[1.0], [0.35]]}
->>>>>>> 3e713342
             ],
             scipy_arg_fn=lambda mu, gamma: ((), {"loc": np.array(mu), "scale": np.array(gamma)})),
 ]
@@ -195,10 +134,7 @@
             scipy_dist=sp.multinomial,
             examples=[
                 {'ps': [0.1, 0.6, 0.3], 'n': [8], 'test_data': [2, 4, 2]},
-<<<<<<< HEAD
-=======
                 {'ps': [0.1, 0.6, 0.3], 'n': [8], 'test_data': [[2, 4, 2], [2, 4, 2]]},
->>>>>>> 3e713342
                 {'ps': [[0.1, 0.6, 0.3], [0.2, 0.4, 0.4]], 'n': [[8], [8]], 'test_data': [[2, 4, 2], [1, 4, 3]]}
             ],
             scipy_arg_fn=lambda ps, n: ((n, np.array(ps)), {}),
@@ -208,17 +144,12 @@
     Fixture(pyro_dist=(dist.bernoulli, Bernoulli),
             scipy_dist=sp.bernoulli,
             examples=[
-<<<<<<< HEAD
-                {'ps': [0.25], 'test_data': [1]},
-                {'ps': [[0.25], [0.3]], 'test_data': [[1], [0]]}
-=======
                 {'ps': [0.25],
                  'test_data': [1]},
                 {'ps': [0.25],
                  'test_data': [[[0, 1]], [[1, 0]], [[0, 0]]]},
                 {'ps': [[0.25, 0.25], [0.3, 0.3]],
                  'test_data': [[1, 1], [0, 0]]}
->>>>>>> 3e713342
             ],
             scipy_arg_fn=lambda ps: ((), {'p': ps}),
             prec=0.01,
@@ -229,12 +160,6 @@
     Fixture(pyro_dist=(dist.poisson, Poisson),
             scipy_dist=sp.poisson,
             examples=[
-<<<<<<< HEAD
-                {'lam': [2.0], 'test_data': [0]},
-                {'lam': [3.0], 'test_data': [1]},
-                {'lam': [6.0], 'test_data': [4]},
-                {'lam': [[2.0], [3.0], [6.0]], 'test_data': [[0], [1], [4]]}
-=======
                 {'lam': [2.0],
                  'test_data': [0]},
                 {'lam': [3.0],
@@ -245,7 +170,6 @@
                  'test_data': [[0, 1, 4], [0, 1, 4]]},
                 {'lam': [[2.0], [3.0], [6.0]],
                  'test_data': [[0], [1], [4]]}
->>>>>>> 3e713342
             ],
             scipy_arg_fn=lambda lam: ((np.array(lam),), {}),
             prec=0.08,
