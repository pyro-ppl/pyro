from __future__ import absolute_import, division, print_function

import math

import numpy as np
import pytest
import scipy.stats as sp

import pyro.distributions as dist
from pyro.distributions import (Bernoulli, Beta, Binomial, Categorical, Cauchy, Dirichlet, Exponential, Gamma,
                                Multinomial, MultivariateNormal, LogNormal, Normal, OneHotCategorical, Poisson,
<<<<<<< HEAD
                                Uniform)
from pyro.distributions.testing.naive_dirichlet import NaiveBeta, NaiveDirichlet
from pyro.distributions.testing.rejection_exponential import RejectionExponential
from pyro.distributions.testing.rejection_gamma import ShapeAugmentedGamma
=======
                                SparseMultivariateNormal, Uniform)
>>>>>>> 508de37d
from tests.distributions.dist_fixture import Fixture

continuous_dists = [
    Fixture(pyro_dist=(dist.uniform, Uniform),
            scipy_dist=sp.uniform,
            examples=[
                {'a': [2], 'b': [2.5],
                 'test_data': [2.2]},
                {'a': [2, 4], 'b': [3, 5],
                 'test_data': [[[2.5, 4.5]], [[2.5, 4.5]], [[2.5, 4.5]]]},
                {'a': [[2], [-3], [0]],
                 'b': [[2.5], [0], [1]],
                 'test_data': [[2.2], [-2], [0.7]]},
            ],
            scipy_arg_fn=lambda a, b: ((), {"loc": np.array(a),
                                            "scale": np.array(b) - np.array(a)})),
    Fixture(pyro_dist=(dist.exponential, Exponential),
            scipy_dist=sp.expon,
            examples=[
                {'lam': [2.4],
                 'test_data': [5.5]},
                {'lam': [2.4, 5.5],
                 'test_data': [[[5.5, 3.2]], [[5.5, 3.2]], [[5.5, 3.2]]]},
                {'lam': [[2.4, 5.5]],
                 'test_data': [[[5.5, 3.2]], [[5.5, 3.2]], [[5.5, 3.2]]]},
                {'lam': [[2.4], [5.5]],
                 'test_data': [[5.5], [3.2]]},
            ],
            scipy_arg_fn=lambda lam: ((), {"scale": 1.0 / np.array(lam)})),
    Fixture(pyro_dist=(None, RejectionExponential),
            scipy_dist=sp.expon,
            examples=[
                {'rate': [2.4], 'factor': [0.5],
                 'test_data': [5.5]},
                {'rate': [2.4, 5.5], 'factor': [0.5],
                 'test_data': [[[5.5, 3.2]], [[5.5, 3.2]], [[5.5, 3.2]]]},
                {'rate': [[2.4, 5.5]], 'factor': [0.5],
                 'test_data': [[[5.5, 3.2]], [[5.5, 3.2]], [[5.5, 3.2]]]},
                {'rate': [[2.4], [5.5]], 'factor': [0.5],
                 'test_data': [[5.5], [3.2]]},
            ],
            scipy_arg_fn=lambda rate, factor: ((), {"scale": 1.0 / np.array(rate)})),
    Fixture(pyro_dist=(dist.gamma, Gamma),
            scipy_dist=sp.gamma,
            examples=[
                {'alpha': [2.4], 'beta': [3.2],
                 'test_data': [5.5]},
                {'alpha': [[2.4, 2.4], [3.2, 3.2]], 'beta': [[2.4, 2.4], [3.2, 3.2]],
                 'test_data': [[[5.5, 4.4], [5.5, 4.4]]]},
                {'alpha': [[2.4], [2.4]], 'beta': [[3.2], [3.2]], 'test_data': [[5.5], [4.4]]}
            ],
            scipy_arg_fn=lambda alpha, beta: ((np.array(alpha),),
                                              {"scale": 1.0 / np.array(beta)})),
    Fixture(pyro_dist=(dist.gamma, ShapeAugmentedGamma),
            scipy_dist=sp.gamma,
            examples=[
                {'alpha': [2.4], 'beta': [3.2],
                 'test_data': [5.5]},
                {'alpha': [[2.4, 2.4], [3.2, 3.2]], 'beta': [[2.4, 2.4], [3.2, 3.2]],
                 'test_data': [[[5.5, 4.4], [5.5, 4.4]]]},
                {'alpha': [[2.4], [2.4]], 'beta': [[3.2], [3.2]], 'test_data': [[5.5], [4.4]]}
            ],
            scipy_arg_fn=lambda alpha, beta: ((np.array(alpha),),
                                              {"scale": 1.0 / np.array(beta)})),
    Fixture(pyro_dist=(dist.beta, Beta),
            scipy_dist=sp.beta,
            examples=[
                {'alpha': [2.4], 'beta': [3.6],
                 'test_data': [0.4]},
                {'alpha': [[2.4, 2.4], [3.6, 3.6]], 'beta': [[2.5, 2.5], [2.5, 2.5]],
                 'test_data': [[[5.5, 4.4], [5.5, 4.4]]]},
                {'alpha': [[2.4], [3.7]], 'beta': [[3.6], [2.5]],
                 'test_data': [[0.4], [0.6]]}
            ],
            scipy_arg_fn=lambda alpha, beta: ((np.array(alpha), np.array(beta)), {})),
    Fixture(pyro_dist=(dist.beta, NaiveBeta),
            scipy_dist=sp.beta,
            examples=[
                {'alpha': [2.4], 'beta': [3.6],
                 'test_data': [0.4]},
                {'alpha': [[2.4, 2.4], [3.6, 3.6]], 'beta': [[2.5, 2.5], [2.5, 2.5]],
                 'test_data': [[[5.5, 4.4], [5.5, 4.4]]]},
                {'alpha': [[2.4], [3.7]], 'beta': [[3.6], [2.5]],
                 'test_data': [[0.4], [0.6]]}
            ],
            scipy_arg_fn=lambda alpha, beta: ((np.array(alpha), np.array(beta)), {})),
    Fixture(pyro_dist=(dist.lognormal, LogNormal),
            scipy_dist=sp.lognorm,
            examples=[
                {'mu': [1.4], 'sigma': [0.4],
                 'test_data': [5.5]},
                {'mu': [1.4], 'sigma': [0.4],
                 'test_data': [[5.5]]},
                {'mu': [[1.4, 0.4], [1.4, 0.4]], 'sigma': [[2.6, 0.5], [2.6, 0.5]],
                 'test_data': [[5.5, 6.4], [5.5, 6.4]]},
                {'mu': [[1.4], [0.4]], 'sigma': [[2.6], [0.5]],
                 'test_data': [[5.5], [6.4]]}
            ],
            scipy_arg_fn=lambda mu, sigma: ((np.array(sigma),), {"scale": np.exp(np.array(mu))})),
    Fixture(pyro_dist=(dist.normal, Normal),
            scipy_dist=sp.norm,
            examples=[
                {'mu': [2.0], 'sigma': [4.0],
                 'test_data': [2.0]},
                {'mu': [[2.0]], 'sigma': [[4.0]],
                 'test_data': [[2.0]]},
                {'mu': [[[2.0]]], 'sigma': [[[4.0]]],
                 'test_data': [[[2.0]]]},
                {'mu': [2.0, 50.0], 'sigma': [4.0, 100.0],
                 'test_data': [[2.0, 50.0], [2.0, 50.0]]},
            ],
            scipy_arg_fn=lambda mu, sigma: ((), {"loc": np.array(mu), "scale": np.array(sigma)}),
            prec=0.07,
            min_samples=50000),
    Fixture(pyro_dist=(dist.multivariate_normal, MultivariateNormal),
            scipy_dist=sp.multivariate_normal,
            examples=[
                {'loc': [2.0, 1.0], 'covariance_matrix': [[1.0, 0.5], [0.5, 1.0]],
                 'test_data': [[2.0, 1.0], [9.0, 3.4]]},
            ],
            # This hack seems to be the best option right now, as 'sigma' is not handled well by get_scipy_batch_logpdf
            scipy_arg_fn=lambda loc, covariance_matrix=None:
                ((), {"mean": np.array(loc), "cov": np.array([[1.0, 0.5], [0.5, 1.0]])}),
            prec=0.01,
            min_samples=500000),
    Fixture(pyro_dist=(dist.sparse_multivariate_normal, SparseMultivariateNormal),
            scipy_dist=sp.multivariate_normal,
            examples=[
                {'loc': [2.0, 1.0], 'D_term': [0.5, 0.5], 'W_term': [[1.0, 0.5]],
                 'test_data': [[2.0, 1.0], [9.0, 3.4]]},
            ],
            scipy_arg_fn=lambda loc, D_term=None, W_term=None:
                ((), {"mean": np.array(loc), "cov": np.array([[1.5, 0.5], [0.5, 0.75]])}),
            prec=0.01,
            min_samples=500000),
    Fixture(pyro_dist=(dist.dirichlet, Dirichlet),
            scipy_dist=sp.dirichlet,
            examples=[
                {'alpha': [2.4, 3, 6],
                 'test_data': [0.2, 0.45, 0.35]},
                {'alpha': [2.4, 3, 6],
                 'test_data': [[0.2, 0.45, 0.35], [0.2, 0.45, 0.35]]},
                {'alpha': [[2.4, 3, 6], [3.2, 1.2, 0.4]],
                 'test_data': [[0.2, 0.45, 0.35], [0.3, 0.4, 0.3]]}
            ],
            scipy_arg_fn=lambda alpha: ((alpha,), {})),
    Fixture(pyro_dist=(dist.dirichlet, NaiveDirichlet),
            scipy_dist=sp.dirichlet,
            examples=[
                {'alpha': [2.4, 3, 6],
                 'test_data': [0.2, 0.45, 0.35]},
                {'alpha': [2.4, 3, 6],
                 'test_data': [[0.2, 0.45, 0.35], [0.2, 0.45, 0.35]]},
                {'alpha': [[2.4, 3, 6], [3.2, 1.2, 0.4]],
                 'test_data': [[0.2, 0.45, 0.35], [0.3, 0.4, 0.3]]}
            ],
            scipy_arg_fn=lambda alpha: ((alpha,), {})),
    Fixture(pyro_dist=(dist.cauchy, Cauchy),
            scipy_dist=sp.cauchy,
            examples=[
                {'mu': [0.5], 'gamma': [1.2],
                 'test_data': [1.0]},
                {'mu': [0.5, 0.5], 'gamma': [1.2, 1.2],
                 'test_data': [[1.0, 1.0], [1.0, 1.0]]},
                {'mu': [[0.5], [0.3]], 'gamma': [[1.2], [1.0]],
                 'test_data': [[0.4], [0.35]]}
            ],
            scipy_arg_fn=lambda mu, gamma: ((), {"loc": np.array(mu), "scale": np.array(gamma)})),
]

discrete_dists = [
    Fixture(pyro_dist=(dist.multinomial, Multinomial),
            scipy_dist=sp.multinomial,
            examples=[
                {'ps': [0.1, 0.6, 0.3],
                 'test_data': [0, 1, 0]},
                {'ps': [0.1, 0.6, 0.3], 'n': [8],
                 'test_data': [2, 4, 2]},
                {'ps': [0.1, 0.6, 0.3], 'n': [8],
                 'test_data': [[2, 4, 2], [2, 4, 2]]},
                {'ps': [[0.1, 0.6, 0.3], [0.2, 0.4, 0.4]], 'n': [[8], [8]],
                 'test_data': [[2, 4, 2], [1, 4, 3]]}
            ],
            scipy_arg_fn=lambda ps, n=[1]: ((n[0], np.array(ps)), {}),
            prec=0.05,
            min_samples=10000,
            is_discrete=True),
    Fixture(pyro_dist=(dist.bernoulli, Bernoulli),
            scipy_dist=sp.bernoulli,
            examples=[
                {'ps': [0.25],
                 'test_data': [1]},
                {'ps': [0.25, 0.25],
                 'test_data': [[[0, 1]], [[1, 0]], [[0, 0]]]},
                {'logits': [math.log(p / (1 - p)) for p in (0.25, 0.25)],
                 'test_data': [[[0, 1]], [[1, 0]], [[0, 0]]]},
                # for now, avoid tests on infinite logits
                # {'logits': [-float('inf'), 0],
                #  'test_data': [[0, 1], [0, 1], [0, 1]]},
                {'logits': [[math.log(p / (1 - p)) for p in (0.25, 0.25)],
                            [math.log(p / (1 - p)) for p in (0.3, 0.3)]],
                 'test_data': [[1, 1], [0, 0]]},
                {'ps': [[0.25, 0.25], [0.3, 0.3]],
                 'test_data': [[1, 1], [0, 0]]}
            ],
            # for now, avoid tests on infinite logits
            # test_data_indices=[0, 1, 2, 3],
            batch_data_indices=[-1, -2],
            scipy_arg_fn=lambda **kwargs: ((), {'p': kwargs['ps']}),
            prec=0.01,
            min_samples=10000,
            is_discrete=True,
            expected_support_non_vec=[[0], [1]],
            expected_support=[[[0, 0], [0, 0]], [[1, 1], [1, 1]]]),
    Fixture(pyro_dist=(dist.binomial, Binomial),
            scipy_dist=sp.binom,
            examples=[
                {'ps': [0.6], 'n': 8,
                 'test_data': [4]},
                {'ps': [0.3], 'n': 8,
                 'test_data': [[2], [4]]},
                {'ps': [[0.2], [0.4]], 'n': 8,
                 'test_data': [[4], [3]]}
            ],
            scipy_arg_fn=lambda ps, n: ((n, ps[0]), {}),
            prec=0.05,
            min_samples=10000,
            is_discrete=True),
    Fixture(pyro_dist=(dist.categorical, Categorical),
            scipy_dist=sp.multinomial,
            examples=[
                {'ps': [0.1, 0.6, 0.3],
                 'test_data': [2]},
                {'logits': list(map(math.log, [0.1, 0.6, 0.3])),
                 'test_data': [2]},
                {'logits': [list(map(math.log, [0.1, 0.6, 0.3])),
                            list(map(math.log, [0.2, 0.4, 0.4]))],
                 'test_data': [2, 0]},
                {'ps': [[0.1, 0.6, 0.3],
                        [0.2, 0.4, 0.4]],
                 'test_data': [2, 0]}
            ],
            test_data_indices=[0, 1, 2],
            batch_data_indices=[-1, -2],
            scipy_arg_fn=None,
            prec=0.05,
            min_samples=10000,
            is_discrete=True),
    Fixture(pyro_dist=(dist.one_hot_categorical, OneHotCategorical),
            scipy_dist=sp.multinomial,
            examples=[
                {'ps': [0.1, 0.6, 0.3],
                 'test_data': [0, 0, 1]},
                {'logits': list(map(math.log, [0.1, 0.6, 0.3])),
                 'test_data': [0, 0, 1]},
                {'logits': [list(map(math.log, [0.1, 0.6, 0.3])),
                            list(map(math.log, [0.2, 0.4, 0.4]))],
                 'test_data': [[0, 0, 1], [1, 0, 0]]},
                {'ps': [[0.1, 0.6, 0.3],
                        [0.2, 0.4, 0.4]],
                 'test_data': [[0, 0, 1], [1, 0, 0]]}
            ],
            test_data_indices=[0, 1, 2],
            batch_data_indices=[-1, -2],
            scipy_arg_fn=lambda ps: ((1, np.array(ps)), {}),
            prec=0.05,
            min_samples=10000,
            is_discrete=True),
    Fixture(pyro_dist=(dist.poisson, Poisson),
            scipy_dist=sp.poisson,
            examples=[
                {'lam': [2.0],
                 'test_data': [0]},
                {'lam': [3.0],
                 'test_data': [1]},
                {'lam': [6.0],
                 'test_data': [4]},
                {'lam': [2.0, 3.0, 6.0],
                 'test_data': [[0, 1, 4], [0, 1, 4]]},
                {'lam': [[2.0], [3.0], [6.0]],
                 'test_data': [[0], [1], [4]]}
            ],
            scipy_arg_fn=lambda lam: ((np.array(lam),), {}),
            prec=0.08,
            is_discrete=True),
]


@pytest.fixture(name='dist',
                params=continuous_dists + discrete_dists,
                ids=lambda x: x.get_test_distribution_name())
def all_distributions(request):
    return request.param


@pytest.fixture(name='discrete_dist',
                params=discrete_dists,
                ids=lambda x: x.get_test_distribution_name())
def discrete_distributions(request):
    return request.param


def pytest_collection_modifyitems(items):
    for item in items:
        if item.nodeid.startswith("tests/distributions"):
            if "stage" not in item.keywords:
                item.add_marker(pytest.mark.stage("unit"))
            if "init" not in item.keywords:
                item.add_marker(pytest.mark.init(rng_seed=123))<|MERGE_RESOLUTION|>--- conflicted
+++ resolved
@@ -8,15 +8,11 @@
 
 import pyro.distributions as dist
 from pyro.distributions import (Bernoulli, Beta, Binomial, Categorical, Cauchy, Dirichlet, Exponential, Gamma,
-                                Multinomial, MultivariateNormal, LogNormal, Normal, OneHotCategorical, Poisson,
-<<<<<<< HEAD
-                                Uniform)
+                                LogNormal, Multinomial, MultivariateNormal, Normal, OneHotCategorical, Poisson,
+                                SparseMultivariateNormal, Uniform)
 from pyro.distributions.testing.naive_dirichlet import NaiveBeta, NaiveDirichlet
 from pyro.distributions.testing.rejection_exponential import RejectionExponential
 from pyro.distributions.testing.rejection_gamma import ShapeAugmentedGamma
-=======
-                                SparseMultivariateNormal, Uniform)
->>>>>>> 508de37d
 from tests.distributions.dist_fixture import Fixture
 
 continuous_dists = [
