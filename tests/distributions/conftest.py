# Copyright (c) 2017-2019 Uber Technologies, Inc.
# SPDX-License-Identifier: Apache-2.0

import math

import numpy as np
import pytest
import scipy.stats as sp

import pyro.distributions as dist
from pyro.distributions.testing.naive_dirichlet import NaiveBeta, NaiveDirichlet
from pyro.distributions.testing.rejection_exponential import RejectionExponential
from pyro.distributions.testing.rejection_gamma import (
    ShapeAugmentedBeta,
    ShapeAugmentedDirichlet,
    ShapeAugmentedGamma,
)
from tests.distributions.dist_fixture import Fixture


class FoldedNormal(dist.FoldedDistribution):
    arg_constraints = dist.Normal.arg_constraints

    def __init__(self, loc, scale):
        super().__init__(dist.Normal(loc, scale))

    @property
    def loc(self):
        return self.base_dist.loc

    @property
    def scale(self):
        return self.base_dist.scale


class SparsePoisson(dist.Poisson):
    def __init__(self, rate, *, validate_args=None):
        super().__init__(rate, is_sparse=True, validate_args=validate_args)


continuous_dists = [
    Fixture(pyro_dist=dist.Uniform,
            scipy_dist=sp.uniform,
            examples=[
                {'low': [2.], 'high': [2.5],
                 'test_data': [2.2]},
                {'low': [2., 4.], 'high': [3., 5.],
                 'test_data': [[[2.5, 4.5]], [[2.5, 4.5]], [[2.5, 4.5]]]},
                {'low': [[2.], [-3.], [0.]],
                 'high': [[2.5], [0.], [1.]],
                 'test_data': [[2.2], [-2], [0.7]]},
            ],
            scipy_arg_fn=lambda low, high: ((), {"loc": np.array(low),
                                                 "scale": np.array(high) - np.array(low)})),
    Fixture(pyro_dist=dist.Exponential,
            scipy_dist=sp.expon,
            examples=[
                {'rate': [2.4],
                 'test_data': [5.5]},
                {'rate': [2.4, 5.5],
                 'test_data': [[[5.5, 3.2]], [[5.5, 3.2]], [[5.5, 3.2]]]},
                {'rate': [[2.4, 5.5]],
                 'test_data': [[[5.5, 3.2]], [[5.5, 3.2]], [[5.5, 3.2]]]},
                {'rate': [[2.4], [5.5]],
                 'test_data': [[5.5], [3.2]]},
            ],
            scipy_arg_fn=lambda rate: ((), {"scale": 1.0 / np.array(rate)})),
    Fixture(pyro_dist=RejectionExponential,
            scipy_dist=sp.expon,
            examples=[
                {'rate': [2.4], 'factor': [0.5],
                 'test_data': [5.5]},
                {'rate': [2.4, 5.5], 'factor': [0.5],
                 'test_data': [[[5.5, 3.2]], [[5.5, 3.2]], [[5.5, 3.2]]]},
                {'rate': [[2.4, 5.5]], 'factor': [0.5],
                 'test_data': [[[5.5, 3.2]], [[5.5, 3.2]], [[5.5, 3.2]]]},
                {'rate': [[2.4], [5.5]], 'factor': [0.5],
                 'test_data': [[5.5], [3.2]]},
            ],
            scipy_arg_fn=lambda rate, factor: ((), {"scale": 1.0 / np.array(rate)})),
    Fixture(pyro_dist=dist.Gamma,
            scipy_dist=sp.gamma,
            examples=[
                {'concentration': [2.4], 'rate': [3.2],
                 'test_data': [5.5]},
                {'concentration': [[2.4, 2.4], [3.2, 3.2]], 'rate': [[2.4, 2.4], [3.2, 3.2]],
                 'test_data': [[[5.5, 4.4], [5.5, 4.4]]]},
                {'concentration': [[2.4], [2.4]], 'rate': [[3.2], [3.2]], 'test_data': [[5.5], [4.4]]}
            ],
            scipy_arg_fn=lambda concentration, rate: ((np.array(concentration),),
                                                      {"scale": 1.0 / np.array(rate)})),
    Fixture(pyro_dist=ShapeAugmentedGamma,
            scipy_dist=sp.gamma,
            examples=[
                {'concentration': [2.4], 'rate': [3.2],
                 'test_data': [5.5]},
                {'concentration': [[2.4, 2.4], [3.2, 3.2]], 'rate': [[2.4, 2.4], [3.2, 3.2]],
                 'test_data': [[[5.5, 4.4], [5.5, 4.4]]]},
                {'concentration': [[2.4], [2.4]], 'rate': [[3.2], [3.2]], 'test_data': [[5.5], [4.4]]}
            ],
            scipy_arg_fn=lambda concentration, rate: ((np.array(concentration),),
                                                      {"scale": 1.0 / np.array(rate)})),
    Fixture(pyro_dist=dist.Beta,
            scipy_dist=sp.beta,
            examples=[
                {'concentration1': [2.4], 'concentration0': [3.6],
                 'test_data': [0.4]},
                {'concentration1': [[2.4, 2.4], [3.6, 3.6]], 'concentration0': [[2.5, 2.5], [2.5, 2.5]],
                 'test_data': [[[0.5, 0.4], [0.5, 0.4]]]},
                {'concentration1': [[2.4], [3.7]], 'concentration0': [[3.6], [2.5]],
                 'test_data': [[0.4], [0.6]]}
            ],
            scipy_arg_fn=lambda concentration1, concentration0:
            ((np.array(concentration1), np.array(concentration0)), {})),

    Fixture(pyro_dist=NaiveBeta,
            scipy_dist=sp.beta,
            examples=[
                {'concentration1': [2.4], 'concentration0': [3.6],
                 'test_data': [0.4]},
                {'concentration1': [[2.4, 2.4], [3.6, 3.6]], 'concentration0': [[2.5, 2.5], [2.5, 2.5]],
                 'test_data': [[[0.5, 0.4], [0.5, 0.4]]]},
                {'concentration1': [[2.4], [3.7]], 'concentration0': [[3.6], [2.5]],
                 'test_data': [[0.4], [0.6]]}
            ],
            scipy_arg_fn=lambda concentration1, concentration0:
            ((np.array(concentration1), np.array(concentration0)), {})),
    Fixture(pyro_dist=ShapeAugmentedBeta,
            scipy_dist=sp.beta,
            examples=[
                {'concentration1': [2.4], 'concentration0': [3.6],
                 'test_data': [0.4]},
                {'concentration1': [[2.4, 2.4], [3.6, 3.6]], 'concentration0': [[2.5, 2.5], [2.5, 2.5]],
                 'test_data': [[[0.5, 0.4], [0.5, 0.4]]]},
                {'concentration1': [[2.4], [3.7]], 'concentration0': [[3.6], [2.5]],
                 'test_data': [[0.4], [0.6]]}
            ],
            scipy_arg_fn=lambda concentration1, concentration0:
            ((np.array(concentration1), np.array(concentration0)), {})),
    Fixture(pyro_dist=dist.LogNormal,
            scipy_dist=sp.lognorm,
            examples=[
                {'loc': [1.4], 'scale': [0.4],
                 'test_data': [5.5]},
                {'loc': [1.4], 'scale': [0.4],
                 'test_data': [[5.5]]},
                {'loc': [[1.4, 0.4], [1.4, 0.4]], 'scale': [[2.6, 0.5], [2.6, 0.5]],
                 'test_data': [[5.5, 6.4], [5.5, 6.4]]},
                {'loc': [[1.4], [0.4]], 'scale': [[2.6], [0.5]],
                 'test_data': [[5.5], [6.4]]}
            ],
            scipy_arg_fn=lambda loc, scale: ((np.array(scale),), {"scale": np.exp(np.array(loc))})),
    Fixture(pyro_dist=dist.AffineBeta,
            scipy_dist=sp.beta,
            examples=[
                {'concentration1': [2.4], 'concentration0': [3.6], 'loc': [-1.0], 'scale': [2.0],
                 'test_data': [-0.4]},
                {'concentration1': [[2.4, 2.4], [3.6, 3.6]], 'concentration0': [[2.5, 2.5], [2.5, 2.5]],
                 'loc': [[-1.0, -1.0], [2.0, 2.0]], 'scale': [[2.0, 2.0], [1.0, 1.0]],
                 'test_data': [[[-0.4, 0.4], [2.5, 2.6]]]},
                {'concentration1': [[2.4], [3.7]], 'concentration0': [[3.6], [2.5]],
                 'loc': [[-1.0], [2.0]], 'scale': [[2.0], [2.0]],
                 'test_data': [[0.0], [3.0]]}
            ],
            scipy_arg_fn=lambda concentration1, concentration0, loc, scale:
            ((np.array(concentration1), np.array(concentration0), np.array(loc), np.array(scale)), {})),
    Fixture(pyro_dist=dist.Normal,
            scipy_dist=sp.norm,
            examples=[
                {'loc': [2.0], 'scale': [4.0],
                 'test_data': [2.0]},
                {'loc': [[2.0]], 'scale': [[4.0]],
                 'test_data': [[2.0]]},
                {'loc': [[[2.0]]], 'scale': [[[4.0]]],
                 'test_data': [[[2.0]]]},
                {'loc': [2.0, 50.0], 'scale': [4.0, 100.0],
                 'test_data': [[2.0, 50.0], [2.0, 50.0]]},
            ],
            scipy_arg_fn=lambda loc, scale: ((), {"loc": np.array(loc), "scale": np.array(scale)}),
            prec=0.07,
            min_samples=50000),
    Fixture(pyro_dist=dist.MultivariateNormal,
            scipy_dist=sp.multivariate_normal,
            examples=[
                {'loc': [2.0, 1.0], 'covariance_matrix': [[1.0, 0.5], [0.5, 1.0]],
                 'test_data': [[2.0, 1.0], [9.0, 3.4]]},
            ],
            # This hack seems to be the best option right now, as 'scale' is not handled well by get_scipy_batch_logpdf
            scipy_arg_fn=lambda loc, covariance_matrix=None:
            ((), {"mean": np.array(loc), "cov": np.array([[1.0, 0.5], [0.5, 1.0]])}),
            prec=0.01,
            min_samples=500000),
    Fixture(pyro_dist=dist.LowRankMultivariateNormal,
            scipy_dist=sp.multivariate_normal,
            examples=[
                {'loc': [2.0, 1.0], 'cov_diag': [0.5, 0.5], 'cov_factor': [[1.0], [0.5]],
                 'test_data': [[2.0, 1.0], [9.0, 3.4]]},
            ],
            scipy_arg_fn=lambda loc, cov_diag=None, cov_factor=None:
            ((), {"mean": np.array(loc), "cov": np.array([[1.5, 0.5], [0.5, 0.75]])}),
            prec=0.01,
            min_samples=500000),
    Fixture(pyro_dist=FoldedNormal,
            examples=[
                {'loc': [2.0], 'scale': [4.0],
                 'test_data': [2.0]},
                {'loc': [[2.0]], 'scale': [[4.0]],
                 'test_data': [[2.0]]},
                {'loc': [[[2.0]]], 'scale': [[[4.0]]],
                 'test_data': [[[2.0]]]},
                {'loc': [2.0, 50.0], 'scale': [4.0, 100.0],
                 'test_data': [[2.0, 50.0], [2.0, 50.0]]},
            ]),
    Fixture(pyro_dist=dist.Dirichlet,
            scipy_dist=sp.dirichlet,
            examples=[
                {'concentration': [2.4, 3, 6],
                 'test_data': [0.2, 0.45, 0.35]},
                {'concentration': [2.4, 3, 6],
                 'test_data': [[0.2, 0.45, 0.35], [0.2, 0.45, 0.35]]},
                {'concentration': [[2.4, 3, 6], [3.2, 1.2, 0.4]],
                 'test_data': [[0.2, 0.45, 0.35], [0.3, 0.4, 0.3]]}
            ],
            scipy_arg_fn=lambda concentration: ((concentration,), {})),
    Fixture(pyro_dist=NaiveDirichlet,
            scipy_dist=sp.dirichlet,
            examples=[
                {'concentration': [2.4, 3, 6],
                 'test_data': [0.2, 0.45, 0.35]},
                {'concentration': [2.4, 3, 6],
                 'test_data': [[0.2, 0.45, 0.35], [0.2, 0.45, 0.35]]},
                {'concentration': [[2.4, 3, 6], [3.2, 1.2, 0.4]],
                 'test_data': [[0.2, 0.45, 0.35], [0.3, 0.4, 0.3]]}
            ],
            scipy_arg_fn=lambda concentration: ((concentration,), {})),
    Fixture(pyro_dist=ShapeAugmentedDirichlet,
            scipy_dist=sp.dirichlet,
            examples=[
                {'concentration': [2.4, 3, 6],
                 'test_data': [0.2, 0.45, 0.35]},
                {'concentration': [2.4, 3, 6],
                 'test_data': [[0.2, 0.45, 0.35], [0.2, 0.45, 0.35]]},
                {'concentration': [[2.4, 3, 6], [3.2, 1.2, 0.4]],
                 'test_data': [[0.2, 0.45, 0.35], [0.3, 0.4, 0.3]]}
            ],
            scipy_arg_fn=lambda concentration: ((concentration,), {})),
    Fixture(pyro_dist=dist.Cauchy,
            scipy_dist=sp.cauchy,
            examples=[
                {'loc': [0.5], 'scale': [1.2],
                 'test_data': [1.0]},
                {'loc': [0.5, 0.5], 'scale': [1.2, 1.2],
                 'test_data': [[1.0, 1.0], [1.0, 1.0]]},
                {'loc': [[0.5], [0.3]], 'scale': [[1.2], [1.0]],
                 'test_data': [[0.4], [0.35]]}
            ],
            scipy_arg_fn=lambda loc, scale: ((), {"loc": np.array(loc), "scale": np.array(scale)})),
    Fixture(pyro_dist=dist.HalfCauchy,
            scipy_dist=sp.halfcauchy,
            examples=[
                {'scale': [1.2],
                 'test_data': [1.0]},
                {'scale': [1.2, 1.2],
                 'test_data': [[1.0, 2.0], [1.0, 2.0]]},
                {'scale': [[1.2], [1.0]],
                 'test_data': [[0.54], [0.35]]}
            ],
            scipy_arg_fn=lambda scale: ((), {"scale": np.array(scale)})),
    Fixture(pyro_dist=dist.VonMises,
            scipy_dist=sp.vonmises,
            examples=[
                {'loc': [0.5], 'concentration': [1.2],
                 'test_data': [1.0]},
                {'loc': [0.5, 3.0], 'concentration': [2.0, 0.5],
                 'test_data': [[1.0, 2.0], [1.0, 2.0]]},
                {'loc': [[0.5], [0.3]], 'concentration': [[2.0], [0.5]],
                 'test_data': [[1.0], [2.0]]}
            ],
            scipy_arg_fn=lambda loc, concentration: ((), {"loc": np.array(loc), "kappa": np.array(concentration)})),
    Fixture(pyro_dist=dist.LKJ,
            examples=[
                {'dim': 3, 'concentration': 1., 'test_data':
                    [[[1.0000, -0.8221, 0.7655], [-0.8221, 1.0000, -0.5293], [0.7655, -0.5293, 1.0000]],
                     [[1.0000, -0.5345, -0.5459], [-0.5345, 1.0000, -0.0333], [-0.5459, -0.0333, 1.0000]],
                     [[1.0000, -0.3758, -0.2409], [-0.3758, 1.0000, 0.4653], [-0.2409, 0.4653, 1.0000]],
                     [[1.0000, -0.8800, -0.9493], [-0.8800, 1.0000, 0.9088], [-0.9493, 0.9088, 1.0000]],
                     [[1.0000, 0.2284, -0.1283], [0.2284, 1.0000, 0.0146], [-0.1283, 0.0146, 1.0000]]]},
            ]),
    Fixture(pyro_dist=dist.LKJCholesky,
            examples=[
                {
                    'dim': 3,
                    'concentration': 1.,
                    'test_data': [
                        [[1.0, 0.0, 0.0],
                         [-0.17332135, 0.98486533, 0.0],
                         [0.43106407, -0.54767312, 0.71710384]],
                        [[1.0, 0.0, 0.0],
                         [-0.31391555, 0.94945091, 0.0],
                         [-0.31391296, -0.29767500, 0.90158097]],
                    ],
                },
            ]),
    Fixture(pyro_dist=dist.Stable,
            examples=[
                {'stability': [1.5], 'skew': 0.1, 'test_data': [-10.]},
                {'stability': [1.5], 'skew': 0.1, 'scale': 2.0, 'loc': -2.0, 'test_data': [10.]},
            ]),
    Fixture(pyro_dist=dist.MultivariateStudentT,
            examples=[
                {'df': 1.5, 'loc': [0.2, 0.3], 'scale_tril': [[0.8, 0.0], [1.3, 0.4]],
                 'test_data': [-3., 2]},
            ]),
    Fixture(pyro_dist=dist.ProjectedNormal,
            examples=[
                {'concentration': [0., 0.], 'test_data': [1., 0.]},
                {'concentration': [2., 3.], 'test_data': [0., 1.]},
                {'concentration': [0., 0., 0.], 'test_data': [1., 0., 0.]},
                {'concentration': [-1., 2., 3.], 'test_data': [0., 0., 1.]},
<<<<<<< HEAD
            ]),
    Fixture(pyro_dist=dist.SineBivariateVonMises,
            examples=[
                {'phi_loc': [0.], 'psi_loc': [0.], 'phi_concentration': [5.], 'psi_concentration': [6.],
                 'correlation': [2.], 'test_data': [[1., 0.]]},
                {'phi_loc': [0.], 'psi_loc': [0.], 'phi_concentration': [5.], 'psi_concentration': [6.],
                 'weighted_correlation': [.5], 'test_data': [[1., 0.]]}
            ])
=======
                ]),
    Fixture(pyro_dist=dist.SoftLaplace,
            examples=[
                {'loc': [2.0], 'scale': [4.0],
                 'test_data': [2.0]},
                {'loc': [[2.0]], 'scale': [[4.0]],
                 'test_data': [[2.0]]},
                {'loc': [[[2.0]]], 'scale': [[[4.0]]],
                 'test_data': [[[2.0]]]},
                {'loc': [2.0, 50.0], 'scale': [4.0, 100.0],
                 'test_data': [[2.0, 50.0], [2.0, 50.0]]},
                ]),
>>>>>>> 3a776f92
]

discrete_dists = [
    Fixture(pyro_dist=dist.OrderedLogistic,
            examples=[
                {'cutpoints': [0., 1., 2.],
                 'predictor': [1.],
                 'test_data': [1]},
                {'cutpoints': [0., 1., 2.],
                 'predictor': [-0.5, 0.5, 1.5, 2.5],
                 'test_data': [0, 1, 2, 3]},
                {'cutpoints': [0., 1.],
                 'predictor': [[-0.5, 0.5, 1.5], [-0.5, 0.5, 1.5]],
                 'test_data': [[0, 1, 2], [0, 1, 2]]},
            ],
            prec=0.05,
            min_samples=10000,
            is_discrete=True),
    Fixture(pyro_dist=dist.Multinomial,
            scipy_dist=sp.multinomial,
            examples=[
                {'probs': [0.1, 0.6, 0.3],
                 'test_data': [0., 1., 0.]},
                {'probs': [0.1, 0.6, 0.3], 'total_count': 8,
                 'test_data': [2., 4., 2.]},
                {'probs': [0.1, 0.6, 0.3], 'total_count': 8,
                 'test_data': [[2., 4., 2.], [2., 4., 2.]]},
                {'probs': [[0.1, 0.6, 0.3], [0.2, 0.4, 0.4]], 'total_count': 8,
                 'test_data': [[2., 4., 2.], [1., 4., 3.]]}
            ],
            scipy_arg_fn=lambda probs, total_count=[1]: ((total_count[0], np.array(probs)), {}),
            prec=0.05,
            min_samples=10000,
            is_discrete=True),
    Fixture(pyro_dist=dist.Bernoulli,
            scipy_dist=sp.bernoulli,
            examples=[
                {'probs': [0.25],
                 'test_data': [1.]},
                {'probs': [0.25, 0.25],
                 'test_data': [[[0., 1.]], [[1., 0.]], [[0., 0.]]]},
                {'logits': [math.log(p / (1 - p)) for p in (0.25, 0.25)],
                 'test_data': [[[0., 1.]], [[1., 0.]], [[0., 0.]]]},
                # for now, avoid tests on infinite logits
                # {'logits': [-float('inf'), 0],
                #  'test_data': [[0, 1], [0, 1], [0, 1]]},
                {'logits': [[math.log(p / (1 - p)) for p in (0.25, 0.25)],
                            [math.log(p / (1 - p)) for p in (0.3, 0.3)]],
                 'test_data': [[1., 1.], [0., 0.]]},
                {'probs': [[0.25, 0.25], [0.3, 0.3]],
                 'test_data': [[1., 1.], [0., 0.]]}
            ],
            # for now, avoid tests on infinite logits
            # test_data_indices=[0, 1, 2, 3],
            batch_data_indices=[-1, -2],
            scipy_arg_fn=lambda **kwargs: ((), {'p': kwargs['probs']}),
            prec=0.01,
            min_samples=10000,
            is_discrete=True,
            expected_support_non_vec=[[0.], [1.]],
            expected_support=[[[0., 0.], [0., 0.]], [[1., 1.], [1., 1.]]]),
    Fixture(pyro_dist=dist.BetaBinomial,
            examples=[
                {'concentration1': [2.], 'concentration0': [5.], 'total_count': 8,
                 'test_data': [4.]},
                {'concentration1': [2.], 'concentration0': [5.], 'total_count': 8,
                 'test_data': [[2.], [4.]]},
                {'concentration1': [[2.], [2.]], 'concentration0': [[5.], [5.]], 'total_count': 8,
                 'test_data': [[4.], [3.]]},
                {'concentration1': [2., 2.], 'concentration0': [5., 5.], 'total_count': [0., 0.],
                 'test_data': [[0., 0.], [0., 0.]]},
                {'concentration1': [2., 2.], 'concentration0': [5., 5.], 'total_count': [[8., 7.], [5., 9.]],
                 'test_data': [[6., 3.], [2., 8.]]},
            ],
            batch_data_indices=[-1, -2],
            prec=0.01,
            min_samples=10000,
            is_discrete=True),
    Fixture(pyro_dist=dist.Binomial,
            scipy_dist=sp.binom,
            examples=[
                {'probs': [0.6], 'total_count': 8,
                 'test_data': [4.]},
                {'probs': [0.3], 'total_count': 8,
                 'test_data': [[2.], [4.]]},
                {'probs': [[0.2], [0.4]], 'total_count': 8,
                 'test_data': [[4.], [3.]]},
                {'probs': [0.2, 0.4], 'total_count': [0., 0.],
                 'test_data': [[0., 0.], [0., 0.]]},
                {'probs': [0.2, 0.4], 'total_count': [[8., 7.], [5., 9.]],
                 'test_data': [[6., 3.], [2., 8.]]},
            ],
            scipy_arg_fn=lambda probs, total_count: ((total_count, probs), {}),
            prec=0.05,
            min_samples=10000,
            is_discrete=True),
    Fixture(pyro_dist=dist.ExtendedBetaBinomial,
            examples=[
                {'concentration1': [2.], 'concentration0': [5.], 'total_count': 8,
                 'test_data': [4.]},
                {'concentration1': [2.], 'concentration0': [5.], 'total_count': 8,
                 'test_data': [[2.], [4.]]},
                {'concentration1': [[2.], [2.]], 'concentration0': [[5.], [5.]], 'total_count': 8,
                 'test_data': [[4.], [3.]]},
                {'concentration1': [2., 2.], 'concentration0': [5., 5.], 'total_count': [0., 0.],
                 'test_data': [[0., 0.], [0., 0.]]},
                {'concentration1': [2., 2.], 'concentration0': [5., 5.], 'total_count': [[8., 7.], [5., 9.]],
                 'test_data': [[6., 3.], [2., 8.]]},
            ],
            batch_data_indices=[-1, -2],
            prec=0.01,
            min_samples=10000,
            is_discrete=True),
    Fixture(pyro_dist=dist.ExtendedBinomial,
            scipy_dist=sp.binom,
            examples=[
                {'probs': [0.6], 'total_count': 8,
                 'test_data': [4.]},
                {'probs': [0.3], 'total_count': 8,
                 'test_data': [[2.], [4.]]},
                {'probs': [[0.2], [0.4]], 'total_count': 8,
                 'test_data': [[4.], [3.]]},
                {'probs': [0.2, 0.4], 'total_count': [0., 0.],
                 'test_data': [[0., 0.], [0., 0.]]},
                {'probs': [0.2, 0.4], 'total_count': [[8., 7.], [5., 9.]],
                 'test_data': [[6., 3.], [2., 8.]]},
            ],
            scipy_arg_fn=lambda probs, total_count: ((total_count, probs), {}),
            prec=0.05,
            min_samples=10000,
            is_discrete=True),
    Fixture(pyro_dist=dist.Categorical,
            scipy_dist=sp.multinomial,
            examples=[
                {'probs': [0.1, 0.6, 0.3],
                 'test_data': [2]},
                {'logits': list(map(math.log, [0.1, 0.6, 0.3])),
                 'test_data': [2]},
                {'logits': [list(map(math.log, [0.1, 0.6, 0.3])),
                            list(map(math.log, [0.2, 0.4, 0.4]))],
                 'test_data': [2, 0]},
                {'probs': [[0.1, 0.6, 0.3],
                           [0.2, 0.4, 0.4]],
                 'test_data': [2, 0]}
            ],
            test_data_indices=[0, 1, 2],
            batch_data_indices=[-1, -2],
            scipy_arg_fn=None,
            prec=0.05,
            min_samples=10000,
            is_discrete=True),
    Fixture(pyro_dist=dist.DirichletMultinomial,
            examples=[
                {'concentration': [0.1, 0.6, 0.3],
                 'test_data': [0., 1., 0.]},
                {'concentration': [0.5, 1.0, 2.0], 'total_count': 8,
                 'test_data': [0., 2., 6.]},
                {'concentration': [[0.5, 1.0, 2.0], [3., 3., 0.1]], 'total_count': 8,
                 'test_data': [[0., 2., 6.], [5., 2., 1.]]},
            ],
            prec=0.08,
            is_discrete=True),
    Fixture(pyro_dist=dist.GammaPoisson,
            examples=[
                {'concentration': [1.], 'rate': [2.],
                 'test_data': [0.]},
                {'concentration': [1.], 'rate': [2.],
                 'test_data': [1.]},
                {'concentration': [1.], 'rate': [2.],
                 'test_data': [4.]},
                {'concentration': [1., 1., 1.], 'rate': [2., 2., 3.],
                 'test_data': [[0., 1., 4.], [0., 1., 4.]]},
                {'concentration': [[1.0], [1.0], [1.0]], 'rate': [[2.0], [2.0], [3.0]],
                 'test_data': [[0.], [1.], [4.]]}
            ],
            prec=0.08,
            is_discrete=True),
    Fixture(pyro_dist=dist.OneHotCategorical,
            scipy_dist=sp.multinomial,
            examples=[
                {'probs': [0.1, 0.6, 0.3],
                 'test_data': [0., 0., 1.]},
                {'logits': list(map(math.log, [0.1, 0.6, 0.3])),
                 'test_data': [0., 0., 1.]},
                {'logits': [list(map(math.log, [0.1, 0.6, 0.3])),
                            list(map(math.log, [0.2, 0.4, 0.4]))],
                 'test_data': [[0., 0., 1.], [1., 0., 0.]]},
                {'probs': [[0.1, 0.6, 0.3],
                           [0.2, 0.4, 0.4]],
                 'test_data': [[0., 0., 1.], [1., 0., 0.]]}
            ],
            test_data_indices=[0, 1, 2],
            batch_data_indices=[-1, -2],
            scipy_arg_fn=lambda probs: ((1, np.array(probs)), {}),
            prec=0.05,
            min_samples=10000,
            is_discrete=True),
    Fixture(pyro_dist=dist.Poisson,
            scipy_dist=sp.poisson,
            examples=[
                {'rate': [2.0],
                 'test_data': [0.]},
                {'rate': [3.0],
                 'test_data': [1.]},
                {'rate': [6.0],
                 'test_data': [4.]},
                {'rate': [2.0, 3.0, 6.0],
                 'test_data': [[0., 1., 4.], [0., 1., 4.]]},
                {'rate': [[2.0], [3.0], [6.0]],
                 'test_data': [[0.], [1.], [4.]]}
            ],
            scipy_arg_fn=lambda rate: ((np.array(rate),), {}),
            prec=0.08,
            is_discrete=True),
    Fixture(pyro_dist=SparsePoisson,
            scipy_dist=sp.poisson,
            examples=[
                {'rate': [2.0],
                 'test_data': [0.]},
                {'rate': [3.0],
                 'test_data': [1.]},
                {'rate': [6.0],
                 'test_data': [4.]},
                {'rate': [2.0, 3.0, 6.0],
                 'test_data': [[0., 1., 4.], [0., 1., 4.]]},
                {'rate': [[2.0], [3.0], [6.0]],
                 'test_data': [[0.], [1.], [4.]]}
            ],
            scipy_arg_fn=lambda rate: ((np.array(rate),), {}),
            prec=0.08,
            is_discrete=True),
    Fixture(pyro_dist=dist.Geometric,
            scipy_dist=sp.geom,
            examples=[
                {'logits': [2.0],
                 'test_data': [0.]},
                {'logits': [3.0],
                 'test_data': [1.]},
                {'logits': [-6.0],
                 'test_data': [4.]},
                {'logits': [2.0, 3.0, -6.0],
                 'test_data': [[0., 1., 4.], [0., 1., 4.]]},
                {'logits': [[2.0], [3.0], [-6.0]],
                 'test_data': [[0.], [1.], [4.]]}
            ],
            scipy_arg_fn=lambda probs: ((np.array(probs), -1), {}),
            prec=0.08,
            is_discrete=True),
]


@pytest.fixture(name='dist',
                params=continuous_dists + discrete_dists,
                ids=lambda x: x.get_test_distribution_name())
def all_distributions(request):
    return request.param


@pytest.fixture(name='continuous_dist',
                params=continuous_dists,
                ids=lambda x: x.get_test_distribution_name())
def continuous_distributions(request):
    return request.param


@pytest.fixture(name='discrete_dist',
                params=discrete_dists,
                ids=lambda x: x.get_test_distribution_name())
def discrete_distributions(request):
    return request.param


def pytest_collection_modifyitems(items):
    for item in items:
        if item.nodeid.startswith("tests/distributions"):
            if "stage" not in item.keywords:
                item.add_marker(pytest.mark.stage("unit"))
            if "init" not in item.keywords:
                item.add_marker(pytest.mark.init(rng_seed=123))<|MERGE_RESOLUTION|>--- conflicted
+++ resolved
@@ -317,7 +317,6 @@
                 {'concentration': [2., 3.], 'test_data': [0., 1.]},
                 {'concentration': [0., 0., 0.], 'test_data': [1., 0., 0.]},
                 {'concentration': [-1., 2., 3.], 'test_data': [0., 0., 1.]},
-<<<<<<< HEAD
             ]),
     Fixture(pyro_dist=dist.SineBivariateVonMises,
             examples=[
@@ -325,9 +324,7 @@
                  'correlation': [2.], 'test_data': [[1., 0.]]},
                 {'phi_loc': [0.], 'psi_loc': [0.], 'phi_concentration': [5.], 'psi_concentration': [6.],
                  'weighted_correlation': [.5], 'test_data': [[1., 0.]]}
-            ])
-=======
-                ]),
+            ]),
     Fixture(pyro_dist=dist.SoftLaplace,
             examples=[
                 {'loc': [2.0], 'scale': [4.0],
@@ -338,8 +335,7 @@
                  'test_data': [[[2.0]]]},
                 {'loc': [2.0, 50.0], 'scale': [4.0, 100.0],
                  'test_data': [[2.0, 50.0], [2.0, 50.0]]},
-                ]),
->>>>>>> 3a776f92
+            ]),
 ]
 
 discrete_dists = [
