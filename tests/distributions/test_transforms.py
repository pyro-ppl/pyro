--- conflicted
+++ resolved
@@ -127,15 +127,13 @@
 
     def test_conditional_affine_coupling(self):
         self._test_conditional(T.conditional_affine_coupling)
-
-<<<<<<< HEAD
-    def test_conditional_neural_autoregressive(self):
-        self._test_conditional(T.conditional_affine_coupling, inverse=False)
-=======
+        
     def test_conditional_householder(self):
         self._test_conditional(T.conditional_householder)
         self._test_conditional(partial(T.conditional_householder, count_transforms=2))
->>>>>>> c50b6da6
+
+    def test_conditional_neural_autoregressive(self):
+        self._test_conditional(T.conditional_affine_coupling, inverse=False)
 
     def test_conditional_planar(self):
         self._test_conditional(T.conditional_planar, inverse=False)
