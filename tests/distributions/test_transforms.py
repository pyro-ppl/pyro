# Copyright (c) 2017-2019 Uber Technologies, Inc.
# SPDX-License-Identifier: Apache-2.0

from unittest import TestCase

import pytest
import torch

import pyro.distributions as dist
import pyro.distributions.transforms as T

from functools import partial

pytestmark = pytest.mark.init(rng_seed=123)


class TransformTests(TestCase):
    def setUp(self):
        # Epsilon is used to compare numerical gradient to analytical one
        self.epsilon = 1e-4

        # Delta is tolerance for testing f(f^{-1}(x)) = x
        self.delta = 1e-6

    def _test_jacobian(self, input_dim, transform):
        jacobian = torch.zeros(input_dim, input_dim)

        def nonzero(x):
            return torch.sign(torch.abs(x))

        x = torch.randn(1, input_dim)
        y = transform(x)
        if transform.event_dim == 1:
            analytic_ldt = transform.log_abs_det_jacobian(x, y).data
        else:
            analytic_ldt = transform.log_abs_det_jacobian(x, y).sum(-1).data

        for j in range(input_dim):
            for k in range(input_dim):
                epsilon_vector = torch.zeros(1, input_dim)
                epsilon_vector[0, j] = self.epsilon
                delta = (transform(x + 0.5 * epsilon_vector) - transform(x - 0.5 * epsilon_vector)) / self.epsilon
                jacobian[j, k] = float(delta[0, k].data.sum())

        # Apply permutation for autoregressive flows with a network
        if hasattr(transform, 'arn'):
            permutation = transform.arn.get_permutation()
            permuted_jacobian = jacobian.clone()
            for j in range(input_dim):
                for k in range(input_dim):
                    permuted_jacobian[j, k] = jacobian[permutation[j], permutation[k]]
            jacobian = permuted_jacobian

        # For autoregressive flow, Jacobian is sum of diagonal, otherwise need full determinate
        if hasattr(transform, 'autoregressive') and transform.autoregressive:
            numeric_ldt = torch.sum(torch.log(torch.diag(jacobian)))
        else:
            numeric_ldt = torch.log(torch.abs(jacobian.det()))

        ldt_discrepancy = (analytic_ldt - numeric_ldt).abs()
        assert ldt_discrepancy < self.epsilon

        # Test that lower triangular with unit diagonal for autoregressive flows
        if hasattr(transform, 'arn'):
            diag_sum = torch.sum(torch.diag(nonzero(jacobian)))
            lower_sum = torch.sum(torch.tril(nonzero(jacobian), diagonal=-1))
            assert diag_sum == float(input_dim)
            assert lower_sum == float(0.0)

    def _test_inverse(self, shape, transform):
        base_dist = dist.Normal(torch.zeros(*shape), torch.ones(*shape))

        x_true = base_dist.sample(torch.Size([10]))
        y = transform._call(x_true)

        # Cache is empty, hence must be calculating inverse afresh
        x_calculated = transform._inverse(y)

        assert torch.norm(x_true - x_calculated, dim=-1).max().item() < self.delta

    def _test_shape(self, base_shape, transform):
        base_dist = dist.Normal(torch.zeros(base_shape), torch.ones(base_shape))
        sample = dist.TransformedDistribution(base_dist, [transform]).sample()
        assert sample.shape == base_shape

    def _test(self, transform_factory, shape=True, jacobian=True, inverse=True):
        for input_dim in [2, 5, 10]:
            transform = transform_factory(input_dim)
            if jacobian:
                self._test_jacobian(input_dim, transform)
            if inverse:
                self._test_inverse(input_dim, transform)
            if shape:
                for shape in [(3,), (3, 4)]:
                    self._test_shape(shape + (input_dim,), transform)

    def _test_conditional(self, conditional_transform_factory, context_dim=3, **kwargs):
        def transform_factory(input_dim, context_dim=context_dim):
            z = torch.rand(context_dim)
            return conditional_transform_factory(input_dim, context_dim).condition(z)
        self._test(transform_factory, **kwargs)

    # Affine autoregressive
    def test_affine_autoregressive(self):
        for stable in [True, False]:
            self._test(partial(T.affine_autoregressive, stable=stable))

    # Affine Coupling
    def test_affine_coupling(self):
        self._test(T.affine_coupling)

    # Batchnorm
    def test_batchnorm(self):
        def transform_factory(input_dim):
            transform = T.batchnorm(input_dim)
            transform._inverse(torch.normal(torch.arange(0., input_dim), torch.arange(1., 1. + input_dim) / input_dim))
            transform.eval()
            return transform

        self._test(transform_factory)

    # Block autoregresive
    def test_block_autoregressive_jacobians(self):
        for activation in ['ELU', 'LeakyReLU', 'sigmoid', 'tanh']:
            self._test(partial(T.block_autoregressive, activation=activation), inverse=False)

        for residual in [None, 'normal', 'gated']:
            self._test(partial(T.block_autoregressive, residual=residual), inverse=False)

    def test_conditional_planar(self):
        self._test_conditional(T.conditional_planar, inverse=False)

    def test_discrete_cosine(self):
        # NOTE: Need following hack since helper function unimplemented
        self._test(lambda input_dim: T.DiscreteCosineTransform())

    def test_elu(self):
        # NOTE: Need following hack since helper function mistakenly doesn't take input dim
        self._test(lambda input_dim: T.elu())

<<<<<<< HEAD
    def test_householder_inverses(self):
        for input_dim in [2, 5, 10]:
            self._test_inverse([input_dim], T.householder(input_dim, count_transforms=2))
=======
    def test_householder(self):
        self._test(partial(T.householder, count_transforms=2))
>>>>>>> 7e200311

    def test_leaky_relu(self):
        # NOTE: Need following hack since helper function mistakenly doesn't take input dim
        self._test(lambda input_dim: T.leaky_relu())

    def test_lower_cholesky_affine(self):
        # NOTE: Need following hack since helper function unimplemented
        def transform_factory(input_dim):
            loc = torch.randn(input_dim)
            scale_tril = torch.randn(input_dim).exp().diag() + 0.03 * torch.randn(input_dim, input_dim)
            scale_tril = scale_tril.tril(0)
<<<<<<< HEAD
            transform = T.LowerCholeskyAffine(loc, scale_tril)
            self._test_inverse([input_dim], transform)
            self._test_jacobian(input_dim, transform)
            for shape in [(3,), (3, 4)]:
                self._test_shape(shape + (input_dim,), transform)

    def test_batchnorm_inverses(self):
        for input_dim in [2, 5, 10]:
            transform = T.batchnorm(input_dim)
            transform._inverse(torch.normal(torch.arange(0., input_dim), torch.arange(1., 1. + input_dim) / input_dim))
            transform.eval()
            self._test_inverse([input_dim], transform)

    def test_radial_jacobians(self):
        for input_dim in [2, 5, 10]:
            self._test_jacobian(input_dim, T.radial(input_dim))

    def test_sylvester_jacobians(self):
        for input_dim in [2, 5, 10]:
            self._test_jacobian(input_dim, T.sylvester(input_dim))

    def test_affine_autoregressive_inverses(self):
        for stable in [True, False]:
            for input_dim in [2, 5, 10]:
                self._test_inverse([input_dim], T.affine_autoregressive(input_dim, stable=stable))

    def test_affine_coupling_jacobians(self):
        for input_dim in [2, 5, 10]:
            self._test_jacobian(input_dim, T.affine_coupling(input_dim))

    def test_permute_inverses(self):
        for input_dim in [2, 5, 10]:
            self._test_inverse([input_dim], T.permute(input_dim))

    def test_elu_inverses(self):
        for input_dim in [2, 5, 10]:
            self._test_inverse([input_dim], T.elu())

    def test_leaky_relu_inverses(self):
        for input_dim in [2, 5, 10]:
            self._test_inverse([input_dim], T.leaky_relu())

    def test_tanh_inverses(self):
        for input_dim in [2, 5, 10]:
            self._test_inverse([input_dim], T.tanh())

    def test_1x1_inv_conv(self):
        for shape in [(3, 16, 16), (1, 3, 32, 32), (10, 9, 64, 64)]:
            self._test_inverse(shape, T.generalized_channel_permute(channels=shape[-3]))
            self._test_shape(shape, T.generalized_channel_permute(channels=shape[-3]))

    def test_1x1_inv_conv_jacobian(self):
        for width_dim in [2, 4, 6]:
            # Do a bit of a hack until we merge in Reshape transform
            class Flatten(T.GeneralizedChannelPermute):
                event_dim = 1

                def _call(self, x):
                    return super(Flatten, self)._call(x.view(-1, 3, width_dim, width_dim)).view_as(x)

                def _inverse(self, x):
                    return super(Flatten, self)._inverse(x.view(-1, 3, width_dim, width_dim)).view_as(x)

            input_dim = (width_dim**2)*3
            self._test_jacobian(input_dim, Flatten())
=======
            return T.LowerCholeskyAffine(loc, scale_tril)

        self._test(transform_factory)
>>>>>>> 7e200311

    def test_neural_autoregressive(self):
        for activation in ['ELU', 'LeakyReLU', 'sigmoid', 'tanh']:
            self._test(partial(T.neural_autoregressive, activation=activation), inverse=False)

    def test_permute(self):
        self._test(T.permute)

    def test_planar(self):
        self._test(T.planar, inverse=False)

    def test_polynomial(self):
        self._test(T.polynomial, inverse=False)

    def test_radial(self):
        self._test(T.radial, inverse=False)

    def test_sylvester(self):
        self._test(T.sylvester, inverse=False)

    def test_tanh(self):
        # NOTE: Need following hack since helper function mistakenly doesn't take input dim
        self._test(lambda input_dim: T.tanh())<|MERGE_RESOLUTION|>--- conflicted
+++ resolved
@@ -19,7 +19,7 @@
         # Epsilon is used to compare numerical gradient to analytical one
         self.epsilon = 1e-4
 
-        # Delta is tolerance for testing f(f^{-1}(x)) = x
+        # Delta is tolerance for testing inverse, f(f^{-1}(x)) = x
         self.delta = 1e-6
 
     def _test_jacobian(self, input_dim, transform):
@@ -43,6 +43,9 @@
                 jacobian[j, k] = float(delta[0, k].data.sum())
 
         # Apply permutation for autoregressive flows with a network
+        # TODO: This is relying on the convention that an autoregressive transform with an autoregressive network has an 'arn' member.
+        # Should we instead use a flag? This could be False or absent by default in the parent class, and an autoregressive transform
+        # defines it at the class level.
         if hasattr(transform, 'arn'):
             permutation = transform.arn.get_permutation()
             permuted_jacobian = jacobian.clone()
@@ -100,16 +103,13 @@
             return conditional_transform_factory(input_dim, context_dim).condition(z)
         self._test(transform_factory, **kwargs)
 
-    # Affine autoregressive
     def test_affine_autoregressive(self):
         for stable in [True, False]:
             self._test(partial(T.affine_autoregressive, stable=stable))
 
-    # Affine Coupling
     def test_affine_coupling(self):
         self._test(T.affine_coupling)
 
-    # Batchnorm
     def test_batchnorm(self):
         def transform_factory(input_dim):
             transform = T.batchnorm(input_dim)
@@ -119,7 +119,6 @@
 
         self._test(transform_factory)
 
-    # Block autoregresive
     def test_block_autoregressive_jacobians(self):
         for activation in ['ELU', 'LeakyReLU', 'sigmoid', 'tanh']:
             self._test(partial(T.block_autoregressive, activation=activation), inverse=False)
@@ -131,103 +130,29 @@
         self._test_conditional(T.conditional_planar, inverse=False)
 
     def test_discrete_cosine(self):
-        # NOTE: Need following hack since helper function unimplemented
+        # NOTE: Need following since helper function unimplemented
         self._test(lambda input_dim: T.DiscreteCosineTransform())
 
     def test_elu(self):
-        # NOTE: Need following hack since helper function mistakenly doesn't take input dim
+        # NOTE: Need following since helper function mistakenly doesn't take input dim
         self._test(lambda input_dim: T.elu())
 
-<<<<<<< HEAD
-    def test_householder_inverses(self):
-        for input_dim in [2, 5, 10]:
-            self._test_inverse([input_dim], T.householder(input_dim, count_transforms=2))
-=======
     def test_householder(self):
         self._test(partial(T.householder, count_transforms=2))
->>>>>>> 7e200311
 
     def test_leaky_relu(self):
-        # NOTE: Need following hack since helper function mistakenly doesn't take input dim
+        # NOTE: Need following since helper function mistakenly doesn't take input dim
         self._test(lambda input_dim: T.leaky_relu())
 
     def test_lower_cholesky_affine(self):
-        # NOTE: Need following hack since helper function unimplemented
+        # NOTE: Need following since helper function unimplemented
         def transform_factory(input_dim):
             loc = torch.randn(input_dim)
             scale_tril = torch.randn(input_dim).exp().diag() + 0.03 * torch.randn(input_dim, input_dim)
             scale_tril = scale_tril.tril(0)
-<<<<<<< HEAD
-            transform = T.LowerCholeskyAffine(loc, scale_tril)
-            self._test_inverse([input_dim], transform)
-            self._test_jacobian(input_dim, transform)
-            for shape in [(3,), (3, 4)]:
-                self._test_shape(shape + (input_dim,), transform)
-
-    def test_batchnorm_inverses(self):
-        for input_dim in [2, 5, 10]:
-            transform = T.batchnorm(input_dim)
-            transform._inverse(torch.normal(torch.arange(0., input_dim), torch.arange(1., 1. + input_dim) / input_dim))
-            transform.eval()
-            self._test_inverse([input_dim], transform)
-
-    def test_radial_jacobians(self):
-        for input_dim in [2, 5, 10]:
-            self._test_jacobian(input_dim, T.radial(input_dim))
-
-    def test_sylvester_jacobians(self):
-        for input_dim in [2, 5, 10]:
-            self._test_jacobian(input_dim, T.sylvester(input_dim))
-
-    def test_affine_autoregressive_inverses(self):
-        for stable in [True, False]:
-            for input_dim in [2, 5, 10]:
-                self._test_inverse([input_dim], T.affine_autoregressive(input_dim, stable=stable))
-
-    def test_affine_coupling_jacobians(self):
-        for input_dim in [2, 5, 10]:
-            self._test_jacobian(input_dim, T.affine_coupling(input_dim))
-
-    def test_permute_inverses(self):
-        for input_dim in [2, 5, 10]:
-            self._test_inverse([input_dim], T.permute(input_dim))
-
-    def test_elu_inverses(self):
-        for input_dim in [2, 5, 10]:
-            self._test_inverse([input_dim], T.elu())
-
-    def test_leaky_relu_inverses(self):
-        for input_dim in [2, 5, 10]:
-            self._test_inverse([input_dim], T.leaky_relu())
-
-    def test_tanh_inverses(self):
-        for input_dim in [2, 5, 10]:
-            self._test_inverse([input_dim], T.tanh())
-
-    def test_1x1_inv_conv(self):
-        for shape in [(3, 16, 16), (1, 3, 32, 32), (10, 9, 64, 64)]:
-            self._test_inverse(shape, T.generalized_channel_permute(channels=shape[-3]))
-            self._test_shape(shape, T.generalized_channel_permute(channels=shape[-3]))
-
-    def test_1x1_inv_conv_jacobian(self):
-        for width_dim in [2, 4, 6]:
-            # Do a bit of a hack until we merge in Reshape transform
-            class Flatten(T.GeneralizedChannelPermute):
-                event_dim = 1
-
-                def _call(self, x):
-                    return super(Flatten, self)._call(x.view(-1, 3, width_dim, width_dim)).view_as(x)
-
-                def _inverse(self, x):
-                    return super(Flatten, self)._inverse(x.view(-1, 3, width_dim, width_dim)).view_as(x)
-
-            input_dim = (width_dim**2)*3
-            self._test_jacobian(input_dim, Flatten())
-=======
             return T.LowerCholeskyAffine(loc, scale_tril)
 
         self._test(transform_factory)
->>>>>>> 7e200311
 
     def test_neural_autoregressive(self):
         for activation in ['ELU', 'LeakyReLU', 'sigmoid', 'tanh']:
@@ -249,5 +174,5 @@
         self._test(T.sylvester, inverse=False)
 
     def test_tanh(self):
-        # NOTE: Need following hack since helper function mistakenly doesn't take input dim
+        # NOTE: Need following since helper function mistakenly doesn't take input dim
         self._test(lambda input_dim: T.tanh())