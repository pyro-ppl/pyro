# Copyright (c) 2017-2019 Uber Technologies, Inc.
# SPDX-License-Identifier: Apache-2.0

from unittest import TestCase

import pytest
import torch

import pyro.distributions as dist
import pyro.distributions.transforms as T
from pyro.nn import DenseNN

from functools import partial

pytestmark = pytest.mark.init(rng_seed=123)


class TransformTests(TestCase):
    def setUp(self):
        # Epsilon is used to compare numerical gradient to analytical one
        self.epsilon = 1e-4

        # Delta is tolerance for testing inverse, f(f^{-1}(x)) = x
        self.delta = 1e-6

    def _test_jacobian(self, input_dim, transform):
        jacobian = torch.zeros(input_dim, input_dim)

        def nonzero(x):
            return torch.sign(torch.abs(x))

        x = torch.randn(1, input_dim)
        y = transform(x)
        if transform.event_dim == 1:
            analytic_ldt = transform.log_abs_det_jacobian(x, y).data
        else:
            analytic_ldt = transform.log_abs_det_jacobian(x, y).sum(-1).data

        for j in range(input_dim):
            for k in range(input_dim):
                epsilon_vector = torch.zeros(1, input_dim)
                epsilon_vector[0, j] = self.epsilon
                delta = (transform(x + 0.5 * epsilon_vector) - transform(x - 0.5 * epsilon_vector)) / self.epsilon
                jacobian[j, k] = float(delta[0, k].data.sum())

        # Apply permutation for autoregressive flows with a network
        if hasattr(transform, 'arn') and 'get_permutation' in dir(transform.arn):
            permutation = transform.arn.get_permutation()
            permuted_jacobian = jacobian.clone()
            for j in range(input_dim):
                for k in range(input_dim):
                    permuted_jacobian[j, k] = jacobian[permutation[j], permutation[k]]
            jacobian = permuted_jacobian

        # For autoregressive flow, Jacobian is sum of diagonal, otherwise need full determinate
        if hasattr(transform, 'autoregressive') and transform.autoregressive:
            numeric_ldt = torch.sum(torch.log(torch.diag(jacobian)))
        else:
            numeric_ldt = torch.log(torch.abs(jacobian.det()))

        ldt_discrepancy = (analytic_ldt - numeric_ldt).abs()
        assert ldt_discrepancy < self.epsilon

        # Test that lower triangular with unit diagonal for autoregressive flows
        if hasattr(transform, 'arn'):
            diag_sum = torch.sum(torch.diag(nonzero(jacobian)))
            lower_sum = torch.sum(torch.tril(nonzero(jacobian), diagonal=-1))
            assert diag_sum == float(input_dim)
            assert lower_sum == float(0.0)

    def _test_inverse(self, shape, transform):
        base_dist = dist.Normal(torch.zeros(shape), torch.ones(shape))

        x_true = base_dist.sample(torch.Size([10]))
        y = transform._call(x_true)

        # Cache is empty, hence must be calculating inverse afresh
        x_calculated = transform._inverse(y)

        assert torch.norm(x_true - x_calculated, dim=-1).max().item() < self.delta

    def _test_shape(self, base_shape, transform):
        base_dist = dist.Normal(torch.zeros(base_shape), torch.ones(base_shape))
        sample = dist.TransformedDistribution(base_dist, [transform]).sample()
        assert sample.shape == base_shape

    def _test(self, transform_factory, shape=True, jacobian=True, inverse=True):
        for input_dim in [2, 5, 10]:
            transform = transform_factory(input_dim)

            if jacobian:
                self._test_jacobian(input_dim, transform)
            if inverse:
                self._test_inverse(input_dim, transform)
            if shape:
                for shape in [(3,), (3, 4)]:
                    self._test_shape(shape + (input_dim,), transform)

    def _test_conditional(self, conditional_transform_factory, context_dim=3, **kwargs):
        def transform_factory(input_dim, context_dim=context_dim):
<<<<<<< HEAD
            z = torch.rand(1, context_dim)

            # For autoregressive flows, we should disable permutation since you can't look inside partial
=======
            z = torch.rand(context_dim)
>>>>>>> d62a2ec1
            return conditional_transform_factory(input_dim, context_dim).condition(z)

        self._test(transform_factory, **kwargs)

    def test_affine_autoregressive(self):
        for stable in [True, False]:
            self._test(partial(T.affine_autoregressive, stable=stable))

    def test_affine_coupling(self):
        self._test(T.affine_coupling)

    def test_batchnorm(self):
        # Need to make moving average statistics non-zeros/ones and set to eval so inverse is valid
        # (see the docs about the differing behaviour of BatchNorm in train and eval modes)
        def transform_factory(input_dim):
            transform = T.batchnorm(input_dim)
            transform._inverse(torch.normal(torch.arange(0., input_dim), torch.arange(1., 1. + input_dim) / input_dim))
            transform.eval()
            return transform

        self._test(transform_factory)

    def test_block_autoregressive_jacobians(self):
        for activation in ['ELU', 'LeakyReLU', 'sigmoid', 'tanh']:
            self._test(partial(T.block_autoregressive, activation=activation), inverse=False)

        for residual in [None, 'normal', 'gated']:
            self._test(partial(T.block_autoregressive, residual=residual), inverse=False)

    def test_conditional_affine_autoregressive(self):
        self._test_conditional(T.conditional_affine_autoregressive)

    def test_conditional_affine_coupling(self):
        self._test_conditional(T.conditional_affine_coupling)

    def test_conditional_generalized_channel_permute(self, context_dim=3):
        for shape in [(3, 16, 16), (1, 3, 32, 32), (2, 5, 9, 64, 64)]:
            z = torch.rand(context_dim)
            transform = T.conditional_generalized_channel_permute(context_dim=3, channels=shape[-3]).condition(z)
            self._test_shape(shape, transform)
            self._test_inverse(shape, transform)

        channels = 3
        from pyro.distributions.transforms.generalized_channel_permute import ConditionedGeneralizedChannelPermute
        for width_dim in [2, 4, 6]:
            # Do a bit of a hack until we merge in Reshape transform
            class Flatten(ConditionedGeneralizedChannelPermute):
                event_dim = 1

                def __init__(self):
                    z = torch.rand(context_dim)
                    P = torch.arange(channels)
                    permutation = torch.eye(len(P), len(P))[P.type(dtype=torch.int64)]
                    LU = DenseNN(context_dim, [10 * channels, 10 * channels], param_dims=[channels * channels])(z)
                    LU = LU.view(LU.shape[:-1] + (channels, channels))
                    super(Flatten, self).__init__(permutation=permutation, LU=LU)

                def _call(self, x):
                    return super(Flatten, self)._call(x.view(3, width_dim, width_dim)).view_as(x)

                def _inverse(self, x):
                    return super(Flatten, self)._inverse(x.view(3, width_dim, width_dim)).view_as(x)

                def log_abs_det_jacobian(self, x, y):
                    return super(
                        Flatten, self).log_abs_det_jacobian(
                        x.view(
                            3, width_dim, width_dim), y.view(
                            3, width_dim, width_dim))

            input_dim = (width_dim**2) * 3
            self._test_jacobian(input_dim, Flatten())

    def test_conditional_householder(self):
        self._test_conditional(T.conditional_householder)
        self._test_conditional(partial(T.conditional_householder, count_transforms=2))

    def test_conditional_neural_autoregressive(self):
        self._test_conditional(T.conditional_neural_autoregressive, inverse=False)

    def test_conditional_planar(self):
        self._test_conditional(T.conditional_planar, inverse=False)

    def test_conditional_radial(self):
        self._test_conditional(T.conditional_radial, inverse=False)

    def test_discrete_cosine(self):
        # NOTE: Need following since helper function unimplemented
        self._test(lambda input_dim: T.DiscreteCosineTransform())
        self._test(lambda input_dim: T.DiscreteCosineTransform(smooth=0.5))
        self._test(lambda input_dim: T.DiscreteCosineTransform(smooth=1.0))
        self._test(lambda input_dim: T.DiscreteCosineTransform(smooth=2.0))

    def test_elu(self):
        # NOTE: Need following since helper function mistakenly doesn't take input dim
        self._test(lambda input_dim: T.elu())

    def test_generalized_channel_permute(self):
        for shape in [(3, 16, 16), (1, 3, 32, 32), (2, 5, 9, 64, 64)]:
            transform = T.generalized_channel_permute(channels=shape[-3])
            self._test_shape(shape, transform)
            self._test_inverse(shape, transform)

        for width_dim in [2, 4, 6]:
            # Do a bit of a hack until we merge in Reshape transform
            class Flatten(T.GeneralizedChannelPermute):
                event_dim = 1

                def _call(self, x):
                    return super(Flatten, self)._call(x.view(3, width_dim, width_dim)).view_as(x)

                def _inverse(self, x):
                    return super(Flatten, self)._inverse(x.view(3, width_dim, width_dim)).view_as(x)

                def log_abs_det_jacobian(self, x, y):
                    return super(
                        Flatten, self).log_abs_det_jacobian(
                        x.view(
                            3, width_dim, width_dim), y.view(
                            3, width_dim, width_dim))

            input_dim = (width_dim**2) * 3
            self._test_jacobian(input_dim, Flatten())

    def test_householder(self):
        self._test(partial(T.householder, count_transforms=2))

    def test_leaky_relu(self):
        # NOTE: Need following since helper function mistakenly doesn't take input dim
        self._test(lambda input_dim: T.leaky_relu())

    def test_lower_cholesky_affine(self):
        # NOTE: Need following since helper function unimplemented
        def transform_factory(input_dim):
            loc = torch.randn(input_dim)
            scale_tril = torch.randn(input_dim).exp().diag() + 0.03 * torch.randn(input_dim, input_dim)
            scale_tril = scale_tril.tril(0)
            return T.LowerCholeskyAffine(loc, scale_tril)

        self._test(transform_factory)

    def test_neural_autoregressive(self):
        for activation in ['ELU', 'LeakyReLU', 'sigmoid', 'tanh']:
            self._test(partial(T.neural_autoregressive, activation=activation), inverse=False)

    def test_permute(self):
        self._test(T.permute)

    def test_planar(self):
        self._test(T.planar, inverse=False)

    def test_polynomial(self):
        self._test(T.polynomial, inverse=False)

    def test_radial(self):
        self._test(T.radial, inverse=False)

    def test_spline(self):
        self._test(T.spline)

    def test_sylvester(self):
        self._test(T.sylvester, inverse=False)

    def test_tanh(self):
        # NOTE: Need following since helper function mistakenly doesn't take input dim
        self._test(lambda input_dim: T.tanh())<|MERGE_RESOLUTION|>--- conflicted
+++ resolved
@@ -62,7 +62,7 @@
         assert ldt_discrepancy < self.epsilon
 
         # Test that lower triangular with unit diagonal for autoregressive flows
-        if hasattr(transform, 'arn'):
+        if hasattr(transform, 'autoregressive'):
             diag_sum = torch.sum(torch.diag(nonzero(jacobian)))
             lower_sum = torch.sum(torch.tril(nonzero(jacobian), diagonal=-1))
             assert diag_sum == float(input_dim)
@@ -98,13 +98,7 @@
 
     def _test_conditional(self, conditional_transform_factory, context_dim=3, **kwargs):
         def transform_factory(input_dim, context_dim=context_dim):
-<<<<<<< HEAD
             z = torch.rand(1, context_dim)
-
-            # For autoregressive flows, we should disable permutation since you can't look inside partial
-=======
-            z = torch.rand(context_dim)
->>>>>>> d62a2ec1
             return conditional_transform_factory(input_dim, context_dim).condition(z)
 
         self._test(transform_factory, **kwargs)
