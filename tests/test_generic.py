--- conflicted
+++ resolved
@@ -1,12 +1,8 @@
 import pytest
 
-from pyro.generic import handlers, infer, pyro, pyro_backend
-<<<<<<< HEAD
+from pyro.generic import handlers, infer, pyro, pyro_backend, ops
 from pyroapi.testing import MODELS
-=======
-from pyro.generic.testing import MODELS
-from tests.common import assert_close, xfail_if_not_implemented
->>>>>>> 4611aede
+from tests.common import xfail_if_not_implemented
 
 pytestmark = pytest.mark.stage('unit')
 
@@ -50,9 +46,11 @@
         model, model_args = f['model'], f.get('model_args', ())
         with handlers.seed(rng_seed=0):
             expected = model(*model_args)
+        if expected is None:
+            pytest.skip()
         with handlers.seed(rng_seed=0):
             actual = model(*model_args)
-        assert_close(actual, expected)
+        assert ops.allclose(actual, expected)
 
 
 @pytest.mark.parametrize('model', MODELS)
@@ -64,12 +62,14 @@
         with handlers.seed(rng_seed=0):
             model(*model_args)
             expected = model(*model_args)
+        if expected is None:
+            pytest.skip()
         with handlers.seed(rng_seed=0):
             model(*model_args)
             with handlers.seed(rng_seed=0):
                 model(*model_args)
             actual = model(*model_args)
-        assert_close(actual, expected)
+        assert ops.allclose(actual, expected)
 
 
 @pytest.mark.parametrize('model', MODELS)
