import logging
import os
import sys
from subprocess import check_call

import pytest

from tests.common import EXAMPLES_DIR, requires_cuda, xfail_param

logger = logging.getLogger(__name__)
pytestmark = pytest.mark.stage('test_examples')


CPU_EXAMPLES = [
    'air/main.py --num-steps=1',
    'air/main.py --num-steps=1 --no-baseline',
    'baseball.py --num-samples=200 --warmup-steps=100 --num-chains=2',
    'lkj.py --n=50 --num-chains=1 --warmup-steps=100 --num-samples=200',
    'bayesian_regression.py --num-epochs=1',
    'capture_recapture/cjs.py --num-steps=1 -m 1',
    'capture_recapture/cjs.py --num-steps=1 -m 2',
    'capture_recapture/cjs.py --num-steps=1 -m 3',
    'capture_recapture/cjs.py --num-steps=1 -m 4',
    'capture_recapture/cjs.py --num-steps=1 -m 5',
    'contrib/autoname/scoping_mixture.py --num-epochs=1',
    'contrib/autoname/mixture.py --num-epochs=1',
    'contrib/autoname/tree_data.py --num-epochs=1',
    'contrib/gp/sv-dkl.py --epochs=1 --num-inducing=4 --batch-size=1000',
    'contrib/gp/sv-dkl.py --binary --epochs=1 --num-inducing=4 --batch-size=1000',
    'contrib/oed/ab_test.py --num-vi-steps=10 --num-bo-steps=2',
    'dmm/dmm.py --num-epochs=1',
    'dmm/dmm.py --num-epochs=1 --num-iafs=1',
    'eight_schools/mcmc.py --num-samples=500 --warmup-steps=100',
    'eight_schools/svi.py --num-epochs=1',
    'einsum.py',
    'hmm.py --num-steps=1 --truncate=10 --model=0',
    'hmm.py --num-steps=1 --truncate=10 --model=1',
    'hmm.py --num-steps=1 --truncate=10 --model=2',
    'hmm.py --num-steps=1 --truncate=10 --model=3',
    'hmm.py --num-steps=1 --truncate=10 --model=4',
    'hmm.py --num-steps=1 --truncate=10 --model=5',
    'hmm.py --num-steps=1 --truncate=10 --model=6',
    'hmm.py --num-steps=1 --truncate=10 --model=6 --raftery-parameterization',
    'hmm.py --num-steps=1 --truncate=10 --model=7',
    'inclined_plane.py --num-samples=1',
    'lda.py --num-steps=2 --num-words=100 --num-docs=100 --num-words-per-doc=8',
    'minipyro.py --backend=pyro',
    'minipyro.py',
    'mixed_hmm/experiment.py --timesteps=1',
    'rsa/generics.py --num-samples=10',
    'rsa/hyperbole.py --price=10000',
    'rsa/schelling.py --num-samples=10',
    'rsa/schelling_false.py --num-samples=10',
    'rsa/semantic_parsing.py --num-samples=10',
    'smcfilter.py --num-timesteps=3 --num-particles=10',
    'sparse_gamma_def.py --num-epochs=2 --eval-particles=2 --eval-frequency=1 --guide custom',
    'sparse_gamma_def.py --num-epochs=2 --eval-particles=2 --eval-frequency=1 --guide auto',
    'sparse_gamma_def.py --num-epochs=2 --eval-particles=2 --eval-frequency=1 --guide easy',
<<<<<<< HEAD
    xfail_param('sparse_regression.py --num-steps=2 --num-data=50 --num-dimensions 30',
=======
    xfail_param('sparse_regression.py --num-steps=2 --num-data=50 --num-dimensions 20',
>>>>>>> 67d2bb63
                reason='https://github.com/pyro-ppl/pyro/issues/2082'),
    'vae/ss_vae_M2.py --num-epochs=1',
    'vae/ss_vae_M2.py --num-epochs=1 --aux-loss',
    'vae/ss_vae_M2.py --num-epochs=1 --enum-discrete=parallel',
    'vae/ss_vae_M2.py --num-epochs=1 --enum-discrete=sequential',
    'vae/vae.py --num-epochs=1',
    'vae/vae_comparison.py --num-epochs=1',
]

CUDA_EXAMPLES = [
    'air/main.py --num-steps=1 --cuda',
    'bayesian_regression.py --num-epochs=1 --cuda',
    'baseball.py --num-samples=200 --warmup-steps=100 --num-chains=2 --cuda',
    'contrib/gp/sv-dkl.py --epochs=1 --num-inducing=4 --cuda',
    'lkj.py --n=50 --num-chains=1 --warmup-steps=100 --num-samples=200 --cuda',
    'dmm/dmm.py --num-epochs=1 --cuda',
    'dmm/dmm.py --num-epochs=1 --num-iafs=1 --cuda',
    'einsum.py --cuda',
    'hmm.py --num-steps=1 --truncate=10 --model=0 --cuda',
    'hmm.py --num-steps=1 --truncate=10 --model=1 --cuda',
    'hmm.py --num-steps=1 --truncate=10 --model=2 --cuda',
    'hmm.py --num-steps=1 --truncate=10 --model=3 --cuda',
    'hmm.py --num-steps=1 --truncate=10 --model=4 --cuda',
    'hmm.py --num-steps=1 --truncate=10 --model=5 --cuda',
    'hmm.py --num-steps=1 --truncate=10 --model=6 --cuda',
    'hmm.py --num-steps=1 --truncate=10 --model=6 --cuda --raftery-parameterization',
    'hmm.py --num-steps=1 --truncate=10 --model=7 --cuda',
    'vae/vae.py --num-epochs=1 --cuda',
    'vae/ss_vae_M2.py --num-epochs=1 --cuda',
    'vae/ss_vae_M2.py --num-epochs=1 --aux-loss --cuda',
    'vae/ss_vae_M2.py --num-epochs=1 --enum-discrete=parallel --cuda',
    'vae/ss_vae_M2.py --num-epochs=1 --enum-discrete=sequential --cuda',
]


def xfail_jit(*args):
    return pytest.param(*args, marks=[pytest.mark.xfail(reason="not jittable"),
                                      pytest.mark.skipif('CI' in os.environ, reason='slow test')])


JIT_EXAMPLES = [
    'air/main.py --num-steps=1 --jit',
    'baseball.py --num-samples=200 --warmup-steps=100 --jit',
    'bayesian_regression.py --num-epochs=1 --jit',
    'contrib/autoname/mixture.py --num-epochs=1 --jit',
    xfail_jit('lkj.py --n=50 --num-chains=1 --warmup-steps=100 --num-samples=200 --jit'),
    xfail_jit('contrib/gp/sv-dkl.py --epochs=1 --num-inducing=4 --jit'),
    xfail_jit('dmm/dmm.py --num-epochs=1 --jit'),
    xfail_jit('dmm/dmm.py --num-epochs=1 --num-iafs=1 --jit'),
    'eight_schools/mcmc.py --num-samples=500 --warmup-steps=100 --jit',
    'eight_schools/svi.py --num-epochs=1 --jit',
    'hmm.py --num-steps=1 --truncate=10 --model=1 --jit',
    'hmm.py --num-steps=1 --truncate=10 --model=2 --jit',
    'hmm.py --num-steps=1 --truncate=10 --model=3 --jit',
    'hmm.py --num-steps=1 --truncate=10 --model=4 --jit',
    'hmm.py --num-steps=1 --truncate=10 --model=5 --jit',
    'hmm.py --num-steps=1 --truncate=10 --model=7 --jit',
    'lda.py --num-steps=2 --num-words=100 --num-docs=100 --num-words-per-doc=8 --jit',
    'minipyro.py --backend=pyro --jit',
    'minipyro.py --jit',
    xfail_jit('vae/ss_vae_M2.py --num-epochs=1 --aux-loss --jit'),
    'vae/ss_vae_M2.py --num-epochs=1 --enum-discrete=parallel --jit',
    'vae/ss_vae_M2.py --num-epochs=1 --enum-discrete=sequential --jit',
    'vae/ss_vae_M2.py --num-epochs=1 --jit',
    'vae/vae.py --num-epochs=1 --jit',
    'vae/vae_comparison.py --num-epochs=1 --jit',
]


def test_coverage():
    cpu_tests = set((e if isinstance(e, str) else e.values[0]).split()[0] for e in CPU_EXAMPLES)
    cuda_tests = set((e if isinstance(e, str) else e.values[0]).split()[0] for e in CUDA_EXAMPLES)
    jit_tests = set((e if isinstance(e, str) else e.values[0]).split()[0] for e in JIT_EXAMPLES)
    for root, dirs, files in os.walk(EXAMPLES_DIR):
        for basename in files:
            if not basename.endswith('.py'):
                continue
            path = os.path.join(root, basename)
            with open(path) as f:
                text = f.read()
            example = os.path.relpath(path, EXAMPLES_DIR)
            if '__main__' in text:
                if example not in cpu_tests:
                    pytest.fail('Example: {} not covered in CPU_EXAMPLES.'.format(example))
                if '--cuda' in text and example not in cuda_tests:
                    pytest.fail('Example: {} not covered by CUDA_EXAMPLES.'.format(example))
                if '--jit' in text and example not in jit_tests:
                    pytest.fail('Example: {} not covered by JIT_EXAMPLES.'.format(example))


@pytest.mark.parametrize('example', CPU_EXAMPLES)
def test_cpu(example):
    logger.info('Running:\npython examples/{}'.format(example))
    example = example.split()
    filename, args = example[0], example[1:]
    filename = os.path.join(EXAMPLES_DIR, filename)
    check_call([sys.executable, filename] + args)


@requires_cuda
@pytest.mark.parametrize('example', CUDA_EXAMPLES)
def test_cuda(example):
    logger.info('Running:\npython examples/{}'.format(example))
    example = example.split()
    filename, args = example[0], example[1:]
    filename = os.path.join(EXAMPLES_DIR, filename)
    check_call([sys.executable, filename] + args)


@pytest.mark.parametrize('example', JIT_EXAMPLES)
def test_jit(example):
    logger.info('Running:\npython examples/{}'.format(example))
    example = example.split()
    filename, args = example[0], example[1:]
    filename = os.path.join(EXAMPLES_DIR, filename)
    check_call([sys.executable, filename] + args)<|MERGE_RESOLUTION|>--- conflicted
+++ resolved
@@ -56,11 +56,7 @@
     'sparse_gamma_def.py --num-epochs=2 --eval-particles=2 --eval-frequency=1 --guide custom',
     'sparse_gamma_def.py --num-epochs=2 --eval-particles=2 --eval-frequency=1 --guide auto',
     'sparse_gamma_def.py --num-epochs=2 --eval-particles=2 --eval-frequency=1 --guide easy',
-<<<<<<< HEAD
-    xfail_param('sparse_regression.py --num-steps=2 --num-data=50 --num-dimensions 30',
-=======
     xfail_param('sparse_regression.py --num-steps=2 --num-data=50 --num-dimensions 20',
->>>>>>> 67d2bb63
                 reason='https://github.com/pyro-ppl/pyro/issues/2082'),
     'vae/ss_vae_M2.py --num-epochs=1',
     'vae/ss_vae_M2.py --num-epochs=1 --aux-loss',
