--- conflicted
+++ resolved
@@ -3,14 +3,8 @@
 import sys
 from subprocess import check_call
 
-<<<<<<< HEAD
 from tests.common import EXAMPLES_DIR
 import pytest
-=======
-import pytest
-
-from tests.common import TestCase
->>>>>>> 015ff7c9
 
 EXAMPLES = [
     os.path.basename(f)
@@ -18,18 +12,8 @@
     if not f.endswith('__init__.py')
 ]
 
-<<<<<<< HEAD
-=======
+ 
 @pytest.mark.stage("test_examples")
-class runExample(TestCase):
-    def setUp(self):
-        self.PATH = 'examples/'
-        self.examples = [f for f in os.listdir(self.PATH) if isfile(join(self.PATH, f))]
-        # remove __init___.py
-        self.examples.pop(0)
-        self.num_epochs = 1
->>>>>>> 015ff7c9
-
 @pytest.mark.parametrize('example', EXAMPLES)
 def test_example(example):
     example = os.path.join(EXAMPLES_DIR, example)
