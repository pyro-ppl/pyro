from __future__ import absolute_import, division, print_function

import logging
import os
import sys
from subprocess import check_call

import pytest

from tests.common import EXAMPLES_DIR, requires_cuda, xfail_param, skipif_param

logger = logging.getLogger(__name__)
pytestmark = pytest.mark.stage('test_examples')


CPU_EXAMPLES = [
    'contrib/gp/sv-dkl.py --epochs=1 --num-inducing=4',
    'air/main.py --num-steps=1',
    'air/main.py --num-steps=1 --no-baseline',
    'baseball.py --num-samples=200 --warmup-steps=100 --num-chains=2',
    'bayesian_regression.py --num-epochs=1',
    'contrib/autoname/scoping_mixture.py --num-epochs=1',
    'contrib/autoname/mixture.py --num-epochs=1',
    'contrib/autoname/tree_data.py --num-epochs=1',
<<<<<<< HEAD
    xfail_param('contrib/oed/ab_test.py --num-vi-steps=10 --num-bo-steps=2',
                reason='https://github.com/uber/pyro/issues/1581'),
=======
    skipif_param('contrib/gp/sv-dkl.py --epochs=1 --num-inducing=4',
                 condition='CI' in os.environ,
                 reason='https://github.com/uber/pyro/issues/1540'),
    'contrib/oed/ab_test.py --num-vi-steps=10 --num-bo-steps=2',
>>>>>>> cab1c2fe
    'contrib/oed/item_response.py -N=1000 -M=1000',
    'contrib/oed/sequential_oed_sigmoid_lm.py --num-experiments=2 --num-runs=2 --no-plot',
    'dmm/dmm.py --num-epochs=1',
    'dmm/dmm.py --num-epochs=1 --num-iafs=1',
    'eight_schools/mcmc.py --num-samples=500 --warmup-steps=100',
    'eight_schools/svi.py --num-epochs=1',
    'hmm.py --num-steps=1 --truncate=10 --model=0',
    'hmm.py --num-steps=1 --truncate=10 --model=1',
    'hmm.py --num-steps=1 --truncate=10 --model=2',
    'hmm.py --num-steps=1 --truncate=10 --model=3',
    'hmm.py --num-steps=1 --truncate=10 --model=4',
    'hmm.py --num-steps=1 --truncate=10 --model=5',
    'inclined_plane.py --num-samples=1',
    'lda.py --num-steps=2 --num-words=100 --num-docs=100 --num-words-per-doc=8',
    'minipyro.py',
    'minipyro.py --full-pyro',
    'rsa/generics.py --num-samples=10',
    'rsa/hyperbole.py --price=10000',
    'rsa/schelling.py --num-samples=10',
    'rsa/schelling_false.py --num-samples=10',
    'rsa/semantic_parsing.py --num-samples=10',
    'sparse_gamma_def.py --num-epochs=2 --eval-particles=2 --eval-frequency=1',
    'sparse_gamma_def.py --num-epochs=2 --eval-particles=2 --eval-frequency=1 --auto-guide',
    'vae/ss_vae_M2.py --num-epochs=1',
    'vae/ss_vae_M2.py --num-epochs=1 --aux-loss',
    'vae/ss_vae_M2.py --num-epochs=1 --enum-discrete=parallel',
    'vae/ss_vae_M2.py --num-epochs=1 --enum-discrete=sequential',
    'vae/vae.py --num-epochs=1',
    'vae/vae_comparison.py --num-epochs=1',
]

CUDA_EXAMPLES = [
    'air/main.py --num-steps=1 --cuda',
    xfail_param('baseball.py --num-samples=200 --warmup-steps=100 --num-chains=2 --cuda',
                reason="https://github.com/pytorch/pytorch/issues/10375"),
    'bayesian_regression.py --num-epochs=1 --cuda',
    'contrib/gp/sv-dkl.py --epochs=1 --num-inducing=4 --cuda',
    'dmm/dmm.py --num-epochs=1 --cuda',
    'dmm/dmm.py --num-epochs=1 --num-iafs=1 --cuda',
    'hmm.py --num-steps=1 --truncate=10 --model=0 --cuda',
    'hmm.py --num-steps=1 --truncate=10 --model=1 --cuda',
    'hmm.py --num-steps=1 --truncate=10 --model=2 --cuda',
    'hmm.py --num-steps=1 --truncate=10 --model=3 --cuda',
    'hmm.py --num-steps=1 --truncate=10 --model=4 --cuda',
    'hmm.py --num-steps=1 --truncate=10 --model=5 --cuda',
    'vae/vae.py --num-epochs=1 --cuda',
    'vae/ss_vae_M2.py --num-epochs=1 --cuda',
    'vae/ss_vae_M2.py --num-epochs=1 --aux-loss --cuda',
    'vae/ss_vae_M2.py --num-epochs=1 --enum-discrete=parallel --cuda',
    'vae/ss_vae_M2.py --num-epochs=1 --enum-discrete=sequential --cuda',
]


def xfail_jit(*args):
    return pytest.param(*args, marks=[pytest.mark.xfail(reason="not jittable"),
                                      pytest.mark.skipif('CI' in os.environ, reason='slow test')])


JIT_EXAMPLES = [
    'air/main.py --num-steps=1 --jit',
    'baseball.py --num-samples=200 --warmup-steps=100 --jit',
    'bayesian_regression.py --num-epochs=1 --jit',
    'contrib/autoname/mixture.py --num-epochs=1 --jit',
    xfail_jit('contrib/gp/sv-dkl.py --epochs=1 --num-inducing=4 --jit'),
    xfail_jit('dmm/dmm.py --num-epochs=1 --jit'),
    xfail_jit('dmm/dmm.py --num-epochs=1 --num-iafs=1 --jit'),
    skipif_param('eight_schools/mcmc.py --num-samples=500 --warmup-steps=100 --jit',
                 condition=True, reason='very slow test'),
    'eight_schools/svi.py --num-epochs=1 --jit',
    'hmm.py --num-steps=1 --truncate=10 --model=1 --jit',
    'hmm.py --num-steps=1 --truncate=10 --model=2 --jit',
    'hmm.py --num-steps=1 --truncate=10 --model=3 --jit',
    'hmm.py --num-steps=1 --truncate=10 --model=4 --jit',
    'hmm.py --num-steps=1 --truncate=10 --model=5 --jit',
    xfail_jit('lda.py --num-steps=2 --num-words=100 --num-docs=100 --num-words-per-doc=8 --jit'),
    xfail_jit('vae/ss_vae_M2.py --num-epochs=1 --aux-loss --jit'),
    'vae/ss_vae_M2.py --num-epochs=1 --enum-discrete=parallel --jit',
    'vae/ss_vae_M2.py --num-epochs=1 --enum-discrete=sequential --jit',
    'vae/ss_vae_M2.py --num-epochs=1 --jit',
    'vae/vae.py --num-epochs=1 --jit',
    'vae/vae_comparison.py --num-epochs=1 --jit',
]


def test_coverage():
    cpu_tests = set((e if isinstance(e, str) else e.values[0]).split()[0] for e in CPU_EXAMPLES)
    cuda_tests = set((e if isinstance(e, str) else e.values[0]).split()[0] for e in CUDA_EXAMPLES)
    jit_tests = set((e if isinstance(e, str) else e.values[0]).split()[0] for e in JIT_EXAMPLES)
    for root, dirs, files in os.walk(EXAMPLES_DIR):
        for basename in files:
            if not basename.endswith('.py'):
                continue
            path = os.path.join(root, basename)
            with open(path) as f:
                text = f.read()
            example = os.path.relpath(path, EXAMPLES_DIR)
            if '__main__' in text:
                if example not in cpu_tests:
                    pytest.fail('Example: {} not covered in CPU_EXAMPLES.'.format(example))
                if '--cuda' in text and example not in cuda_tests:
                    pytest.fail('Example: {} not covered by CUDA_EXAMPLES.'.format(example))
                if '--jit' in text and example not in jit_tests:
                    pytest.fail('Example: {} not covered by JIT_EXAMPLES.'.format(example))


@pytest.mark.parametrize('example', CPU_EXAMPLES)
def test_cpu(example):
    logger.info('Running:\npython examples/{}'.format(example))
    example = example.split()
    filename, args = example[0], example[1:]
    filename = os.path.join(EXAMPLES_DIR, filename)
    check_call([sys.executable, filename] + args)


@requires_cuda
@pytest.mark.parametrize('example', CUDA_EXAMPLES)
def test_cuda(example):
    logger.info('Running:\npython examples/{}'.format(example))
    example = example.split()
    filename, args = example[0], example[1:]
    filename = os.path.join(EXAMPLES_DIR, filename)
    check_call([sys.executable, filename] + args)


@pytest.mark.parametrize('example', JIT_EXAMPLES)
def test_jit(example):
    logger.info('Running:\npython examples/{}'.format(example))
    example = example.split()
    filename, args = example[0], example[1:]
    filename = os.path.join(EXAMPLES_DIR, filename)
    check_call([sys.executable, filename] + args)<|MERGE_RESOLUTION|>--- conflicted
+++ resolved
@@ -22,15 +22,10 @@
     'contrib/autoname/scoping_mixture.py --num-epochs=1',
     'contrib/autoname/mixture.py --num-epochs=1',
     'contrib/autoname/tree_data.py --num-epochs=1',
-<<<<<<< HEAD
-    xfail_param('contrib/oed/ab_test.py --num-vi-steps=10 --num-bo-steps=2',
-                reason='https://github.com/uber/pyro/issues/1581'),
-=======
     skipif_param('contrib/gp/sv-dkl.py --epochs=1 --num-inducing=4',
                  condition='CI' in os.environ,
                  reason='https://github.com/uber/pyro/issues/1540'),
     'contrib/oed/ab_test.py --num-vi-steps=10 --num-bo-steps=2',
->>>>>>> cab1c2fe
     'contrib/oed/item_response.py -N=1000 -M=1000',
     'contrib/oed/sequential_oed_sigmoid_lm.py --num-experiments=2 --num-runs=2 --no-plot',
     'dmm/dmm.py --num-epochs=1',
