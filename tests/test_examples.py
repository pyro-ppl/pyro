--- conflicted
+++ resolved
@@ -21,15 +21,12 @@
     'capture_recapture/cjs.py --num-steps=1 -m 3',
     'capture_recapture/cjs.py --num-steps=1 -m 4',
     'capture_recapture/cjs.py --num-steps=1 -m 5',
-<<<<<<< HEAD
     'capture_recapture/cjs.py --num-steps=1 -m 1 --tmc --tmc-num-samples=2',
     'capture_recapture/cjs.py --num-steps=1 -m 2 --tmc --tmc-num-samples=2',
     'capture_recapture/cjs.py --num-steps=1 -m 3 --tmc --tmc-num-samples=2',
     'capture_recapture/cjs.py --num-steps=1 -m 4 --tmc --tmc-num-samples=2',
     'capture_recapture/cjs.py --num-steps=1 -m 5 --tmc --tmc-num-samples=2',
-=======
     'cevae.py --num-epochs=1 -n 2',
->>>>>>> 6ca48e67
     'contrib/autoname/scoping_mixture.py --num-epochs=1',
     'contrib/autoname/mixture.py --num-epochs=1',
     'contrib/autoname/tree_data.py --num-epochs=1',
