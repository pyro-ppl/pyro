--- conflicted
+++ resolved
@@ -1,11 +1,7 @@
 import torch
-<<<<<<< HEAD
-import pdb
 import sys
 import torch.nn as nn
-=======
 from six.moves.queue import Queue
->>>>>>> f7e6826e
 from torch.autograd import Variable
 
 import pyro
