--- conflicted
+++ resolved
@@ -20,55 +20,6 @@
     return (torch.norm(x - y).data[0] < prec)
 
 
-<<<<<<< HEAD
-# class NormalNormalMapDataPoutineTestCase(TestCase):
-#
-#     def setup(self):
-#         pyro.get_param_store().clear()
-#
-#         self.data = []
-#
-#         def local_model(i, x):
-#             mu = pyro.sample("mu_{}".format(i), dist.diagnormal, zz, oo)
-#             return pyro.observe("obs_{}".format(i), dist.diagnormal, mu, beta)
-#
-#         def local_guide(i, x):
-#             pyro.sample("mu_{}".format(i), dist.diagnormal, pz, po)
-#
-#         def local_model_vectorized(i, x):
-#             mu = pyro.sample("mu", dist.diagnormal, zz, oo)
-#             return pyro.observe("obs", dist.diagnormal, mu, beta)
-#
-#         def local_guide_vectorized(i, x):
-#             pyro.sample("mu", dist.diagnormal, pm, ps)
-#
-#         def model():
-#             # global variable
-#             beta = pyro.sample("beta", dist.diagnormal, self.mu, self.sigma)
-#             # local variables
-#             if self.state == "explicit":
-#                 ret = []
-#                 for i, x in enumerate(self.data):
-#                     mu = pyro.sample("mu_{}".format(i), dist.diagnormal, zz, oo)
-#                     ret.append(pyro.observe("obs_{}".format(i), dist.diagnormal, mu, beta))
-#             elif self.state == "list":
-#                 ret = pyro.map_data("local", self.data, local_model,
-#                                     batch_size=self.batch_size)
-#             elif self.state == "tensor":
-#                 ret = pyro.map_data("local", self.data, local_model_vectorized,
-#                                     batch_size=self.batch_size)
-#             else:
-#                 assert False
-#             return ret
-#
-#         def guide():
-#             # global variable
-#             # local variables
-#             pass
-
-
-=======
->>>>>>> 3868a06d
 # XXX name is a bit silly
 class NormalNormalNormalPoutineTestCase(TestCase):
 
