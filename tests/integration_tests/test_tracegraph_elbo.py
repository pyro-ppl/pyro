from __future__ import print_function

import pytest
import torch
from torch import nn as nn
from torch.autograd import Variable
from torch.nn import Parameter

import pyro
import pyro.distributions as dist
from pyro.distributions.transformed_distribution import TransformedDistribution
from tests.distributions.test_transformed_distribution import AffineExp
import pyro.optim as optim
from pyro.infer import SVI
from pyro.util import ng_ones, ng_zeros
from tests.common import TestCase
import numpy as np

pytestmark = pytest.mark.stage("integration", "integration_batch_2")


def param_mse(name, target):
    return torch.sum(torch.pow(target - pyro.param(name), 2.0)).data.numpy()[0]


def param_abs_error(name, target):
    return torch.sum(torch.abs(target - pyro.param(name))).data.numpy()[0]


class NormalNormalTests(TestCase):

    def setUp(self):
        # normal-normal; known covariance
        self.lam0 = Variable(torch.Tensor([0.1, 0.1]))   # precision of prior
        self.mu0 = Variable(torch.Tensor([0.0, 0.5]))   # prior mean
        # known precision of observation noise
        self.lam = Variable(torch.Tensor([6.0, 4.0]))
        self.data = []
        self.data.append(Variable(torch.Tensor([-0.1, 0.3])))
        self.data.append(Variable(torch.Tensor([0.00, 0.4])))
        self.data.append(Variable(torch.Tensor([0.20, 0.5])))
        self.data.append(Variable(torch.Tensor([0.10, 0.7])))
        self.n_data = Variable(torch.Tensor([len(self.data)]))
        self.sum_data = self.data[0] + \
            self.data[1] + self.data[2] + self.data[3]
        self.analytic_lam_n = self.lam0 + \
            self.n_data.expand_as(self.lam) * self.lam
        self.analytic_log_sig_n = -0.5 * torch.log(self.analytic_lam_n)
        self.analytic_mu_n = self.sum_data * (self.lam / self.analytic_lam_n) +\
            self.mu0 * (self.lam0 / self.analytic_lam_n)
        self.verbose = True

    def test_elbo_reparameterized(self):
        self.do_elbo_test(True, 1000)

    @pytest.mark.init(rng_seed=0)
    def test_elbo_nonreparameterized(self):
        self.do_elbo_test(False, 5000)

    def do_elbo_test(self, reparameterized, n_steps):
        if self.verbose:
            print(" - - - - - DO NORMALNORMAL ELBO TEST  [reparameterized = %s] - - - - - " % reparameterized)
        pyro.clear_param_store()

        def model():
            mu_latent = pyro.sample(
                    "mu_latent",
                    dist.DiagNormal(self.mu0, torch.pow(self.lam0, -0.5), reparameterized=reparameterized))
            for i, x in enumerate(self.data):
                pyro.observe("obs_%d" % i, dist.diagnormal, x, mu_latent,
                             torch.pow(self.lam, -0.5))
            return mu_latent

        def guide():
            mu_q = pyro.param("mu_q", Variable(self.analytic_mu_n.data + 0.334 * torch.ones(2),
                                               requires_grad=True))
            log_sig_q = pyro.param("log_sig_q", Variable(
                                   self.analytic_log_sig_n.data - 0.29 * torch.ones(2),
                                   requires_grad=True))
            sig_q = torch.exp(log_sig_q)
            mu_latent = pyro.sample("mu_latent",
                                    dist.DiagNormal(mu_q, sig_q, reparameterized=reparameterized),
                                    infer=dict(use_decaying_avg_baseline=True))
            return mu_latent

        adam = optim.Adam({"lr": .0015, "betas": (0.97, 0.999)})
        svi = SVI(model, guide, adam, loss="ELBO", trace_graph=True)

        for k in range(n_steps):
            svi.step()

            mu_error = param_mse("mu_q", self.analytic_mu_n)
            log_sig_error = param_mse("log_sig_q", self.analytic_log_sig_n)
            if k % 250 == 0 and self.verbose:
                print("mu error, log(sigma) error:  %.4f, %.4f" % (mu_error, log_sig_error))

        self.assertEqual(0.0, mu_error, prec=0.03)
        self.assertEqual(0.0, log_sig_error, prec=0.03)


class NormalNormalNormalTests(TestCase):

    def setUp(self):
        # normal-normal-normal; known covariance
        self.lam0 = Variable(torch.Tensor([0.1, 0.1]))  # precision of prior
        self.mu0 = Variable(torch.Tensor([0.0, 0.5]))   # prior mean
        # known precision of observation noise
        self.lam = Variable(torch.Tensor([6.0, 4.0]))
        self.data = []
        self.data.append(Variable(torch.Tensor([-0.1, 0.3])))
        self.data.append(Variable(torch.Tensor([0.00, 0.4])))
        self.data.append(Variable(torch.Tensor([0.20, 0.5])))
        self.data.append(Variable(torch.Tensor([0.10, 0.7])))
        self.n_data = Variable(torch.Tensor([len(self.data)]))
        self.sum_data = self.data[0] + \
            self.data[1] + self.data[2] + self.data[3]
        self.analytic_lam_n = self.lam0 + \
            self.n_data.expand_as(self.lam) * self.lam
        self.analytic_log_sig_n = -0.5 * torch.log(self.analytic_lam_n)
        self.analytic_mu_n = self.sum_data * (self.lam / self.analytic_lam_n) +\
            self.mu0 * (self.lam0 / self.analytic_lam_n)
        self.verbose = True

    def test_elbo_reparameterized(self):
        self.do_elbo_test(True, True, 5000, 0.02, 0.002, False, False)

    def test_elbo_nonreparameterized_both_baselines(self):
        self.do_elbo_test(False, False, 15000, 0.05, 0.001, use_nn_baseline=True,
                          use_decaying_avg_baseline=True)

    def test_elbo_nonreparameterized_decaying_baseline(self):
        self.do_elbo_test(True, False, 12000, 0.04, 0.0015, use_nn_baseline=False,
                          use_decaying_avg_baseline=True)

    def test_elbo_nonreparameterized_nn_baseline(self):
        self.do_elbo_test(False, True, 12000, 0.04, 0.0015, use_nn_baseline=True,
                          use_decaying_avg_baseline=False)

    def do_elbo_test(self, repa1, repa2, n_steps, prec, lr, use_nn_baseline, use_decaying_avg_baseline):
        if self.verbose:
            print(" - - - - - DO NORMALNORMALNORMAL ELBO TEST - - - - - -")
            print("[reparameterized = %s, %s; nn_baseline = %s, decaying_baseline = %s]" %
                  (repa1, repa2, use_nn_baseline, use_decaying_avg_baseline))
        pyro.clear_param_store()

        if use_nn_baseline:

            class VanillaBaselineNN(nn.Module):
                def __init__(self, dim_input, dim_h):
                    super(VanillaBaselineNN, self).__init__()
                    self.lin1 = nn.Linear(dim_input, dim_h)
                    self.lin2 = nn.Linear(dim_h, 1)
                    self.sigmoid = nn.Sigmoid()

                def forward(self, x):
                    h = self.sigmoid(self.lin1(x))
                    return self.lin2(h)

            mu_prime_baseline = pyro.module("mu_prime_baseline", VanillaBaselineNN(2, 5), tags="baseline")
        else:
            mu_prime_baseline = None

        def model():
            mu_latent_prime = pyro.sample(
                    "mu_latent_prime",
                    dist.DiagNormal(self.mu0, torch.pow(self.lam0, -0.5), reparameterized=repa1))
            mu_latent = pyro.sample(
                    "mu_latent",
                    dist.DiagNormal(mu_latent_prime, torch.pow(self.lam0, -0.5), reparameterized=repa2))
            for i, x in enumerate(self.data):
                pyro.observe("obs_%d" % i, dist.diagnormal, x, mu_latent,
                             torch.pow(self.lam, -0.5))
            return mu_latent

        # note that the exact posterior is not mean field!
        def guide():
            mu_q = pyro.param("mu_q", Variable(self.analytic_mu_n.data + 0.334 * torch.ones(2),
                                               requires_grad=True))
            log_sig_q = pyro.param("log_sig_q", Variable(
                                   self.analytic_log_sig_n.data - 0.29 * torch.ones(2),
                                   requires_grad=True))
            mu_q_prime = pyro.param("mu_q_prime", Variable(torch.Tensor([-0.34, 0.52]),
                                    requires_grad=True))
            kappa_q = pyro.param("kappa_q", Variable(torch.Tensor([0.74]),
                                 requires_grad=True))
            log_sig_q_prime = pyro.param("log_sig_q_prime",
                                         Variable(-0.5 * torch.log(1.2 * self.lam0.data),
                                                  requires_grad=True))
            sig_q, sig_q_prime = torch.exp(log_sig_q), torch.exp(log_sig_q_prime)
            mu_latent_dist = dist.DiagNormal(mu_q, sig_q, reparameterized=repa2)
            mu_latent = pyro.sample("mu_latent", mu_latent_dist,
                                    infer=dict(use_decaying_avg_baseline=use_decaying_avg_baseline))
            mu_latent_prime_dist = dist.DiagNormal(kappa_q.expand_as(mu_latent) * mu_latent + mu_q_prime,
                                                   sig_q_prime,
                                                   reparameterized=repa1)
            pyro.sample("mu_latent_prime",
                        mu_latent_prime_dist,
                        infer=dict(nn_baseline=mu_prime_baseline,
                                   nn_baseline_input=mu_latent,
                                   use_decaying_avg_baseline=use_decaying_avg_baseline))

            return mu_latent

        # optim = Optimize(model, guide,
        #                 torch.optim.Adam, {"lr": lr, "betas": (0.97, 0.999)},
        #                 loss="ELBO", trace_graph=True,
        #                 auxiliary_optim_constructor=torch.optim.Adam,
        #                 auxiliary_optim_args={"lr": 5.0 * lr, "betas": (0.90, 0.999)})

        adam = optim.Adam({"lr": .0015, "betas": (0.97, 0.999)})
        svi = SVI(model, guide, adam, loss="ELBO", trace_graph=True)

        for k in range(n_steps):
            svi.step()

            mu_error = param_mse("mu_q", self.analytic_mu_n)
            log_sig_error = param_mse("log_sig_q", self.analytic_log_sig_n)
            mu_prime_error = param_mse("mu_q_prime", 0.5 * self.mu0)
            kappa_error = param_mse("kappa_q", 0.5 * ng_ones(1))
            log_sig_prime_error = param_mse("log_sig_q_prime", -0.5 * torch.log(2.0 * self.lam0))

            if k % 500 == 0 and self.verbose:
                print("errors:  %.4f, %.4f" % (mu_error, log_sig_error), end='')
                print(", %.4f, %.4f" % (mu_prime_error, log_sig_prime_error), end='')
                print(", %.4f" % kappa_error)

        self.assertEqual(0.0, mu_error, prec=prec)
        self.assertEqual(0.0, log_sig_error, prec=prec)
        self.assertEqual(0.0, mu_prime_error, prec=prec)
        self.assertEqual(0.0, log_sig_prime_error, prec=prec)
        self.assertEqual(0.0, kappa_error, prec=prec)


class BernoulliBetaTests(TestCase):
    def setUp(self):
        # bernoulli-beta model
        # beta prior hyperparameter
        self.alpha0 = Variable(torch.Tensor([1.0]))
        self.beta0 = Variable(torch.Tensor([1.0]))  # beta prior hyperparameter
        self.data = []
        self.data.append(Variable(torch.Tensor([0.0])))
        self.data.append(Variable(torch.Tensor([1.0])))
        self.data.append(Variable(torch.Tensor([1.0])))
        self.data.append(Variable(torch.Tensor([1.0])))
        self.n_data = len(self.data)
        data_sum = self.data[0] + self.data[1] + self.data[2] + self.data[3]
        self.alpha_n = self.alpha0 + data_sum  # posterior alpha
        self.beta_n = self.beta0 - data_sum + \
            Variable(torch.Tensor([self.n_data]))
        # posterior beta
        self.log_alpha_n = torch.log(self.alpha_n)
        self.log_beta_n = torch.log(self.beta_n)
        self.verbose = True

    def test_elbo_nonreparameterized(self):
        if self.verbose:
            print(" - - - - - DO BERNOULLI-BETA ELBO TEST - - - - - ")
        pyro.clear_param_store()

        def model():
            p_latent = pyro.sample("p_latent", dist.beta, self.alpha0, self.beta0)
            for i, x in enumerate(self.data):
                pyro.observe("obs_{}".format(i), dist.bernoulli, x,
                             torch.pow(torch.pow(p_latent, 2.0), 0.5))
            return p_latent

        def guide():
            alpha_q_log = pyro.param("alpha_q_log",
                                     Variable(self.log_alpha_n.data + 0.17, requires_grad=True))
            beta_q_log = pyro.param("beta_q_log",
                                    Variable(self.log_beta_n.data - 0.143, requires_grad=True))
            alpha_q, beta_q = torch.exp(alpha_q_log), torch.exp(beta_q_log)
            p_latent = pyro.sample("p_latent", dist.beta, alpha_q, beta_q,
                                   infer=dict(use_decaying_avg_baseline=True))
            return p_latent

        adam = optim.Adam({"lr": .0007, "betas": (0.96, 0.999)})
        svi = SVI(model, guide, adam, loss="ELBO", trace_graph=True)

        for k in range(3000):
            svi.step()

            alpha_error = param_abs_error("alpha_q_log", self.log_alpha_n)
            beta_error = param_abs_error("beta_q_log", self.log_beta_n)

            if k % 500 == 0 and self.verbose:
                print("alpha_error, beta_error: %.4f, %.4f" % (alpha_error, beta_error))

        self.assertEqual(0.0, alpha_error, prec=0.03)
        self.assertEqual(0.0, beta_error, prec=0.04)


class PoissonGammaTests(TestCase):
    def setUp(self):
        # poisson-gamma model
        # gamma prior hyperparameter
        self.alpha0 = Variable(torch.Tensor([1.0]))
        # gamma prior hyperparameter
        self.beta0 = Variable(torch.Tensor([1.0]))
        self.data = []
        self.data.append(Variable(torch.Tensor([1.0])))
        self.data.append(Variable(torch.Tensor([2.0])))
        self.data.append(Variable(torch.Tensor([3.0])))
        self.n_data = len(self.data)
        sum_data = self.data[0] + self.data[1] + self.data[2]
        self.alpha_n = self.alpha0 + sum_data  # posterior alpha
        self.beta_n = self.beta0 + \
            Variable(torch.Tensor([self.n_data]))  # posterior beta
        self.log_alpha_n = torch.log(self.alpha_n)
        self.log_beta_n = torch.log(self.beta_n)
        self.verbose = True

    def test_elbo_nonreparameterized(self):
        if self.verbose:
            print(" - - - - - DO POISSON-GAMMA ELBO TEST - - - - - ")
        pyro.clear_param_store()

        def model():
            lambda_latent = pyro.sample("lambda_latent", dist.gamma, self.alpha0, self.beta0)
            for i, x in enumerate(self.data):
                pyro.observe("obs_{}".format(i), dist.poisson, x, lambda_latent)
            return lambda_latent

        def guide():
            alpha_q_log = pyro.param(
                "alpha_q_log",
                Variable(
                    self.log_alpha_n.data +
                    0.17,
                    requires_grad=True))
            beta_q_log = pyro.param(
                "beta_q_log",
                Variable(
                    self.log_beta_n.data -
                    0.143,
                    requires_grad=True))
            alpha_q, beta_q = torch.exp(alpha_q_log), torch.exp(beta_q_log)
            pyro.sample("lambda_latent", dist.gamma, alpha_q, beta_q,
                        infer=dict(use_decaying_avg_baseline=True))

        adam = optim.Adam({"lr": .0007, "betas": (0.95, 0.999)})
        svi = SVI(model, guide, adam, loss="ELBO", trace_graph=True)

        for k in range(7000):
            svi.step()
            alpha_error = param_abs_error("alpha_q_log", self.log_alpha_n)
            beta_error = param_abs_error("beta_q_log", self.log_beta_n)
            if k % 500 == 0 and self.verbose:
                print("alpha_q_log_error, beta_q_log_error: %.4f, %.4f" % (alpha_error, beta_error))

        self.assertEqual(0.0, alpha_error, prec=0.08)
        self.assertEqual(0.0, beta_error, prec=0.08)


class ExponentialGammaTests(TestCase):
    def setUp(self):
        # exponential-gamma model
        # gamma prior hyperparameter
        self.alpha0 = Variable(torch.Tensor([1.0]))
        # gamma prior hyperparameter
        self.beta0 = Variable(torch.Tensor([1.0]))
        self.n_data = 2
        self.data = Variable(torch.Tensor([3.0, 2.0]))  # two observations
        self.alpha_n = self.alpha0 + \
            Variable(torch.Tensor([self.n_data]))  # posterior alpha
        self.beta_n = self.beta0 + torch.sum(self.data)  # posterior beta
        self.log_alpha_n = torch.log(self.alpha_n)
        self.log_beta_n = torch.log(self.beta_n)
        self.verbose = True

    def test_elbo_nonreparameterized(self):
        if self.verbose:
            print(" - - - - - DO EXPONENTIAL-GAMMA ELBO TEST - - - - - ")
        pyro.clear_param_store()

        def model():
            lambda_latent = pyro.sample("lambda_latent", dist.gamma, self.alpha0, self.beta0)
            pyro.observe("obs0", dist.exponential, self.data[0], lambda_latent)
            pyro.observe("obs1", dist.exponential, self.data[1], lambda_latent)
            return lambda_latent

        def guide():
            alpha_q_log = pyro.param(
                "alpha_q_log",
                Variable(self.log_alpha_n.data + 0.17, requires_grad=True))
            beta_q_log = pyro.param(
                "beta_q_log",
                Variable(self.log_beta_n.data - 0.143, requires_grad=True))
            alpha_q, beta_q = torch.exp(alpha_q_log), torch.exp(beta_q_log)
            pyro.sample("lambda_latent", dist.gamma, alpha_q, beta_q,
                        infer=dict(use_decaying_avg_baseline=True))

        adam = optim.Adam({"lr": .0007, "betas": (0.95, 0.999)})
        svi = SVI(model, guide, adam, loss="ELBO", trace_graph=True)

        for k in range(8000):
            svi.step()

            alpha_error = param_abs_error("alpha_q_log", self.log_alpha_n)
            beta_error = param_abs_error("beta_q_log", self.log_beta_n)

            if k % 500 == 0 and self.verbose:
                print("alpha_error, beta_error: %.4f, %.4f" % (alpha_error, beta_error))

        self.assertEqual(0.0, alpha_error, prec=0.03)
        self.assertEqual(0.0, beta_error, prec=0.03)


class LogNormalNormalGuide(nn.Module):
    def __init__(self, mu_q_log_init, tau_q_log_init):
        super(LogNormalNormalGuide, self).__init__()
        self.mu_q_log = Parameter(mu_q_log_init)
        self.tau_q_log = Parameter(tau_q_log_init)


class LogNormalNormalTests(TestCase):
    def setUp(self):
        # lognormal-normal model
        # putting some of the parameters inside of a torch module to
        # make sure that that functionality is ok (XXX: do this somewhere else in the future)
        self.mu0 = Variable(torch.Tensor([1.0]))  # normal prior hyperparameter
        # normal prior hyperparameter
        self.tau0 = Variable(torch.Tensor([1.0]))
        # known precision for observation likelihood
        self.tau = Variable(torch.Tensor([2.5]))
        self.n_data = 2
        self.data = Variable(torch.Tensor([[1.5], [2.2]]))  # two observations
        self.tau_n = self.tau0 + \
            Variable(torch.Tensor([self.n_data])) * self.tau  # posterior tau
        mu_numerator = self.mu0 * self.tau0 + \
            self.tau * torch.sum(torch.log(self.data))
        self.mu_n = mu_numerator / self.tau_n  # posterior mu
        self.log_mu_n = torch.log(self.mu_n)
        self.log_tau_n = torch.log(self.tau_n)
        self.verbose = True

    def test_elbo_reparameterized(self):
        self.do_elbo_test(True, 7000, 0.95, 0.001)

    def test_elbo_nonreparameterized(self):
        self.do_elbo_test(False, 7000, 0.95, 0.001)

    def do_elbo_test(self, reparameterized, n_steps, beta1, lr):
        if self.verbose:
            print(" - - - - - DO LOGNORMAL-NORMAL ELBO TEST [repa = %s] - - - - - " % reparameterized)
        pyro.clear_param_store()
        pt_guide = LogNormalNormalGuide(self.log_mu_n.data + 0.17,
                                        self.log_tau_n.data - 0.143)

        def model():
            mu_latent = pyro.sample("mu_latent", dist.diagnormal,
                                    self.mu0, torch.pow(self.tau0, -0.5))
            sigma = torch.pow(self.tau, -0.5)
            pyro.observe("obs0", dist.lognormal, self.data[0], mu_latent, sigma)
            pyro.observe("obs1", dist.lognormal, self.data[1], mu_latent, sigma)
            return mu_latent

        def guide():
            pyro.module("mymodule", pt_guide)
            mu_q, tau_q = torch.exp(pt_guide.mu_q_log), torch.exp(pt_guide.tau_q_log)
            sigma = torch.pow(tau_q, -0.5)
            pyro.sample("mu_latent",
                        dist.DiagNormal(mu_q, sigma, reparameterized=reparameterized),
                        infer=dict(use_decaying_avg_baseline=True))

        adam = optim.Adam({"lr": lr, "betas": (beta1, 0.999)})
        svi = SVI(model, guide, adam, loss="ELBO", trace_graph=True)

        for k in range(n_steps):
            svi.step()

            mu_error = param_abs_error("mymodule$$$mu_q_log", self.log_mu_n)
            tau_error = param_abs_error("mymodule$$$tau_q_log", self.log_tau_n)
            if k % 500 == 0 and self.verbose:
                print("mu_error, tau_error = %.4f, %.4f" % (mu_error, tau_error))

        self.assertEqual(0.0, mu_error, prec=0.05)
        self.assertEqual(0.0, tau_error, prec=0.05)

    def test_elbo_with_transformed_distribution(self):
        if self.verbose:
            print(" - - - - - DO LOGNORMAL-NORMAL ELBO TEST [uses TransformedDistribution] - - - - - ")
        pyro.clear_param_store()

        def model():
            mu_latent = pyro.sample("mu_latent", dist.diagnormal,
                                    self.mu0, torch.pow(self.tau0, -0.5))
            bijector = AffineExp(torch.pow(self.tau, -0.5), mu_latent)
            x_dist = TransformedDistribution(dist.diagnormal, bijector)
            pyro.observe("obs0", x_dist, self.data[0], ng_zeros(1), ng_ones(1))
            pyro.observe("obs1", x_dist, self.data[1], ng_zeros(1), ng_ones(1))
            return mu_latent

        def guide():
            mu_q_log = pyro.param(
                "mu_q_log",
                Variable(
                    self.log_mu_n.data +
                    0.17,
                    requires_grad=True))
            tau_q_log = pyro.param("tau_q_log", Variable(self.log_tau_n.data - 0.143,
                                                         requires_grad=True))
            mu_q, tau_q = torch.exp(mu_q_log), torch.exp(tau_q_log)
            pyro.sample("mu_latent", dist.diagnormal, mu_q, torch.pow(tau_q, -0.5))

        adam = optim.Adam({"lr": 0.001, "betas": (0.95, 0.999)})
        svi = SVI(model, guide, adam, loss="ELBO", trace_graph=True)

        for k in range(7000):
            svi.step()

            mu_error = param_abs_error("mu_q_log", self.log_mu_n)
            tau_error = param_abs_error("tau_q_log", self.log_tau_n)

            if k % 500 == 0 and self.verbose:
                print("mu_error, tau_error = %.4f, %.4f" % (mu_error, tau_error))

        self.assertEqual(0.0, mu_error, prec=0.05)
        self.assertEqual(0.0, tau_error, prec=0.05)


@pytest.mark.init(rng_seed=0)
@pytest.mark.stage("integration", "integration_batch_1")
class RaoBlackwellizationTests(TestCase):
    def setUp(self):
        # normal-normal; known covariance
        self.lam0 = Variable(torch.Tensor([0.1, 0.1]))   # precision of prior
        self.mu0 = Variable(torch.Tensor([0.0, 0.5]))   # prior mean
        # known precision of observation noise
        self.lam = Variable(torch.Tensor([6.0, 4.0]))
        self.n_outer = 3
        self.n_inner = 3
        self.n_data = Variable(torch.Tensor([self.n_outer * self.n_inner]))
        self.data = []
        self.sum_data = ng_zeros(2)
        for _out in range(self.n_outer):
            data_in = []
            for _in in range(self.n_inner):
                data_in.append(Variable(torch.Tensor([-0.1, 0.3]) + torch.randn(2) / torch.sqrt(self.lam.data)))
                self.sum_data += data_in[-1]
            self.data.append(data_in)
        self.analytic_lam_n = self.lam0 + self.n_data.expand_as(self.lam) * self.lam
        self.analytic_log_sig_n = -0.5 * torch.log(self.analytic_lam_n)
        self.analytic_mu_n = self.sum_data * (self.lam / self.analytic_lam_n) +\
            self.mu0 * (self.lam0 / self.analytic_lam_n)
        self.verbose = True

    # this tests rao-blackwellization in elbo for nested list map_datas
<<<<<<< HEAD
    def test_nested_list_map_data_in_elbo(self, n_steps=11000):
=======
    def test_nested_list_map_data_in_elbo(self, n_steps=4000):
>>>>>>> 3e713342
        pyro.clear_param_store()

        def model():
            mu_latent = pyro.sample(
                    "mu_latent",
                    dist.DiagNormal(self.mu0, torch.pow(self.lam0, -0.5), reparameterized=False))

            def obs_outer(i, x):
                pyro.map_data("map_obs_inner_%d" % i, x, lambda _i, _x:
                              obs_inner(i, _i, _x), batch_size=3)

            def obs_inner(i, _i, _x):
                pyro.observe("obs_%d_%d" % (i, _i), dist.diagnormal, _x, mu_latent,
                             torch.pow(self.lam, -0.5))

            pyro.map_data("map_obs_outer", self.data, lambda i, x:
                          obs_outer(i, x), batch_size=3)

            return mu_latent

        def guide():
            mu_q = pyro.param("mu_q", Variable(self.analytic_mu_n.data + 0.234 * torch.ones(2),
                                               requires_grad=True))
            log_sig_q = pyro.param("log_sig_q", Variable(
                                   self.analytic_log_sig_n.data - 0.27 * torch.ones(2),
                                   requires_grad=True))
            sig_q = torch.exp(log_sig_q)
            mu_latent = pyro.sample(
                    "mu_latent",
                    dist.DiagNormal(mu_q, sig_q, reparameterized=False),
                    infer=dict(use_decaying_avg_baseline=True))

            def obs_outer(i, x):
                pyro.map_data("map_obs_inner_%d" % i, x, lambda _i, _x:
                              None, batch_size=3)

            pyro.map_data("map_obs_outer", self.data, lambda i, x:
                          obs_outer(i, x), batch_size=3)

            return mu_latent

        guide_trace = pyro.poutine.trace(guide, graph_type="dense").get_trace()
        model_trace = pyro.poutine.trace(pyro.poutine.replay(model, guide_trace),
                                         graph_type="dense").get_trace()
        self.assertEqual(len(model_trace.edges()), 9)
        self.assertEqual(len(model_trace.nodes()), 12)
        self.assertEqual(len(guide_trace.edges()), 0)
        self.assertEqual(len(guide_trace.nodes()), 5)

        adam = optim.Adam({"lr": 0.0008, "betas": (0.96, 0.999)})
        svi = SVI(model, guide, adam, loss="ELBO", trace_graph=True)

        for k in range(n_steps):
            svi.step()

            mu_error = param_mse("mu_q", self.analytic_mu_n)
            log_sig_error = param_mse("log_sig_q", self.analytic_log_sig_n)
            if k % 500 == 0 and self.verbose:
                print("mu error, log(sigma) error:  %.4f, %.4f" % (mu_error, log_sig_error))

        self.assertEqual(0.0, mu_error, prec=0.04)
        self.assertEqual(0.0, log_sig_error, prec=0.04)

    # this tests rao-blackwellization and baselines for a vectorized map_data
    # inside of a list map_data with superfluous random variables to complexify the
    # graph structure and introduce additional baselines
    def test_vectorized_map_data_in_elbo_with_superfluous_rvs(self):
        self._test_vectorized_map_data_in_elbo(n_superfluous_top=2, n_superfluous_bottom=2, n_steps=6000)

    def _test_vectorized_map_data_in_elbo(self, n_superfluous_top, n_superfluous_bottom, n_steps):
        pyro.clear_param_store()
        self.data_tensor = Variable(torch.zeros(9, 2))
        for _out in range(self.n_outer):
            for _in in range(self.n_inner):
                self.data_tensor[3 * _out + _in, :] = self.data[_out][_in]

        def model():
            mu_latent = pyro.sample(
                    "mu_latent",
                    dist.DiagNormal(self.mu0, torch.pow(self.lam0, -0.5), reparameterized=False))

            def obs_inner(i, _i, _x):
                for k in range(n_superfluous_top):
                    pyro.sample("z_%d_%d" % (i, k),
                                dist.DiagNormal(ng_zeros(4 - i, 1), ng_ones(4 - i, 1), reparameterized=False))
                pyro.observe("obs_%d" % i, dist.diagnormal, _x, mu_latent, torch.pow(self.lam, -0.5))
                for k in range(n_superfluous_top, n_superfluous_top + n_superfluous_bottom):
                    pyro.sample("z_%d_%d" % (i, k),
                                dist.DiagNormal(ng_zeros(4 - i, 1), ng_ones(4 - i, 1), reparameterized=False))

            def obs_outer(i, x):
                pyro.map_data("map_obs_inner_%d" % i, x, lambda _i, _x:
                              obs_inner(i, _i, _x), batch_size=4 - i)

            pyro.map_data("map_obs_outer", [self.data_tensor[0:4, :], self.data_tensor[4:7, :],
                                            self.data_tensor[7:9, :]],
                          lambda i, x: obs_outer(i, x), batch_size=3)

            return mu_latent

        pt_mu_baseline = torch.nn.Linear(1, 1)
        pt_superfluous_baselines = []
        for k in range(n_superfluous_top + n_superfluous_bottom):
            pt_superfluous_baselines.extend([torch.nn.Linear(2, 4), torch.nn.Linear(2, 3),
                                             torch.nn.Linear(2, 2)])

        def guide():
            mu_q = pyro.param("mu_q", Variable(self.analytic_mu_n.data + 0.094 * torch.ones(2),
                                               requires_grad=True))
            log_sig_q = pyro.param("log_sig_q", Variable(
                                   self.analytic_log_sig_n.data - 0.11 * torch.ones(2), requires_grad=True))
            sig_q = torch.exp(log_sig_q)
            trivial_baseline = pyro.module("mu_baseline", pt_mu_baseline, tags="baseline")
            baseline_value = trivial_baseline(ng_ones(1))
            mu_latent = pyro.sample("mu_latent",
                                    dist.DiagNormal(mu_q, sig_q, reparameterized=False),
                                    infer=dict(baseline_value=baseline_value))

            def obs_inner(i, _i, _x):
                for k in range(n_superfluous_top + n_superfluous_bottom):
                    z_baseline = pyro.module("z_baseline_%d_%d" % (i, k),
                                             pt_superfluous_baselines[3 * k + i], tags="baseline")
                    baseline_value = z_baseline(mu_latent.detach())
                    mean_i = pyro.param("mean_%d_%d" % (i, k),
                                        Variable(0.5 * torch.ones(4 - i, 1), requires_grad=True))
                    pyro.sample("z_%d_%d" % (i, k),
                                dist.DiagNormal(mean_i, ng_ones(4 - i, 1), reparameterized=False),
                                infer=dict(baseline_value=baseline_value))

            def obs_outer(i, x):
                pyro.map_data("map_obs_inner_%d" % i, x, lambda _i, _x:
                              obs_inner(i, _i, _x), batch_size=4 - i)

            pyro.map_data("map_obs_outer", [self.data_tensor[0:4, :], self.data_tensor[4:7, :],
                                            self.data_tensor[7:9, :]],
                          lambda i, x: obs_outer(i, x), batch_size=3)

            return mu_latent

        def per_param_callable(module_name, param_name, tags):
            if 'baseline' in tags:
                return {"lr": 0.010, "betas": (0.95, 0.999)}
            else:
                return {"lr": 0.0012, "betas": (0.95, 0.999)}

        adam = optim.Adam(per_param_callable)
        svi = SVI(model, guide, adam, loss="ELBO", trace_graph=True)

        for step in range(n_steps):
            svi.step()

            mu_error = param_abs_error("mu_q", self.analytic_mu_n)
            log_sig_error = param_abs_error("log_sig_q", self.analytic_log_sig_n)

            if n_superfluous_top > 0 or n_superfluous_bottom > 0:
                superfluous_errors = []
                for k in range(n_superfluous_top + n_superfluous_bottom):
                    mean_0_error = torch.sum(torch.pow(pyro.param("mean_0_%d" % k), 2.0))
                    mean_1_error = torch.sum(torch.pow(pyro.param("mean_1_%d" % k), 2.0))
                    mean_2_error = torch.sum(torch.pow(pyro.param("mean_2_%d" % k), 2.0))
                    superfluous_error = torch.max(torch.max(mean_0_error, mean_1_error), mean_2_error)
                    superfluous_errors.append(superfluous_error.data.numpy()[0])

            if step % 500 == 0 and self.verbose:
                print("mu error, log(sigma) error:  %.4f, %.4f" % (mu_error, log_sig_error))
                if n_superfluous_top > 0 or n_superfluous_bottom > 0:
                    print("superfluous error: %.4f" % np.max(superfluous_errors))

        self.assertEqual(0.0, mu_error, prec=0.04)
        self.assertEqual(0.0, log_sig_error, prec=0.05)
        if n_superfluous_top > 0 or n_superfluous_bottom > 0:
            self.assertEqual(0.0, np.max(superfluous_errors), prec=0.04)<|MERGE_RESOLUTION|>--- conflicted
+++ resolved
@@ -546,11 +546,7 @@
         self.verbose = True
 
     # this tests rao-blackwellization in elbo for nested list map_datas
-<<<<<<< HEAD
-    def test_nested_list_map_data_in_elbo(self, n_steps=11000):
-=======
     def test_nested_list_map_data_in_elbo(self, n_steps=4000):
->>>>>>> 3e713342
         pyro.clear_param_store()
 
         def model():
