--- conflicted
+++ resolved
@@ -271,11 +271,7 @@
                                     Variable(self.log_beta_n.data - 0.143, requires_grad=True))
             alpha_q, beta_q = torch.exp(alpha_q_log), torch.exp(beta_q_log)
             p_latent = pyro.sample("p_latent", dist.beta, alpha_q, beta_q,
-<<<<<<< HEAD
-                                   infer=dict(use_avg_decaying_baseline=True))
-=======
-                                   use_decaying_avg_baseline=True)
->>>>>>> 38cc3821
+                                   infer=dict(use_decaying_avg_baseline=True))
             return p_latent
 
         adam = optim.Adam({"lr": .0007, "betas": (0.96, 0.999)})
@@ -578,15 +574,10 @@
                                    self.analytic_log_sig_n.data - 0.27 * torch.ones(2),
                                    requires_grad=True))
             sig_q = torch.exp(log_sig_q)
-<<<<<<< HEAD
             mu_latent = pyro.sample(
                     "mu_latent",
                     dist.DiagNormal(mu_q, sig_q, reparameterized=False),
-                    infer=dict(use_avg_decaying_baseline=True))
-=======
-            mu_latent = pyro.sample("mu_latent", dist.diagnormal, mu_q, sig_q,
-                                    reparameterized=False, use_decaying_avg_baseline=True)
->>>>>>> 38cc3821
+                    infer=dict(use_decaying_avg_baseline=True))
 
             def obs_outer(i, x):
                 pyro.map_data("map_obs_inner_%d" % i, x, lambda _i, _x:
