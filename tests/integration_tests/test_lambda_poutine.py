from __future__ import print_function

import pytest
import torch
import torch.optim
from torch.autograd import Variable

import pyro
import pyro.distributions as dist
<<<<<<< HEAD
from pyro.optim import Optimize
from pyro.util import ng_zeros
=======
from pyro.infer.tracegraph_kl_qp import TraceGraph_KL_QP
from pyro.util import ng_zeros, ng_ones
>>>>>>> 7929740b
from tests.common import TestCase
import numpy as np

pytestmark = pytest.mark.stage("integration", "integration_batch_2")


class NormalNormalTests(TestCase):

    def setUp(self):
        torch.manual_seed(0)
        # normal-normal; known covariance
        self.lam0 = Variable(torch.Tensor([0.1, 0.1]))   # precision of prior
        self.mu0 = Variable(torch.Tensor([0.0, 0.5]))   # prior mean
        # known precision of observation noise
        self.lam = Variable(torch.Tensor([6.0, 4.0]))
        self.n_outer = 3
        self.n_inner = 3
        self.n_data = Variable(torch.Tensor([self.n_outer * self.n_inner]))
        self.data = []
        self.sum_data = ng_zeros(2)
        for _out in range(self.n_outer):
            data_in = []
            for _in in range(self.n_inner):
                data_in.append(Variable(torch.Tensor([-0.1, 0.3]) + torch.randn(2) / torch.sqrt(self.lam.data)))
                self.sum_data += data_in[-1]
            self.data.append(data_in)
        self.analytic_lam_n = self.lam0 + self.n_data.expand_as(self.lam) * self.lam
        self.analytic_log_sig_n = -0.5 * torch.log(self.analytic_lam_n)
        self.analytic_mu_n = self.sum_data * (self.lam / self.analytic_lam_n) +\
            self.mu0 * (self.lam0 / self.analytic_lam_n)
        self.verbose = False

    # this tests rao-blackwellization in elbo for nested list map_datas
    def test_nested_list_map_data_in_elbo(self, n_steps=10000):
        pyro.get_param_store().clear()

        def model():
            mu_latent = pyro.sample("mu_latent", dist.diagnormal,
                                    self.mu0, torch.pow(self.lam0, -0.5),
                                    reparameterized=False)

            def obs_outer(i, x):
                pyro.map_data("map_obs_inner_%d" % i, x, lambda _i, _x:
                              obs_inner(i, _i, _x), batch_size=3)

            def obs_inner(i, _i, _x):
                pyro.observe("obs_%d_%d" % (i, _i), dist.diagnormal, _x, mu_latent,
                             torch.pow(self.lam, -0.5))

            pyro.map_data("map_obs_outer", self.data, lambda i, x:
                          obs_outer(i, x), batch_size=3)

            return mu_latent

        def guide():
            mu_q = pyro.param("mu_q", Variable(self.analytic_mu_n.data + 0.184 * torch.ones(2),
                                               requires_grad=True))
            log_sig_q = pyro.param("log_sig_q", Variable(
                                   self.analytic_log_sig_n.data - 0.19 * torch.ones(2),
                                   requires_grad=True))
            sig_q = torch.exp(log_sig_q)
            mu_latent = pyro.sample("mu_latent", dist.diagnormal, mu_q, sig_q,
                                    reparameterized=False, use_avg_decaying_baseline=True)

            def obs_outer(i, x):
                pyro.map_data("map_obs_inner_%d" % i, x, lambda _i, _x:
                              None, batch_size=3)

            pyro.map_data("map_obs_outer", self.data, lambda i, x:
                          obs_outer(i, x), batch_size=3)

            return mu_latent

        guide_tracegraph = pyro.poutine.tracegraph(guide)()
        guide_trace = guide_tracegraph.get_trace()
        model_tracegraph = pyro.poutine.tracegraph(pyro.poutine.replay(model, guide_trace))()
        self.assertEqual(len(model_tracegraph.get_graph().edges()), 9)
        self.assertEqual(len(model_tracegraph.get_graph().nodes()), 10)
        self.assertEqual(len(guide_tracegraph.get_graph().edges()), 0)
        self.assertEqual(len(guide_tracegraph.get_graph().nodes()), 1)

        optim = Optimize(model, guide,
                         torch.optim.Adam, {"lr": .0008, "betas": (0.96, 0.999)},
                         loss="ELBO", trace_graph=True)

        for k in range(n_steps):
            optim.step()

            mu_error = torch.sum(
                torch.pow(
                    self.analytic_mu_n -
                    pyro.param("mu_q"),
                    2.0))
            log_sig_error = torch.sum(
                torch.pow(
                    self.analytic_log_sig_n -
                    pyro.param("log_sig_q"),
                    2.0))
            if k % 500 == 0 and self.verbose:
                print("mu error, log(sigma) error:  %.4f, %.4f" % (mu_error.data.numpy()[0],
                      log_sig_error.data.numpy()[0]))

        self.assertEqual(0.0, mu_error.data.cpu().numpy()[0], prec=0.04)
        self.assertEqual(0.0, log_sig_error.data.cpu().numpy()[0], prec=0.04)

    # this tests rao-blackwellization and baselines for a vectorized map_data
    # inside of a list map_data with superfluous random variables to complexify the
    # graph structure and introduce additional baselines
    def test_vectorized_map_data_in_elbo_with_superfluous_rvs(self):
        self._test_vectorized_map_data_in_elbo(n_superfluous_top=2, n_superfluous_bottom=2, n_steps=6000)

    def _test_vectorized_map_data_in_elbo(self, n_superfluous_top, n_superfluous_bottom, n_steps):
        pyro.get_param_store().clear()
        self.data_tensor = Variable(torch.zeros(9, 2))
        for _out in range(self.n_outer):
            for _in in range(self.n_inner):
                self.data_tensor[3 * _out + _in, :] = self.data[_out][_in]

        def model():
            mu_latent = pyro.sample("mu_latent", dist.diagnormal,
                                    self.mu0, torch.pow(self.lam0, -0.5),
                                    reparameterized=False)

            def obs_inner(i, _i, _x):
                for k in range(n_superfluous_top):
                    pyro.sample("z_%d_%d" % (i, k), dist.diagnormal, ng_zeros(4 - i, 1),
                                ng_ones(4 - i, 1), reparameterized=False)
                pyro.observe("obs_%d" % i, dist.diagnormal, _x, mu_latent, torch.pow(self.lam, -0.5))
                for k in range(n_superfluous_top, n_superfluous_top + n_superfluous_bottom):
                    pyro.sample("z_%d_%d" % (i, k), dist.diagnormal, ng_zeros(4 - i, 1),
                                ng_ones(4 - i, 1), reparameterized=False)

            def obs_outer(i, x):
                pyro.map_data("map_obs_inner_%d" % i, x, lambda _i, _x:
                              obs_inner(i, _i, _x), batch_size=4 - i)

            pyro.map_data("map_obs_outer", [self.data_tensor[0:4, :], self.data_tensor[4:7, :],
                                            self.data_tensor[7:9, :]],
                          lambda i, x: obs_outer(i, x), batch_size=3)

            return mu_latent

        pt_mu_baseline = torch.nn.Linear(1, 1)
        pt_superfluous_baselines = []
        for k in range(n_superfluous_top + n_superfluous_bottom):
            pt_superfluous_baselines.extend([torch.nn.Linear(2, 4), torch.nn.Linear(2, 3),
                                             torch.nn.Linear(2, 2)])

        def guide():
            mu_q = pyro.param("mu_q", Variable(self.analytic_mu_n.data + 0.184 * torch.ones(2),
                                               requires_grad=True))
            log_sig_q = pyro.param("log_sig_q", Variable(
                                   self.analytic_log_sig_n.data - 0.19 * torch.ones(2), requires_grad=True))
            sig_q = torch.exp(log_sig_q)
            trivial_baseline = pyro.module("mu_baseline", pt_mu_baseline)
            baseline_value = trivial_baseline(ng_ones(1))
            baseline_params = trivial_baseline.parameters()
            mu_latent = pyro.sample("mu_latent", dist.diagnormal, mu_q, sig_q, baseline_value=baseline_value,
                                    baseline_params=baseline_params, reparameterized=False)

            def obs_inner(i, _i, _x):
                for k in range(n_superfluous_top + n_superfluous_bottom):
                    z_baseline = pyro.module("z_baseline_%d_%d" % (i, k),
                                             pt_superfluous_baselines[3 * k + i])
                    baseline_value = z_baseline(mu_latent.detach())
                    baseline_params = z_baseline.parameters()
                    mean_i = pyro.param("mean_%d_%d" % (i, k),
                                        Variable(0.5 * torch.ones(4 - i, 1), requires_grad=True))
                    pyro.sample("z_%d_%d" % (i, k), dist.diagnormal, mean_i, ng_ones(4 - i, 1),
                                baseline_value=baseline_value, baseline_params=baseline_params,
                                reparameterized=False)

            def obs_outer(i, x):
                pyro.map_data("map_obs_inner_%d" % i, x, lambda _i, _x:
                              obs_inner(i, _i, _x), batch_size=4 - i)

            pyro.map_data("map_obs_outer", [self.data_tensor[0:4, :], self.data_tensor[4:7, :],
                                            self.data_tensor[7:9, :]],
                          lambda i, x: obs_outer(i, x), batch_size=3)

            return mu_latent

        kl_optim = TraceGraph_KL_QP(model, guide, pyro.optim(
                                    torch.optim.Adam,
                                    {"lr": .0012, "betas": (0.96, 0.999)}))

        for step in range(n_steps):
            kl_optim.step()

            mu_error = torch.sum(
                torch.pow(
                    self.analytic_mu_n -
                    pyro.param("mu_q"),
                    2.0))
            log_sig_error = torch.sum(
                torch.pow(
                    self.analytic_log_sig_n -
                    pyro.param("log_sig_q"),
                    2.0))
            if n_superfluous_top > 0 or n_superfluous_bottom > 0:
                superfluous_errors = []
                for k in range(n_superfluous_top + n_superfluous_bottom):
                    mean_0_error = torch.sum(torch.pow(pyro.param("mean_0_%d" % k), 2.0))
                    mean_1_error = torch.sum(torch.pow(pyro.param("mean_1_%d" % k), 2.0))
                    mean_2_error = torch.sum(torch.pow(pyro.param("mean_2_%d" % k), 2.0))
                    superfluous_error = torch.max(torch.max(mean_0_error, mean_1_error), mean_2_error)
                    superfluous_errors.append(superfluous_error.data.numpy()[0])

            if step % 500 == 0 and self.verbose:
                print("mu error, log(sigma) error:  %.4f, %.4f" % (mu_error.data.numpy()[0],
                      log_sig_error.data.numpy()[0]))
                if n_superfluous_top > 0 or n_superfluous_bottom > 0:
                    print("superfluous error: %.4f" % np.max(superfluous_errors))

        self.assertEqual(0.0, mu_error.data.cpu().numpy()[0], prec=0.04)
        self.assertEqual(0.0, log_sig_error.data.cpu().numpy()[0], prec=0.04)
        if n_superfluous_top > 0 or n_superfluous_bottom > 0:
            self.assertEqual(0.0, np.max(superfluous_errors), prec=0.04)<|MERGE_RESOLUTION|>--- conflicted
+++ resolved
@@ -4,16 +4,10 @@
 import torch
 import torch.optim
 from torch.autograd import Variable
-
 import pyro
 import pyro.distributions as dist
-<<<<<<< HEAD
 from pyro.optim import Optimize
 from pyro.util import ng_zeros
-=======
-from pyro.infer.tracegraph_kl_qp import TraceGraph_KL_QP
-from pyro.util import ng_zeros, ng_ones
->>>>>>> 7929740b
 from tests.common import TestCase
 import numpy as np
 
