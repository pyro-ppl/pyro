--- conflicted
+++ resolved
@@ -178,14 +178,6 @@
     assert np.isfinite(loss), loss
 
 
-<<<<<<< HEAD
-def test_empty_model_error():
-    def model():
-        pass
-    guide = AutoDiagonalNormal(model)
-    with pytest.raises(RuntimeError):
-        guide()
-=======
 @pytest.mark.parametrize("auto_class", [
     AutoDelta,
     AutoDiagonalNormal,
@@ -202,4 +194,11 @@
     guide.add(auto_class(poutine.block(model, expose=["x"]), prefix="auto_x"))
     guide.add(auto_class(poutine.block(model, expose=["y"]), prefix="auto_y"))
     guide()
->>>>>>> 34a06e4b
+
+
+def test_empty_model_error():
+    def model():
+        pass
+    guide = AutoDiagonalNormal(model)
+    with pytest.raises(RuntimeError):
+        guide()