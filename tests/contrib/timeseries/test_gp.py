import torch

from tests.common import assert_equal
import pyro
from pyro.contrib.timeseries import IndependentMaternGP, LinearlyCoupledMaternGP
import pytest


<<<<<<< HEAD
@pytest.mark.parametrize('model', ['lcmgp', 'imgp'])
=======
@pytest.mark.parametrize('model,obs_dim', [('lcmgp', 3), ('imgp', 1), ('imgp', 3)])
>>>>>>> 0fc800d7
@pytest.mark.parametrize('nu', [1.5, 2.5])
@pytest.mark.parametrize('T', [11, 37])
def test_independent_matern_gp(model, nu, obs_dim, T):
    torch.set_default_tensor_type('torch.DoubleTensor')
    dt = 0.1 + torch.rand(1).item()

    if model == 'lcmgp':
<<<<<<< HEAD
        if obs_dim == 1:
            return
=======
>>>>>>> 0fc800d7
        num_gps = 2
        gp = LinearlyCoupledMaternGP(nu=nu, obs_dim=obs_dim, dt=dt, num_gps=num_gps,
                                     log_length_scale_init=torch.randn(num_gps),
                                     log_kernel_scale_init=torch.randn(num_gps),
                                     log_obs_noise_scale_init=torch.randn(obs_dim))
    elif model == 'imgp':
        gp = IndependentMaternGP(nu=nu, obs_dim=obs_dim, dt=dt,
                                 log_length_scale_init=torch.randn(obs_dim),
                                 log_kernel_scale_init=torch.randn(obs_dim),
                                 log_obs_noise_scale_init=torch.randn(obs_dim))

    targets = torch.randn(T, obs_dim)
    gp_log_prob = gp.log_prob(targets)
    if model == 'imgp':
        assert gp_log_prob.shape == (obs_dim,)
    else:
        assert gp_log_prob.dim() == 0

    if model == 'imgp':
        times = dt * torch.arange(T).double()
        for dim in range(obs_dim):
            lengthscale = gp.kernel.log_length_scale.exp()[dim]
            variance = (2.0 * gp.kernel.log_kernel_scale).exp()[dim]
            obs_noise = (2.0 * gp.log_obs_noise_scale).exp()[dim]

            kernel = pyro.contrib.gp.kernels.Matern32 if nu == 1.5 else pyro.contrib.gp.kernels.Matern52
            kernel = kernel(input_dim=1, lengthscale=lengthscale, variance=variance)
            kernel = kernel(times) + obs_noise * torch.eye(T)

            mvn = torch.distributions.MultivariateNormal(torch.zeros(T), kernel)
            mvn_log_prob = mvn.log_prob(targets[:, dim])
            assert_equal(mvn_log_prob, gp_log_prob[dim])

    for S in [1, 5]:
        dts = torch.rand(S).cumsum(dim=-1)
        predictive = gp.forecast(targets, dts)
        assert predictive.loc.shape == (S, obs_dim)
        if model == 'imgp':
            assert predictive.scale.shape == (S, obs_dim)
            # assert monotonic increase of predictive noise
            if S > 1:
                delta = predictive.scale[1:S, :] - predictive.scale[0:S-1, :]
                assert (delta > 0.0).sum() == (S - 1) * obs_dim
        else:
            assert predictive.covariance_matrix.shape == (S, obs_dim, obs_dim)
            # assert monotonic increase of predictive noise
            if S > 1:
                dets = predictive.covariance_matrix.det()
                delta = dets[1:S] - dets[0:S-1]
                assert (delta > 0.0).sum() == (S - 1)

    # the distant future
    dts = torch.tensor([500.0])
    predictive = gp.forecast(targets, dts)
    # assert mean reverting
    assert_equal(predictive.loc, torch.zeros(1, obs_dim))<|MERGE_RESOLUTION|>--- conflicted
+++ resolved
@@ -6,11 +6,7 @@
 import pytest
 
 
-<<<<<<< HEAD
-@pytest.mark.parametrize('model', ['lcmgp', 'imgp'])
-=======
 @pytest.mark.parametrize('model,obs_dim', [('lcmgp', 3), ('imgp', 1), ('imgp', 3)])
->>>>>>> 0fc800d7
 @pytest.mark.parametrize('nu', [1.5, 2.5])
 @pytest.mark.parametrize('T', [11, 37])
 def test_independent_matern_gp(model, nu, obs_dim, T):
@@ -18,11 +14,6 @@
     dt = 0.1 + torch.rand(1).item()
 
     if model == 'lcmgp':
-<<<<<<< HEAD
-        if obs_dim == 1:
-            return
-=======
->>>>>>> 0fc800d7
         num_gps = 2
         gp = LinearlyCoupledMaternGP(nu=nu, obs_dim=obs_dim, dt=dt, num_gps=num_gps,
                                      log_length_scale_init=torch.randn(num_gps),
