--- conflicted
+++ resolved
@@ -18,7 +18,6 @@
 X = Variable(torch.Tensor([[1, 0, 1], [2, 1, 3]]))
 Z = Variable(torch.Tensor([[4, 5, 6], [3, 1, 7], [3, 1, 2]]))
 
-<<<<<<< HEAD
 TEST_CASES = [
     T(
         Bias(3, variance),
@@ -74,12 +73,6 @@
         X=X, Z=None, K_sum=6
     )
 ]
-=======
-    assert K.dim() == 2
-    assert K.size(0) == 2
-    assert K.size(1) == 2
-    assert_equal(K.sum().item(), 0.30531)
->>>>>>> a72f9ac6
 
 TEST_IDS = [t[0].__class__.__name__ for t in TEST_CASES]
 
@@ -90,5 +83,5 @@
     assert K.dim() == 2
     assert K.size(0) == 2
     assert K.size(1) == (3 if Z is not None else 2)
-    assert_equal(K.data.sum(), K_sum)
+    assert_equal(K.sum().item(), K_sum)
     assert_equal(kernel(X).diag(), kernel(X, diag=True))