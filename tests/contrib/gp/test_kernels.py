from __future__ import absolute_import, division, print_function

from collections import namedtuple

import pytest
import torch

from pyro.contrib.gp.kernels import (Bias, Brownian, Cosine, Exponent, Linear,
                                     Matern12, Matern32, Matern52, Periodic,
                                     Polynomial, Product, RationalQuadratic,
                                     SquaredExponential, Sum, VerticalScaling, Warping,
                                     WhiteNoise)
from tests.common import assert_equal

T = namedtuple("TestGPKernel", ["kernel", "X", "Z", "K_sum"])

<<<<<<< HEAD
variance = torch.tensor([3.])
lengthscale = torch.tensor([2., 1, 2])
X = torch.tensor([[1., 0, 1], [2, 1, 3]])
Z = torch.tensor([[4., 5, 6], [3, 1, 7], [3, 1, 2]])
=======
variance = torch.tensor([3.0])
lengthscale = torch.tensor([2.0, 1.0, 2.0])
X = torch.tensor([[1.0, 0.0, 1.0], [2.0, 1.0, 3.0]])
Z = torch.tensor([[4.0, 5.0, 6.0], [3.0, 1.0, 7.0], [3.0, 1.0, 2.0]])
>>>>>>> 77e38981

TEST_CASES = [
    T(
        Bias(3, variance),
        X=X, Z=Z, K_sum=18
    ),
    T(
        Brownian(1, variance),
        # only work on 1D input
        X=X[:, 0], Z=Z[:, 0], K_sum=27
    ),
    T(
        Cosine(3, variance, lengthscale),
        X=X, Z=Z, K_sum=-0.193233
    ),
    T(
        Linear(3, variance),
        X=X, Z=Z, K_sum=291
    ),
    T(
        Matern12(3, variance, lengthscale),
        X=X, Z=Z, K_sum=2.685679
    ),
    T(
        Matern32(3, variance, lengthscale),
        X=X, Z=Z, K_sum=3.229314
    ),
    T(
        Matern52(3, variance, lengthscale),
        X=X, Z=Z, K_sum=3.391847
    ),
    T(
        Periodic(3, variance, lengthscale, period=torch.ones(1)),
        X=X, Z=Z, K_sum=18
    ),
    T(
        Polynomial(3, variance, degree=2),
        X=X, Z=Z, K_sum=7017
    ),
    T(
        RationalQuadratic(3, variance, lengthscale, scale_mixture=torch.ones(1)),
        X=X, Z=Z, K_sum=5.684670
    ),
    T(
        SquaredExponential(3, variance, lengthscale),
        X=X, Z=Z, K_sum=3.681117
    ),
    T(
        WhiteNoise(3, variance, lengthscale),
        X=X, Z=Z, K_sum=0
    ),
    T(
        WhiteNoise(3, variance, lengthscale),
        X=X, Z=None, K_sum=6
    )
]

TEST_IDS = [t[0].__class__.__name__ for t in TEST_CASES]


@pytest.mark.parametrize("kernel, X, Z, K_sum", TEST_CASES, ids=TEST_IDS)
def test_kernel_forward(kernel, X, Z, K_sum):
    K = kernel(X, Z)
    assert K.dim() == 2
    assert K.size(0) == 2
    assert K.size(1) == (3 if Z is not None else 2)
    assert_equal(K.sum().item(), K_sum)
    assert_equal(kernel(X).diag(), kernel(X, diag=True))


def test_combination():
    k0 = TEST_CASES[0][0]
    k5 = TEST_CASES[5][0]   # TEST_CASES[1] is Brownian, only work for 1D
    k2 = TEST_CASES[2][0]
    k3 = TEST_CASES[3][0]
    k4 = TEST_CASES[4][0]

    k = Sum(Product(Product(Sum(Sum(k0, k5), k2), 2), k3), Sum(k4, 1))

    K = 2 * (k0(X, Z) + k5(X, Z) + k2(X, Z)) * k3(X, Z) + (k4(X, Z) + 1)

    assert_equal(K.data, k(X, Z).data)

    # test get_subkernel
    assert k.get_subkernel(k5.name) is k5


def test_active_dims_overlap_error():
    k1 = Matern12(2, variance, lengthscale[0], active_dims=[0, 1])
    k2 = Matern32(2, variance, lengthscale[0], active_dims=[1, 2])
    with pytest.raises(ValueError):
        Sum(k1, k2)


def test_active_dims_disjoint_ok():
    k1 = Matern12(2, variance, lengthscale[0], active_dims=[0, 1])
    k2 = Matern32(1, variance, lengthscale[0], active_dims=[2])
    Sum(k1, k2)


def test_transforming():
    k = TEST_CASES[6][0]

    def vscaling_fn(x):
        return x.sum(dim=1)

    def iwarping_fn(x):
        return x**2

    owarping_coef = [2, 0, 1, 3, 0]

    K = k(X, Z)
    K_iwarp = k(iwarping_fn(X), iwarping_fn(Z))
    K_owarp = 2 + K ** 2 + 3 * K ** 3
    K_vscale = vscaling_fn(X).unsqueeze(1) * K * vscaling_fn(Z).unsqueeze(0)

    assert_equal(K_iwarp.data, Warping(k, iwarping_fn=iwarping_fn)(X, Z).data)
    assert_equal(K_owarp.data, Warping(k, owarping_coef=owarping_coef)(X, Z).data)
    assert_equal(K_vscale.data, VerticalScaling(k, vscaling_fn=vscaling_fn)(X, Z).data)
    assert_equal(K.exp().data, Exponent(k)(X, Z).data)

    # test get_subkernel
    k1 = Sum(Warping(k, iwarping_fn=iwarping_fn), TEST_CASES[7][0])
    assert k1.get_subkernel(k.name) is k<|MERGE_RESOLUTION|>--- conflicted
+++ resolved
@@ -14,17 +14,10 @@
 
 T = namedtuple("TestGPKernel", ["kernel", "X", "Z", "K_sum"])
 
-<<<<<<< HEAD
-variance = torch.tensor([3.])
-lengthscale = torch.tensor([2., 1, 2])
-X = torch.tensor([[1., 0, 1], [2, 1, 3]])
-Z = torch.tensor([[4., 5, 6], [3, 1, 7], [3, 1, 2]])
-=======
 variance = torch.tensor([3.0])
 lengthscale = torch.tensor([2.0, 1.0, 2.0])
 X = torch.tensor([[1.0, 0.0, 1.0], [2.0, 1.0, 3.0]])
 Z = torch.tensor([[4.0, 5.0, 6.0], [3.0, 1.0, 7.0], [3.0, 1.0, 2.0]])
->>>>>>> 77e38981
 
 TEST_CASES = [
     T(
