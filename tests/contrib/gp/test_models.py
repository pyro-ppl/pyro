from __future__ import absolute_import, division, print_function

import logging
from collections import defaultdict, namedtuple

import pytest
import torch

import pyro
from pyro.contrib.gp.kernels import Cosine, Matern32, RBF, WhiteNoise
from pyro.contrib.gp.likelihoods import Gaussian
<<<<<<< HEAD
from pyro.contrib.gp.models import (GPLVM, GPRegression, SparseGPRegression,
                                    VariationalGP, SparseVariationalGP)
=======
from pyro.contrib.gp.models import (GPRegression, SparseGPRegression,
                                    VariationalGP, VariationalSparseGP)
>>>>>>> fae51e71
import pyro.distributions as dist
from pyro.infer import SVI, Trace_ELBO
from pyro.infer.mcmc.hmc import HMC
from pyro.infer.mcmc.mcmc import MCMC
import pyro.optim as optim
from pyro.params import param_with_module_name
from tests.common import assert_equal

logging.basicConfig(format='%(levelname)s %(message)s')
logger = logging.getLogger('pyro')
logger.setLevel(logging.INFO)

T = namedtuple("TestGPModel", ["model_class", "X", "y", "kernel", "likelihood"])

X = torch.tensor([[1., 5., 3.], [4., 3., 7.]])
y1D = torch.tensor([2., 1.])
y2D = torch.tensor([[1., 2.], [3., 3.], [1., 4.], [-1., 1.]])
kernel = RBF(input_dim=3, variance=torch.tensor(3.), lengthscale=torch.tensor(2.))
noise = torch.tensor(1e-6)
likelihood = Gaussian(noise)

TEST_CASES = [
    T(
        GPRegression,
        X, y1D, kernel, noise
    ),
    T(
        GPRegression,
        X, y2D, kernel, noise
    ),
    T(
        SparseGPRegression,
        X, y1D, kernel, noise
    ),
    T(
        SparseGPRegression,
        X, y2D, kernel, noise
    ),
    T(
        VariationalGP,
        X, y1D, kernel, likelihood
    ),
    T(
        VariationalGP,
        X, y2D, kernel, likelihood
    ),
    T(
        VariationalSparseGP,
        X, y1D, kernel, likelihood
    ),
    T(
        VariationalSparseGP,
        X, y2D, kernel, likelihood
    ),
]

TEST_IDS = [t[0].__name__ + "_y{}D".format(str(t[2].dim()))
            for t in TEST_CASES]


@pytest.mark.parametrize("model_class, X, y, kernel, likelihood", TEST_CASES, ids=TEST_IDS)
def test_model(model_class, X, y, kernel, likelihood):
    if model_class is SparseGPRegression or model_class is VariationalSparseGP:
        gp = model_class(X, None, kernel, X, likelihood)
    else:
        gp = model_class(X, None, kernel, likelihood)

    loc, var = gp.model()
    if model_class is VariationalGP or model_class is VariationalSparseGP:
        assert_equal(loc.norm().item(), 0)
        assert_equal(var, torch.ones(var.shape[-1]).expand(var.shape))
    else:
        assert_equal(loc.norm().item(), 0)
        assert_equal(var, kernel(X).diag())


@pytest.mark.parametrize("model_class, X, y, kernel, likelihood", TEST_CASES, ids=TEST_IDS)
def test_forward(model_class, X, y, kernel, likelihood):
    if model_class is SparseGPRegression or model_class is VariationalSparseGP:
        gp = model_class(X, y, kernel, X, likelihood)
    else:
        gp = model_class(X, y, kernel, likelihood)

    # test shape
    Xnew = torch.tensor([[2.0, 3.0, 1.0]])
    loc0, cov0 = gp(Xnew, full_cov=True)
    loc1, var1 = gp(Xnew, full_cov=False)
    assert loc0.dim() == y.dim()
    assert loc0.shape[-1] == Xnew.shape[0]
    # test latent shape
    assert loc0.shape[:-1] == y.shape[:-1]
    assert cov0.shape[:-2] == y.shape[:-1]
    assert cov0.shape[-1] == cov0.shape[-2]
    assert cov0.shape[-1] == Xnew.shape[0]
    assert_equal(loc0, loc1)
    n = Xnew.shape[0]
    cov0_diag = torch.stack([mat.diag() for mat in cov0.view(-1, n, n)]).reshape(var1.shape)
    assert_equal(cov0_diag, var1)

    # test trivial forward: Xnew = X
    loc, cov = gp(X, full_cov=True)
    if model_class is VariationalGP or model_class is VariationalSparseGP:
        assert_equal(loc.norm().item(), 0)
        assert_equal(cov, torch.eye(cov.shape[-1]).expand(cov.shape))
    else:
        assert_equal(loc, y)
        assert_equal(cov.norm().item(), 0)

    # test same input forward: Xnew[0,:] = Xnew[1,:] = ...
    Xnew = torch.tensor([[2.0, 3.0, 1.0]]).expand(10, 3)
    loc, cov = gp(Xnew, full_cov=True)
    loc_diff = loc - loc[..., :1].expand(y.shape[:-1] + (10,))
    assert_equal(loc_diff.norm().item(), 0)
    cov_diff = cov - cov[..., :1, :1].expand(y.shape[:-1] + (10, 10))
    assert_equal(cov_diff.norm().item(), 0)

    # test noise kernel forward: kernel = WhiteNoise
    gp.kernel = WhiteNoise(input_dim=3, variance=torch.tensor(10.))
    loc, cov = gp(X, full_cov=True)
    assert_equal(loc.norm().item(), 0)
    assert_equal(cov, torch.eye(cov.shape[-1]).expand(cov.shape) * 10)


@pytest.mark.parametrize("model_class, X, y, kernel, likelihood", TEST_CASES, ids=TEST_IDS)
def test_forward_with_empty_latent_shape(model_class, X, y, kernel, likelihood):
    # regression models don't use latent_shape, no need for test
    if model_class is GPRegression or model_class is SparseGPRegression:
        return
    elif model_class is VariationalGP:
        gp = model_class(X, y, kernel, likelihood, latent_shape=torch.Size([]))
    else:  # model_class is VariationalSparseGP
        gp = model_class(X, y, kernel, X, likelihood, latent_shape=torch.Size([]))

    # test shape
    Xnew = torch.tensor([[2.0, 3.0, 1.0]])
    loc0, cov0 = gp(Xnew, full_cov=True)
    loc1, var1 = gp(Xnew, full_cov=False)
    assert loc0.shape[-1] == Xnew.shape[0]
    assert cov0.shape[-1] == cov0.shape[-2]
    assert cov0.shape[-1] == Xnew.shape[0]
    # test latent shape
    assert loc0.shape[:-1] == torch.Size([])
    assert cov0.shape[:-2] == torch.Size([])
    assert_equal(loc0, loc1)
    assert_equal(cov0.diag(), var1)


@pytest.mark.parametrize("model_class, X, y, kernel, likelihood", TEST_CASES, ids=TEST_IDS)
@pytest.mark.init(rng_seed=0)
def test_inference(model_class, X, y, kernel, likelihood):
    # skip variational GP models because variance/lengthscale highly
    # depend on variational parameters
    if model_class is VariationalGP or model_class is VariationalSparseGP:
        return
    elif model_class is GPRegression:
        gp = model_class(X, y, RBF(input_dim=3), likelihood)
    else:  # model_class is SparseGPRegression
        gp = model_class(X, y, RBF(input_dim=3), X, likelihood)
        # fix inducing points because variance/lengthscale highly depend on it
        gp.fix_param("Xu")

    generator = dist.MultivariateNormal(torch.zeros(X.shape[0]), kernel(X))
    target_y = generator(sample_shape=torch.Size([1000])).detach()
    gp.set_data(X, target_y)

    gp.optimize(optim.Adam({"lr": 0.01}), num_steps=1000)

    y_cov = gp.kernel(X)
    target_y_cov = kernel(X)
    assert_equal(y_cov, target_y_cov, prec=0.1)


@pytest.mark.init(rng_seed=0)
def test_inference_sgpr():
    N = 1000
    X = dist.Uniform(torch.zeros(N), torch.ones(N)*5).sample()
    y = 0.5 * torch.sin(3*X) + dist.Normal(torch.zeros(N), torch.ones(N)*0.5).sample()
    kernel = RBF(input_dim=1)
    Xu = torch.arange(0, 5.5, 0.5)

    sgpr = SparseGPRegression(X, y, kernel, Xu)
    sgpr.optimize(optim.Adam({"lr": 0.01}), num_steps=1000)

    Xnew = torch.arange(0, 5.05, 0.05)
    loc, var = sgpr(Xnew, full_cov=False)
    target = 0.5 * torch.sin(3*Xnew)

    assert_equal((loc - target).abs().mean().item(), 0, prec=0.07)


@pytest.mark.init(rng_seed=0)
def test_inference_vsgp():
    N = 1000
    X = dist.Uniform(torch.zeros(N), torch.ones(N)*5).sample()
    y = 0.5 * torch.sin(3*X) + dist.Normal(torch.zeros(N), torch.ones(N)*0.5).sample()
    kernel = RBF(input_dim=1)
    Xu = torch.arange(0, 5.5, 0.5)

    vsgp = VariationalSparseGP(X, y, kernel, Xu, Gaussian())
    vsgp.optimize(optim.Adam({"lr": 0.03}), num_steps=1000)

    Xnew = torch.arange(0, 5.05, 0.05)
    loc, var = vsgp(Xnew, full_cov=False)
    target = 0.5 * torch.sin(3*Xnew)

    assert_equal((loc - target).abs().mean().item(), 0, prec=0.06)


@pytest.mark.init(rng_seed=0)
def test_inference_whiten_vsgp():
    N = 1000
    X = dist.Uniform(torch.zeros(N), torch.ones(N)*5).sample()
    y = 0.5 * torch.sin(3*X) + dist.Normal(torch.zeros(N), torch.ones(N)*0.5).sample()
    kernel = RBF(input_dim=1)
    Xu = torch.arange(0, 5.5, 0.5)

    vsgp = VariationalSparseGP(X, y, kernel, Xu, Gaussian(), whiten=True)
    vsgp.optimize(optim.Adam({"lr": 0.01}), num_steps=1000)

    Xnew = torch.arange(0, 5.05, 0.05)
    loc, var = vsgp(Xnew, full_cov=False)
    target = 0.5 * torch.sin(3*Xnew)

    assert_equal((loc - target).abs().mean().item(), 0, prec=0.07)


@pytest.mark.parametrize("model_class, X, y, kernel, likelihood", TEST_CASES, ids=TEST_IDS)
def test_inference_with_empty_latent_shape(model_class, X, y, kernel, likelihood):
    # regression models don't use latent_shape (default=torch.Size([]))
    if model_class is GPRegression or model_class is SparseGPRegression:
        return
    elif model_class is VariationalGP:
        gp = model_class(X, y, kernel, likelihood, latent_shape=torch.Size([]))
    else:  # model_class is SparseVariationalGP
        gp = model_class(X, y, kernel, X, likelihood, latent_shape=torch.Size([]))

    gp.optimize(num_steps=1)


@pytest.mark.parametrize("model_class, X, y, kernel, likelihood", TEST_CASES, ids=TEST_IDS)
def test_inference_with_whiten(model_class, X, y, kernel, likelihood):
    # regression models don't use whiten
    if model_class is GPRegression or model_class is SparseGPRegression:
        return
    elif model_class is VariationalGP:
        gp = model_class(X, y, kernel, likelihood, whiten=True)
    else:  # model_class is SparseVariationalGP
        gp = model_class(X, y, kernel, X, likelihood, whiten=True)

    gp.optimize(num_steps=1)


@pytest.mark.parametrize("model_class, X, y, kernel, likelihood", TEST_CASES, ids=TEST_IDS)
def test_hmc(model_class, X, y, kernel, likelihood):
    if model_class is SparseGPRegression or model_class is VariationalSparseGP:
        gp = model_class(X, y, kernel, X, likelihood)
    else:
        gp = model_class(X, y, kernel, likelihood)

    kernel.set_prior("variance", dist.Uniform(torch.tensor(0.5), torch.tensor(1.5)))
    kernel.set_prior("lengthscale", dist.Uniform(torch.tensor(1.0), torch.tensor(3.0)))

    hmc_kernel = HMC(gp.model, step_size=1)
    mcmc_run = MCMC(hmc_kernel, num_samples=10)

    post_trace = defaultdict(list)
    for trace, _ in mcmc_run._traces():
        variance_name = param_with_module_name(kernel.name, "variance")
        post_trace["variance"].append(trace.nodes[variance_name]["value"])
        lengthscale_name = param_with_module_name(kernel.name, "lengthscale")
        post_trace["lengthscale"].append(trace.nodes[lengthscale_name]["value"])
        if model_class is VariationalGP:
            f_name = param_with_module_name(gp.name, "f")
            post_trace["f"].append(trace.nodes[f_name]["value"])
        if model_class is VariationalSparseGP:
            u_name = param_with_module_name(gp.name, "u")
            post_trace["u"].append(trace.nodes[u_name]["value"])

    for param in post_trace:
        param_mean = torch.mean(torch.stack(post_trace[param]), 0)
        logger.info("Posterior mean - {}".format(param))
        logger.info(param_mean)


def test_inference_deepGP():
    gp1 = GPRegression(X, None, kernel, name="GPR1")
    Z, _ = gp1.model()
    gp2 = VariationalSparseGP(Z, y2D, Matern32(input_dim=3), Z.clone(),
                              likelihood, name="GPR2")

    def model():
        Z, _ = gp1.model()
        gp2.set_data(Z, y2D)
        gp2.model()

    def guide():
        gp1.guide()
        gp2.guide()

    svi = SVI(model, guide, optim.Adam({}), Trace_ELBO())
    svi.step()


@pytest.mark.parametrize("model_class, X, y, kernel, likelihood", TEST_CASES, ids=TEST_IDS)
def test_gplvm(model_class, X, y, kernel, likelihood):
    if model_class is SparseGPRegression or model_class is SparseVariationalGP:
        gp = model_class(X, y, kernel, X, likelihood)
    else:
        gp = model_class(X, y, kernel, likelihood)

    gplvm = GPLVM(gp)
    # test inference
    gplvm.optimize(num_steps=1)
    # test forward
    gplvm(Xnew=X)


def _pre_test_mean_function():
    def f(x):
        return 2 * x + 3 + 5 * torch.sin(7 * x)

    X = torch.arange(100)
    y = f(X)
    Xnew = torch.arange(100, 150)
    ynew = f(Xnew)

    kernel = Cosine(input_dim=1)

    def trend(x):
        a = pyro.param("a", torch.tensor(0.))
        b = pyro.param("b", torch.tensor(1.))
        return a * x + b

    return X, y, Xnew, ynew, kernel, trend


def _mape(y_true, y_pred):
    return ((y_pred - y_true) / y_true).abs().mean()


def _post_test_mean_function(model, Xnew, y_true):
    assert_equal(pyro.param("a").item(), 2, prec=0.02)
    assert_equal(pyro.param("b").item(), 3, prec=0.02)

    y_pred, _ = model(Xnew)
    assert_equal(_mape(y_true, y_pred).item(), 0, prec=0.02)


def test_mean_function_GPR():
    X, y, Xnew, ynew, kernel, mean_fn = _pre_test_mean_function()
    model = GPRegression(X, y, kernel, mean_function=mean_fn)
    model.optimize(optim.Adam({"lr": 0.01}))
    _post_test_mean_function(model, Xnew, ynew)


def test_mean_function_SGPR():
    X, y, Xnew, ynew, kernel, mean_fn = _pre_test_mean_function()
    Xu = X[::20].clone()
    model = SparseGPRegression(X, y, kernel, Xu, mean_function=mean_fn)
    model.optimize(optim.Adam({"lr": 0.01}))
    _post_test_mean_function(model, Xnew, ynew)


def test_mean_function_SGPR_DTC():
    X, y, Xnew, ynew, kernel, mean_fn = _pre_test_mean_function()
    Xu = X[::20].clone()
    model = SparseGPRegression(X, y, kernel, Xu, mean_function=mean_fn, approx="DTC")
    model.optimize(optim.Adam({"lr": 0.01}))
    _post_test_mean_function(model, Xnew, ynew)


def test_mean_function_SGPR_FITC():
    X, y, Xnew, ynew, kernel, mean_fn = _pre_test_mean_function()
    Xu = X[::20].clone()
    model = SparseGPRegression(X, y, kernel, Xu, mean_function=mean_fn, approx="FITC")
    model.optimize(optim.Adam({"lr": 0.01}))
    _post_test_mean_function(model, Xnew, ynew)


def test_mean_function_VGP():
    X, y, Xnew, ynew, kernel, mean_fn = _pre_test_mean_function()
    likelihood = Gaussian()
    model = VariationalGP(X, y, kernel, likelihood, mean_function=mean_fn)
    model.optimize(optim.Adam({"lr": 0.01}))
    _post_test_mean_function(model, Xnew, ynew)


def test_mean_function_VGP_whiten():
    X, y, Xnew, ynew, kernel, mean_fn = _pre_test_mean_function()
    likelihood = Gaussian()
    model = VariationalGP(X, y, kernel, likelihood, mean_function=mean_fn,
                          whiten=True)
    model.optimize(optim.Adam({"lr": 0.1}))
    _post_test_mean_function(model, Xnew, ynew)


def test_mean_function_VSGP():
    X, y, Xnew, ynew, kernel, mean_fn = _pre_test_mean_function()
    Xu = X[::20].clone()
    likelihood = Gaussian()
    model = VariationalSparseGP(X, y, kernel, Xu, likelihood, mean_function=mean_fn)
    model.optimize(optim.Adam({"lr": 0.02}))
    _post_test_mean_function(model, Xnew, ynew)


def test_mean_function_VSGP_whiten():
    X, y, Xnew, ynew, kernel, mean_fn = _pre_test_mean_function()
    Xu = X[::20].clone()
    likelihood = Gaussian()
    model = VariationalSparseGP(X, y, kernel, Xu, likelihood, mean_function=mean_fn,
                                whiten=True)
    model.optimize(optim.Adam({"lr": 0.1}))
    _post_test_mean_function(model, Xnew, ynew)<|MERGE_RESOLUTION|>--- conflicted
+++ resolved
@@ -9,13 +9,8 @@
 import pyro
 from pyro.contrib.gp.kernels import Cosine, Matern32, RBF, WhiteNoise
 from pyro.contrib.gp.likelihoods import Gaussian
-<<<<<<< HEAD
 from pyro.contrib.gp.models import (GPLVM, GPRegression, SparseGPRegression,
-                                    VariationalGP, SparseVariationalGP)
-=======
-from pyro.contrib.gp.models import (GPRegression, SparseGPRegression,
                                     VariationalGP, VariationalSparseGP)
->>>>>>> fae51e71
 import pyro.distributions as dist
 from pyro.infer import SVI, Trace_ELBO
 from pyro.infer.mcmc.hmc import HMC
@@ -321,7 +316,7 @@
 
 @pytest.mark.parametrize("model_class, X, y, kernel, likelihood", TEST_CASES, ids=TEST_IDS)
 def test_gplvm(model_class, X, y, kernel, likelihood):
-    if model_class is SparseGPRegression or model_class is SparseVariationalGP:
+    if model_class is SparseGPRegression or model_class is VariationalSparseGP:
         gp = model_class(X, y, kernel, X, likelihood)
     else:
         gp = model_class(X, y, kernel, likelihood)
