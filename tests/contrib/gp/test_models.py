--- conflicted
+++ resolved
@@ -212,19 +212,11 @@
     kernel = RBF(input_dim=1)
     Xu = torch.arange(0, 5.5, 0.5)
 
-<<<<<<< HEAD
     vsgp = VariationalSparseGP(X, y, kernel, Xu, Gaussian())
     vsgp.optimize(optim.Adam({"lr": 0.03}), num_steps=1000)
 
     Xnew = torch.arange(0, 5.05, 0.05)
     loc, var = vsgp(Xnew, full_cov=False)
-=======
-    svgp = SparseVariationalGP(X, y, kernel, Xu, Gaussian())
-    svgp.optimize(optim.Adam({"lr": 0.01}), num_steps=2000)
-
-    Xnew = torch.arange(0, 5.05, 0.05)
-    loc, var = svgp(Xnew, full_cov=False)
->>>>>>> 4971a30c
     target = 0.5 * torch.sin(3*Xnew)
 
     assert_equal((loc - target).abs().mean().item(), 0, prec=0.06)
@@ -242,11 +234,7 @@
     vsgp.optimize(optim.Adam({"lr": 0.01}), num_steps=1000)
 
     Xnew = torch.arange(0, 5.05, 0.05)
-<<<<<<< HEAD
     loc, var = vsgp(Xnew, full_cov=False)
-=======
-    loc, var = svgp(Xnew, full_cov=False)
->>>>>>> 4971a30c
     target = 0.5 * torch.sin(3*Xnew)
 
     assert_equal((loc - target).abs().mean().item(), 0, prec=0.07)
