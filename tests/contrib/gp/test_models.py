from __future__ import absolute_import, division, print_function

from collections import namedtuple

import pytest
import torch

from pyro.contrib.gp.kernels import RBF
from pyro.contrib.gp.likelihoods import Gaussian
from pyro.contrib.gp.models import (GPRegression, SparseGPRegression,
                                    VariationalGP, SparseVariationalGP)
<<<<<<< HEAD
from pyro.optim import Adam
from tests.common import assert_equal

T = namedtuple("TestGPModel", ["model", "X", "y", "kernel", "likelihood"])
=======
from tests.common import assert_equal

T = namedtuple("TestGPModel", ["model_class", "X", "y", "kernel", "likelihood"])
>>>>>>> e8a72c9f

X = torch.tensor([[1, 5, 3], [4, 3, 7]])
y1D = torch.tensor([2, 1])
y2D = torch.tensor([[1, 3, 1, -1], [2, 3, 4, 1]])
kernel = RBF(input_dim=3, variance=torch.tensor([1]), lengthscale=torch.tensor([3]))
noise = torch.tensor([1e-6])
likelihood = Gaussian(noise)

TEST_CASES = [
    T(
        GPRegression,
        X, y1D, kernel, noise
    ),
    T(
        GPRegression,
        X, y2D, kernel, noise
    ),
    T(
        SparseGPRegression,
        X, y1D, kernel, noise
    ),
    T(
        SparseGPRegression,
        X, y2D, kernel, noise
    ),
    T(
        VariationalGP,
        X, y1D, kernel, likelihood
    ),
    T(
        VariationalGP,
        X, y2D, kernel, likelihood
    ),
    T(
        SparseVariationalGP,
        X, y1D, kernel, likelihood
    ),
    T(
        SparseVariationalGP,
        X, y2D, kernel, likelihood
    ),
]

TEST_IDS = [t[0].__name__ + "_y{}D".format(str(t[2].dim()))
            for t in TEST_CASES]


<<<<<<< HEAD
@pytest.mark.parametrize("model, X, y, kernel, likelihood", TEST_CASES, ids=TEST_IDS)
def test_model_forward(model, X, y, kernel, likelihood):
    if "Sparse" in model.__name__:
        gp = model(X, y, kernel, X, likelihood)
    else:
        gp = model(X, y, kernel, likelihood)
=======
@pytest.mark.parametrize("model_class, X, y, kernel, likelihood", TEST_CASES, ids=TEST_IDS)
def test_model_forward(model_class, X, y, kernel, likelihood):
    if model_class is SparseGPRegression or model_class is SparseVariationalGP:
        gp = model_class(X, y, kernel, X, likelihood)
    else:
        gp = model_class(X, y, kernel, likelihood)
>>>>>>> e8a72c9f

    # test shape
    Xnew = torch.tensor([[2, 3, 1]])
    loc0, cov0 = gp(Xnew, full_cov=True)
    loc1, var1 = gp(Xnew, full_cov=False)
    assert loc0.dim() == y.dim()
    assert loc0.size(0) == Xnew.size(0)
    assert loc0.size()[1:] == y.size()[1:]  # test latent shape
    assert cov0.dim() == 2
    assert cov0.size(0) == cov0.size(1)
    assert cov0.size(0) == Xnew.size(0)
    assert_equal(loc0, loc1)
    assert_equal(cov0.diag(), var1)

    # test trivial forward
    # for variational models, inferences depend on variational parameters, so skip
<<<<<<< HEAD
    if "Variational" in model.__name__:
=======
    if model_class is VariationalGP or model_class is SparseVariationalGP:
>>>>>>> e8a72c9f
        pass
    else:
        loc, cov = gp(X, full_cov=True)
        assert_equal(loc, y)
        assert_equal(cov.abs().sum().item(), 0)


<<<<<<< HEAD
@pytest.mark.parametrize("model, X, y, kernel, likelihood", TEST_CASES, ids=TEST_IDS)
def test_inference(model, X, y, kernel, likelihood):
    if "Sparse" in model.__name__:
        gp = model(X, y, kernel, X, likelihood)
    else:
        gp = model(X, y, kernel, likelihood)

    gp.optimize(num_steps=1, optimizer=Adam({}))
=======
@pytest.mark.parametrize("model_class, X, y, kernel, likelihood", TEST_CASES, ids=TEST_IDS)
def test_inference(model_class, X, y, kernel, likelihood):
    if model_class is SparseGPRegression or model_class is SparseVariationalGP:
        gp = model_class(X, y, kernel, X, likelihood)
    else:
        gp = model_class(X, y, kernel, likelihood)

    gp.optimize(num_steps=1)
>>>>>>> e8a72c9f
<|MERGE_RESOLUTION|>--- conflicted
+++ resolved
@@ -9,16 +9,9 @@
 from pyro.contrib.gp.likelihoods import Gaussian
 from pyro.contrib.gp.models import (GPRegression, SparseGPRegression,
                                     VariationalGP, SparseVariationalGP)
-<<<<<<< HEAD
-from pyro.optim import Adam
-from tests.common import assert_equal
-
-T = namedtuple("TestGPModel", ["model", "X", "y", "kernel", "likelihood"])
-=======
 from tests.common import assert_equal
 
 T = namedtuple("TestGPModel", ["model_class", "X", "y", "kernel", "likelihood"])
->>>>>>> e8a72c9f
 
 X = torch.tensor([[1, 5, 3], [4, 3, 7]])
 y1D = torch.tensor([2, 1])
@@ -66,21 +59,12 @@
             for t in TEST_CASES]
 
 
-<<<<<<< HEAD
-@pytest.mark.parametrize("model, X, y, kernel, likelihood", TEST_CASES, ids=TEST_IDS)
-def test_model_forward(model, X, y, kernel, likelihood):
-    if "Sparse" in model.__name__:
-        gp = model(X, y, kernel, X, likelihood)
-    else:
-        gp = model(X, y, kernel, likelihood)
-=======
 @pytest.mark.parametrize("model_class, X, y, kernel, likelihood", TEST_CASES, ids=TEST_IDS)
 def test_model_forward(model_class, X, y, kernel, likelihood):
     if model_class is SparseGPRegression or model_class is SparseVariationalGP:
         gp = model_class(X, y, kernel, X, likelihood)
     else:
         gp = model_class(X, y, kernel, likelihood)
->>>>>>> e8a72c9f
 
     # test shape
     Xnew = torch.tensor([[2, 3, 1]])
@@ -97,11 +81,7 @@
 
     # test trivial forward
     # for variational models, inferences depend on variational parameters, so skip
-<<<<<<< HEAD
-    if "Variational" in model.__name__:
-=======
     if model_class is VariationalGP or model_class is SparseVariationalGP:
->>>>>>> e8a72c9f
         pass
     else:
         loc, cov = gp(X, full_cov=True)
@@ -109,16 +89,6 @@
         assert_equal(cov.abs().sum().item(), 0)
 
 
-<<<<<<< HEAD
-@pytest.mark.parametrize("model, X, y, kernel, likelihood", TEST_CASES, ids=TEST_IDS)
-def test_inference(model, X, y, kernel, likelihood):
-    if "Sparse" in model.__name__:
-        gp = model(X, y, kernel, X, likelihood)
-    else:
-        gp = model(X, y, kernel, likelihood)
-
-    gp.optimize(num_steps=1, optimizer=Adam({}))
-=======
 @pytest.mark.parametrize("model_class, X, y, kernel, likelihood", TEST_CASES, ids=TEST_IDS)
 def test_inference(model_class, X, y, kernel, likelihood):
     if model_class is SparseGPRegression or model_class is SparseVariationalGP:
@@ -126,5 +96,4 @@
     else:
         gp = model_class(X, y, kernel, likelihood)
 
-    gp.optimize(num_steps=1)
->>>>>>> e8a72c9f
+    gp.optimize(num_steps=1)