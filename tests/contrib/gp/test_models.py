from __future__ import absolute_import, division, print_function

import logging
from collections import defaultdict, namedtuple

import pytest
import torch

import pyro
<<<<<<< HEAD
from pyro.contrib.gp.kernels import Cosine, Matern32, RBF, WhiteNoise
from pyro.contrib.gp.likelihoods import Gaussian
from pyro.contrib.gp.models import (GPLVM, GPRegression, SparseGPRegression,
                                    VariationalGP, VariationalSparseGP)
=======
>>>>>>> b6bc8459
import pyro.distributions as dist
import pyro.optim as optim
from pyro.contrib.gp.kernels import RBF, Cosine, Matern32, WhiteNoise
from pyro.contrib.gp.likelihoods import Gaussian
from pyro.contrib.gp.models import GPRegression, SparseGPRegression, VariationalGP, VariationalSparseGP
from pyro.infer import SVI, Trace_ELBO
from pyro.infer.mcmc.hmc import HMC
from pyro.infer.mcmc.mcmc import MCMC
from pyro.params import param_with_module_name
from tests.common import assert_equal

logging.basicConfig(format='%(levelname)s %(message)s')
logger = logging.getLogger('pyro')
logger.setLevel(logging.INFO)

T = namedtuple("TestGPModel", ["model_class", "X", "y", "kernel", "likelihood"])

X = torch.tensor([[1., 5., 3.], [4., 3., 7.]])
y1D = torch.tensor([2., 1.])
y2D = torch.tensor([[1., 2.], [3., 3.], [1., 4.], [-1., 1.]])
kernel = RBF(input_dim=3, variance=torch.tensor(3.), lengthscale=torch.tensor(2.))
noise = torch.tensor(1e-6)
likelihood = Gaussian(noise)

TEST_CASES = [
    T(
        GPRegression,
        X, y1D, kernel, noise
    ),
    T(
        GPRegression,
        X, y2D, kernel, noise
    ),
    T(
        SparseGPRegression,
        X, y1D, kernel, noise
    ),
    T(
        SparseGPRegression,
        X, y2D, kernel, noise
    ),
    T(
        VariationalGP,
        X, y1D, kernel, likelihood
    ),
    T(
        VariationalGP,
        X, y2D, kernel, likelihood
    ),
    T(
        VariationalSparseGP,
        X, y1D, kernel, likelihood
    ),
    T(
        VariationalSparseGP,
        X, y2D, kernel, likelihood
    ),
]

TEST_IDS = [t[0].__name__ + "_y{}D".format(str(t[2].dim()))
            for t in TEST_CASES]


@pytest.mark.parametrize("model_class, X, y, kernel, likelihood", TEST_CASES, ids=TEST_IDS)
def test_model(model_class, X, y, kernel, likelihood):
    if model_class is SparseGPRegression or model_class is VariationalSparseGP:
        gp = model_class(X, None, kernel, X, likelihood)
    else:
        gp = model_class(X, None, kernel, likelihood)

    loc, var = gp.model()
    if model_class is VariationalGP or model_class is VariationalSparseGP:
        assert_equal(loc.norm().item(), 0)
        assert_equal(var, torch.ones(var.shape[-1]).expand(var.shape))
    else:
        assert_equal(loc.norm().item(), 0)
        assert_equal(var, kernel(X).diag())


@pytest.mark.parametrize("model_class, X, y, kernel, likelihood", TEST_CASES, ids=TEST_IDS)
def test_forward(model_class, X, y, kernel, likelihood):
    if model_class is SparseGPRegression or model_class is VariationalSparseGP:
        gp = model_class(X, y, kernel, X, likelihood)
    else:
        gp = model_class(X, y, kernel, likelihood)

    # test shape
    Xnew = torch.tensor([[2.0, 3.0, 1.0]])
    loc0, cov0 = gp(Xnew, full_cov=True)
    loc1, var1 = gp(Xnew, full_cov=False)
    assert loc0.dim() == y.dim()
    assert loc0.shape[-1] == Xnew.shape[0]
    # test latent shape
    assert loc0.shape[:-1] == y.shape[:-1]
    assert cov0.shape[:-2] == y.shape[:-1]
    assert cov0.shape[-1] == cov0.shape[-2]
    assert cov0.shape[-1] == Xnew.shape[0]
    assert_equal(loc0, loc1)
    n = Xnew.shape[0]
    cov0_diag = torch.stack([mat.diag() for mat in cov0.view(-1, n, n)]).reshape(var1.shape)
    assert_equal(cov0_diag, var1)

    # test trivial forward: Xnew = X
    loc, cov = gp(X, full_cov=True)
    if model_class is VariationalGP or model_class is VariationalSparseGP:
        assert_equal(loc.norm().item(), 0)
        assert_equal(cov, torch.eye(cov.shape[-1]).expand(cov.shape))
    else:
        assert_equal(loc, y)
        assert_equal(cov.norm().item(), 0)

    # test same input forward: Xnew[0,:] = Xnew[1,:] = ...
    Xnew = torch.tensor([[2.0, 3.0, 1.0]]).expand(10, 3)
    loc, cov = gp(Xnew, full_cov=True)
    loc_diff = loc - loc[..., :1].expand(y.shape[:-1] + (10,))
    assert_equal(loc_diff.norm().item(), 0)
    cov_diff = cov - cov[..., :1, :1].expand(y.shape[:-1] + (10, 10))
    assert_equal(cov_diff.norm().item(), 0)

    # test noise kernel forward: kernel = WhiteNoise
    gp.kernel = WhiteNoise(input_dim=3, variance=torch.tensor(10.))
    loc, cov = gp(X, full_cov=True)
    assert_equal(loc.norm().item(), 0)
    assert_equal(cov, torch.eye(cov.shape[-1]).expand(cov.shape) * 10)


@pytest.mark.parametrize("model_class, X, y, kernel, likelihood", TEST_CASES, ids=TEST_IDS)
def test_forward_with_empty_latent_shape(model_class, X, y, kernel, likelihood):
    # regression models don't use latent_shape, no need for test
    if model_class is GPRegression or model_class is SparseGPRegression:
        return
    elif model_class is VariationalGP:
        gp = model_class(X, y, kernel, likelihood, latent_shape=torch.Size([]))
    else:  # model_class is VariationalSparseGP
        gp = model_class(X, y, kernel, X, likelihood, latent_shape=torch.Size([]))

    # test shape
    Xnew = torch.tensor([[2.0, 3.0, 1.0]])
    loc0, cov0 = gp(Xnew, full_cov=True)
    loc1, var1 = gp(Xnew, full_cov=False)
    assert loc0.shape[-1] == Xnew.shape[0]
    assert cov0.shape[-1] == cov0.shape[-2]
    assert cov0.shape[-1] == Xnew.shape[0]
    # test latent shape
    assert loc0.shape[:-1] == torch.Size([])
    assert cov0.shape[:-2] == torch.Size([])
    assert_equal(loc0, loc1)
    assert_equal(cov0.diag(), var1)


@pytest.mark.parametrize("model_class, X, y, kernel, likelihood", TEST_CASES, ids=TEST_IDS)
@pytest.mark.init(rng_seed=0)
def test_inference(model_class, X, y, kernel, likelihood):
    # skip variational GP models because variance/lengthscale highly
    # depend on variational parameters
    if model_class is VariationalGP or model_class is VariationalSparseGP:
        return
    elif model_class is GPRegression:
        gp = model_class(X, y, RBF(input_dim=3), likelihood)
    else:  # model_class is SparseGPRegression
        gp = model_class(X, y, RBF(input_dim=3), X, likelihood)
        # fix inducing points because variance/lengthscale highly depend on it
        gp.fix_param("Xu")

    generator = dist.MultivariateNormal(torch.zeros(X.shape[0]), kernel(X))
    target_y = generator(sample_shape=torch.Size([1000])).detach()
    gp.set_data(X, target_y)

    gp.optimize(optim.Adam({"lr": 0.01}), num_steps=1000)

    y_cov = gp.kernel(X)
    target_y_cov = kernel(X)
    assert_equal(y_cov, target_y_cov, prec=0.1)


@pytest.mark.init(rng_seed=0)
def test_inference_sgpr():
    N = 1000
    X = dist.Uniform(torch.zeros(N), torch.ones(N)*5).sample()
    y = 0.5 * torch.sin(3*X) + dist.Normal(torch.zeros(N), torch.ones(N)*0.5).sample()
    kernel = RBF(input_dim=1)
    Xu = torch.arange(0, 5.5, 0.5)

    sgpr = SparseGPRegression(X, y, kernel, Xu)
    sgpr.optimize(optim.Adam({"lr": 0.01}), num_steps=1000)

    Xnew = torch.arange(0, 5.05, 0.05)
    loc, var = sgpr(Xnew, full_cov=False)
    target = 0.5 * torch.sin(3*Xnew)

    assert_equal((loc - target).abs().mean().item(), 0, prec=0.07)


@pytest.mark.init(rng_seed=0)
def test_inference_vsgp():
    N = 1000
    X = dist.Uniform(torch.zeros(N), torch.ones(N)*5).sample()
    y = 0.5 * torch.sin(3*X) + dist.Normal(torch.zeros(N), torch.ones(N)*0.5).sample()
    kernel = RBF(input_dim=1)
    Xu = torch.arange(0, 5.5, 0.5)

    vsgp = VariationalSparseGP(X, y, kernel, Xu, Gaussian())
    vsgp.optimize(optim.Adam({"lr": 0.03}), num_steps=1000)

    Xnew = torch.arange(0, 5.05, 0.05)
    loc, var = vsgp(Xnew, full_cov=False)
    target = 0.5 * torch.sin(3*Xnew)

    assert_equal((loc - target).abs().mean().item(), 0, prec=0.06)


@pytest.mark.init(rng_seed=0)
def test_inference_whiten_vsgp():
    N = 1000
    X = dist.Uniform(torch.zeros(N), torch.ones(N)*5).sample()
    y = 0.5 * torch.sin(3*X) + dist.Normal(torch.zeros(N), torch.ones(N)*0.5).sample()
    kernel = RBF(input_dim=1)
    Xu = torch.arange(0, 5.5, 0.5)

    vsgp = VariationalSparseGP(X, y, kernel, Xu, Gaussian(), whiten=True)
    vsgp.optimize(optim.Adam({"lr": 0.01}), num_steps=1000)

    Xnew = torch.arange(0, 5.05, 0.05)
    loc, var = vsgp(Xnew, full_cov=False)
    target = 0.5 * torch.sin(3*Xnew)

    assert_equal((loc - target).abs().mean().item(), 0, prec=0.07)


@pytest.mark.parametrize("model_class, X, y, kernel, likelihood", TEST_CASES, ids=TEST_IDS)
def test_inference_with_empty_latent_shape(model_class, X, y, kernel, likelihood):
    # regression models don't use latent_shape (default=torch.Size([]))
    if model_class is GPRegression or model_class is SparseGPRegression:
        return
    elif model_class is VariationalGP:
        gp = model_class(X, y, kernel, likelihood, latent_shape=torch.Size([]))
    else:  # model_class is SparseVariationalGP
        gp = model_class(X, y, kernel, X, likelihood, latent_shape=torch.Size([]))

    gp.optimize(num_steps=1)


@pytest.mark.parametrize("model_class, X, y, kernel, likelihood", TEST_CASES, ids=TEST_IDS)
def test_inference_with_whiten(model_class, X, y, kernel, likelihood):
    # regression models don't use whiten
    if model_class is GPRegression or model_class is SparseGPRegression:
        return
    elif model_class is VariationalGP:
        gp = model_class(X, y, kernel, likelihood, whiten=True)
    else:  # model_class is SparseVariationalGP
        gp = model_class(X, y, kernel, X, likelihood, whiten=True)

    gp.optimize(num_steps=1)


@pytest.mark.parametrize("model_class, X, y, kernel, likelihood", TEST_CASES, ids=TEST_IDS)
def test_hmc(model_class, X, y, kernel, likelihood):
    if model_class is SparseGPRegression or model_class is VariationalSparseGP:
        gp = model_class(X, y, kernel, X, likelihood)
    else:
        gp = model_class(X, y, kernel, likelihood)

    kernel.set_prior("variance", dist.Uniform(torch.tensor(0.5), torch.tensor(1.5)))
    kernel.set_prior("lengthscale", dist.Uniform(torch.tensor(1.0), torch.tensor(3.0)))

    hmc_kernel = HMC(gp.model, step_size=1)
    mcmc_run = MCMC(hmc_kernel, num_samples=10)

    post_trace = defaultdict(list)
    for trace, _ in mcmc_run._traces():
        variance_name = param_with_module_name(kernel.name, "variance")
        post_trace["variance"].append(trace.nodes[variance_name]["value"])
        lengthscale_name = param_with_module_name(kernel.name, "lengthscale")
        post_trace["lengthscale"].append(trace.nodes[lengthscale_name]["value"])
        if model_class is VariationalGP:
            f_name = param_with_module_name(gp.name, "f")
            post_trace["f"].append(trace.nodes[f_name]["value"])
        if model_class is VariationalSparseGP:
            u_name = param_with_module_name(gp.name, "u")
            post_trace["u"].append(trace.nodes[u_name]["value"])

    for param in post_trace:
        param_mean = torch.mean(torch.stack(post_trace[param]), 0)
        logger.info("Posterior mean - {}".format(param))
        logger.info(param_mean)


def test_inference_deepGP():
    gp1 = GPRegression(X, None, kernel, name="GPR1")
    Z, _ = gp1.model()
    gp2 = VariationalSparseGP(Z, y2D, Matern32(input_dim=3), Z.clone(),
                              likelihood, name="GPR2")

    def model():
        Z, _ = gp1.model()
        gp2.set_data(Z, y2D)
        gp2.model()

    def guide():
        gp1.guide()
        gp2.guide()

    svi = SVI(model, guide, optim.Adam({}), Trace_ELBO())
    svi.step()


@pytest.mark.parametrize("model_class, X, y, kernel, likelihood", TEST_CASES, ids=TEST_IDS)
def test_gplvm(model_class, X, y, kernel, likelihood):
    if model_class is SparseGPRegression or model_class is VariationalSparseGP:
        gp = model_class(X, y, kernel, X, likelihood)
    else:
        gp = model_class(X, y, kernel, likelihood)

    gplvm = GPLVM(gp)
    # test inference
    gplvm.optimize(num_steps=1)
    # test forward
    gplvm(Xnew=X)


def _pre_test_mean_function():
    def f(x):
        return 2 * x + 3 + 5 * torch.sin(7 * x)

    X = torch.arange(100)
    y = f(X)
    Xnew = torch.arange(100, 150)
    ynew = f(Xnew)

    kernel = Cosine(input_dim=1)

    def trend(x):
        a = pyro.param("a", torch.tensor(0.))
        b = pyro.param("b", torch.tensor(1.))
        return a * x + b

    return X, y, Xnew, ynew, kernel, trend


def _mape(y_true, y_pred):
    return ((y_pred - y_true) / y_true).abs().mean()


def _post_test_mean_function(model, Xnew, y_true):
    assert_equal(pyro.param("a").item(), 2, prec=0.02)
    assert_equal(pyro.param("b").item(), 3, prec=0.02)

    y_pred, _ = model(Xnew)
    assert_equal(_mape(y_true, y_pred).item(), 0, prec=0.02)


def test_mean_function_GPR():
    X, y, Xnew, ynew, kernel, mean_fn = _pre_test_mean_function()
    model = GPRegression(X, y, kernel, mean_function=mean_fn)
    model.optimize(optim.Adam({"lr": 0.01}))
    _post_test_mean_function(model, Xnew, ynew)


def test_mean_function_SGPR():
    X, y, Xnew, ynew, kernel, mean_fn = _pre_test_mean_function()
    Xu = X[::20].clone()
    model = SparseGPRegression(X, y, kernel, Xu, mean_function=mean_fn)
    model.optimize(optim.Adam({"lr": 0.01}))
    _post_test_mean_function(model, Xnew, ynew)


def test_mean_function_SGPR_DTC():
    X, y, Xnew, ynew, kernel, mean_fn = _pre_test_mean_function()
    Xu = X[::20].clone()
    model = SparseGPRegression(X, y, kernel, Xu, mean_function=mean_fn, approx="DTC")
    model.optimize(optim.Adam({"lr": 0.01}))
    _post_test_mean_function(model, Xnew, ynew)


def test_mean_function_SGPR_FITC():
    X, y, Xnew, ynew, kernel, mean_fn = _pre_test_mean_function()
    Xu = X[::20].clone()
    model = SparseGPRegression(X, y, kernel, Xu, mean_function=mean_fn, approx="FITC")
    model.optimize(optim.Adam({"lr": 0.01}))
    _post_test_mean_function(model, Xnew, ynew)


def test_mean_function_VGP():
    X, y, Xnew, ynew, kernel, mean_fn = _pre_test_mean_function()
    likelihood = Gaussian()
    model = VariationalGP(X, y, kernel, likelihood, mean_function=mean_fn)
    model.optimize(optim.Adam({"lr": 0.01}))
    _post_test_mean_function(model, Xnew, ynew)


def test_mean_function_VGP_whiten():
    X, y, Xnew, ynew, kernel, mean_fn = _pre_test_mean_function()
    likelihood = Gaussian()
    model = VariationalGP(X, y, kernel, likelihood, mean_function=mean_fn,
                          whiten=True)
    model.optimize(optim.Adam({"lr": 0.1}))
    _post_test_mean_function(model, Xnew, ynew)


def test_mean_function_VSGP():
    X, y, Xnew, ynew, kernel, mean_fn = _pre_test_mean_function()
    Xu = X[::20].clone()
    likelihood = Gaussian()
    model = VariationalSparseGP(X, y, kernel, Xu, likelihood, mean_function=mean_fn)
    model.optimize(optim.Adam({"lr": 0.02}))
    _post_test_mean_function(model, Xnew, ynew)


def test_mean_function_VSGP_whiten():
    X, y, Xnew, ynew, kernel, mean_fn = _pre_test_mean_function()
    Xu = X[::20].clone()
    likelihood = Gaussian()
    model = VariationalSparseGP(X, y, kernel, Xu, likelihood, mean_function=mean_fn,
                                whiten=True)
    model.optimize(optim.Adam({"lr": 0.1}))
    _post_test_mean_function(model, Xnew, ynew)<|MERGE_RESOLUTION|>--- conflicted
+++ resolved
@@ -7,18 +7,12 @@
 import torch
 
 import pyro
-<<<<<<< HEAD
+import pyro.distributions as dist
+import pyro.optim as optim
 from pyro.contrib.gp.kernels import Cosine, Matern32, RBF, WhiteNoise
 from pyro.contrib.gp.likelihoods import Gaussian
 from pyro.contrib.gp.models import (GPLVM, GPRegression, SparseGPRegression,
                                     VariationalGP, VariationalSparseGP)
-=======
->>>>>>> b6bc8459
-import pyro.distributions as dist
-import pyro.optim as optim
-from pyro.contrib.gp.kernels import RBF, Cosine, Matern32, WhiteNoise
-from pyro.contrib.gp.likelihoods import Gaussian
-from pyro.contrib.gp.models import GPRegression, SparseGPRegression, VariationalGP, VariationalSparseGP
 from pyro.infer import SVI, Trace_ELBO
 from pyro.infer.mcmc.hmc import HMC
 from pyro.infer.mcmc.mcmc import MCMC
@@ -79,7 +73,7 @@
 
 @pytest.mark.parametrize("model_class, X, y, kernel, likelihood", TEST_CASES, ids=TEST_IDS)
 def test_model(model_class, X, y, kernel, likelihood):
-    if model_class is SparseGPRegression or model_class is VariationalSparseGP:
+    if model_class is SparseGPRegression or model_class is VariationalSparseGP:a
         gp = model_class(X, None, kernel, X, likelihood)
     else:
         gp = model_class(X, None, kernel, likelihood)
