from __future__ import absolute_import, division, print_function

import logging
from collections import defaultdict, namedtuple

import pytest
import torch

import pyro
<<<<<<< HEAD
from pyro.contrib.gp.kernels import Matern32, RBF, WhiteNoise
from pyro.contrib.gp.likelihoods import Gaussian
from pyro.contrib.gp.models import (GPLVM, GPRegression, SparseGPRegression,
                                    VariationalGP, SparseVariationalGP)
=======
>>>>>>> e3a8e54c
import pyro.distributions as dist
import pyro.optim as optim
from pyro.contrib.gp.kernels import RBF, Matern32, WhiteNoise
from pyro.contrib.gp.likelihoods import Gaussian
from pyro.contrib.gp.models import GPRegression, SparseGPRegression, SparseVariationalGP, VariationalGP
from pyro.infer import SVI, Trace_ELBO
from pyro.infer.mcmc.hmc import HMC
from pyro.infer.mcmc.mcmc import MCMC
from tests.common import assert_equal

logging.basicConfig(format='%(levelname)s %(message)s')
logger = logging.getLogger('pyro')
logger.setLevel(logging.INFO)

T = namedtuple("TestGPModel", ["model_class", "X", "y", "kernel", "likelihood"])

X = torch.tensor([[1., 5., 3.], [4., 3., 7.]])
y1D = torch.tensor([2., 1.])
y2D = torch.tensor([[1., 2.], [3., 3.], [1., 4.], [-1., 1.]])
kernel = RBF(input_dim=3, variance=torch.tensor(3.), lengthscale=torch.tensor(2.))
noise = torch.tensor(1e-6)
likelihood = Gaussian(noise)

TEST_CASES = [
    T(
        GPRegression,
        X, y1D, kernel, noise
    ),
    T(
        GPRegression,
        X, y2D, kernel, noise
    ),
    T(
        SparseGPRegression,
        X, y1D, kernel, noise
    ),
    T(
        SparseGPRegression,
        X, y2D, kernel, noise
    ),
    T(
        VariationalGP,
        X, y1D, kernel, likelihood
    ),
    T(
        VariationalGP,
        X, y2D, kernel, likelihood
    ),
    T(
        SparseVariationalGP,
        X, y1D, kernel, likelihood
    ),
    T(
        SparseVariationalGP,
        X, y2D, kernel, likelihood
    ),
]

TEST_IDS = [t[0].__name__ + "_y{}D".format(str(t[2].dim()))
            for t in TEST_CASES]


@pytest.mark.parametrize("model_class, X, y, kernel, likelihood", TEST_CASES, ids=TEST_IDS)
def test_model(model_class, X, y, kernel, likelihood):
    if model_class is SparseGPRegression or model_class is SparseVariationalGP:
        gp = model_class(X, None, kernel, X, likelihood)
    else:
        gp = model_class(X, None, kernel, likelihood)

    loc, var = gp.model()
    if model_class is VariationalGP or model_class is SparseVariationalGP:
        assert_equal(loc.norm().item(), 0)
        assert_equal(var, torch.ones(var.shape[-1]).expand(var.shape))
    else:
        assert_equal(loc.norm().item(), 0)
        assert_equal(var, kernel(X).diag())


@pytest.mark.parametrize("model_class, X, y, kernel, likelihood", TEST_CASES, ids=TEST_IDS)
def test_forward(model_class, X, y, kernel, likelihood):
    if model_class is SparseGPRegression or model_class is SparseVariationalGP:
        gp = model_class(X, y, kernel, X, likelihood)
    else:
        gp = model_class(X, y, kernel, likelihood)

    # test shape
    Xnew = torch.tensor([[2.0, 3.0, 1.0]])
    loc0, cov0 = gp(Xnew, full_cov=True)
    loc1, var1 = gp(Xnew, full_cov=False)
    assert loc0.dim() == y.dim()
    assert loc0.shape[-1] == Xnew.shape[0]
    # test latent shape
    assert loc0.shape[:-1] == y.shape[:-1]
    assert cov0.shape[:-2] == y.shape[:-1]
    assert cov0.shape[-1] == cov0.shape[-2]
    assert cov0.shape[-1] == Xnew.shape[0]
    assert_equal(loc0, loc1)
    n = Xnew.shape[0]
    cov0_diag = torch.stack([mat.diag() for mat in cov0.view(-1, n, n)]).reshape(var1.shape)
    assert_equal(cov0_diag, var1)

    # test trivial forward: Xnew = X
    loc, cov = gp(X, full_cov=True)
    if model_class is VariationalGP or model_class is SparseVariationalGP:
        assert_equal(loc.norm().item(), 0)
        assert_equal(cov, torch.eye(cov.shape[-1]).expand(cov.shape))
    else:
        assert_equal(loc, y)
        assert_equal(cov.norm().item(), 0)

    # test same input forward: Xnew[0,:] = Xnew[1,:] = ...
    Xnew = torch.tensor([[2.0, 3.0, 1.0]]).expand(10, 3)
    loc, cov = gp(Xnew, full_cov=True)
    loc_diff = loc - loc[..., :1].expand(y.shape[:-1] + (10,))
    assert_equal(loc_diff.norm().item(), 0)
    cov_diff = cov - cov[..., :1, :1].expand(y.shape[:-1] + (10, 10))
    assert_equal(cov_diff.norm().item(), 0)

    # test noise kernel forward: kernel = WhiteNoise
    gp.kernel = WhiteNoise(input_dim=3, variance=torch.tensor(10.))
    loc, cov = gp(X, full_cov=True)
    assert_equal(loc.norm().item(), 0)
    assert_equal(cov, torch.eye(cov.shape[-1]).expand(cov.shape) * 10)


@pytest.mark.parametrize("model_class, X, y, kernel, likelihood", TEST_CASES, ids=TEST_IDS)
def test_forward_with_empty_latent_shape(model_class, X, y, kernel, likelihood):
    # regression models don't use latent_shape, no need for test
    if model_class is GPRegression or model_class is SparseGPRegression:
        return
    elif model_class is VariationalGP:
        gp = model_class(X, y, kernel, likelihood, latent_shape=torch.Size([]))
    else:  # model_class is SparseVariationalGP
        gp = model_class(X, y, kernel, X, likelihood, latent_shape=torch.Size([]))

    # test shape
    Xnew = torch.tensor([[2.0, 3.0, 1.0]])
    loc0, cov0 = gp(Xnew, full_cov=True)
    loc1, var1 = gp(Xnew, full_cov=False)
    assert loc0.shape[-1] == Xnew.shape[0]
    assert cov0.shape[-1] == cov0.shape[-2]
    assert cov0.shape[-1] == Xnew.shape[0]
    # test latent shape
    assert loc0.shape[:-1] == torch.Size([])
    assert cov0.shape[:-2] == torch.Size([])
    assert_equal(loc0, loc1)
    assert_equal(cov0.diag(), var1)


@pytest.mark.parametrize("model_class, X, y, kernel, likelihood", TEST_CASES, ids=TEST_IDS)
@pytest.mark.init(rng_seed=0)
def test_inference(model_class, X, y, kernel, likelihood):
    # skip variational GP models because variance/lengthscale highly
    # depend on variational parameters
    if model_class is VariationalGP or model_class is SparseVariationalGP:
        return
    elif model_class is GPRegression:
        gp = model_class(X, y, RBF(input_dim=3), likelihood)
    else:  # model_class is SparseGPRegression
        gp = model_class(X, y, RBF(input_dim=3), X, likelihood)
        # fix inducing points because variance/lengthscale highly depend on it
        gp.fix_param("Xu")

    generator = dist.MultivariateNormal(torch.zeros(X.shape[0]), kernel(X))
    target_y = generator(sample_shape=torch.Size([1000])).detach()
    gp.set_data(X, target_y)

    gp.optimize(optim.Adam({"lr": 0.01}), num_steps=1000)

    variance = gp.kernel.get_param("variance")
    lengthscale = gp.kernel.get_param("lengthscale")
    target_variance = kernel.get_param("variance")
    target_lengthscale = kernel.get_param("lengthscale")
    assert_equal(variance, target_variance, prec=0.2)
    assert_equal(lengthscale, target_lengthscale, prec=0.2)


@pytest.mark.init(rng_seed=0)
def test_inference_sgpr():
    N = 1000
    X = dist.Uniform(torch.zeros(N), torch.ones(N)*5).sample()
    y = 0.5 * torch.sin(3*X) + dist.Normal(torch.zeros(N), torch.ones(N)*0.5).sample()
    kernel = RBF(input_dim=1)
    Xu = torch.linspace(0, 5, 10)

    sgpr = SparseGPRegression(X, y, kernel, Xu)
    sgpr.optimize(optim.Adam({"lr": 0.01}), num_steps=1000)

    Xnew = torch.linspace(0, 5, 100)
    loc, var = sgpr(Xnew, full_cov=False)
    target = 0.5 * torch.sin(3*Xnew)

    assert_equal((loc - target).abs().mean().item(), 0, prec=0.05)


@pytest.mark.init(rng_seed=0)
def test_inference_svgp():
    N = 1000
    X = dist.Uniform(torch.zeros(N), torch.ones(N)*5).sample()
    y = 0.5 * torch.sin(3*X) + dist.Normal(torch.zeros(N), torch.ones(N)*0.5).sample()
    kernel = RBF(input_dim=1)
    Xu = torch.linspace(0, 5, 10)

    svgp = SparseVariationalGP(X, y, kernel, Xu, Gaussian())
    svgp.optimize(optim.Adam({"lr": 0.01}), num_steps=1000)

    Xnew = torch.linspace(0, 5, 100)
    loc, var = svgp(Xnew, full_cov=False)
    target = 0.5 * torch.sin(3*Xnew)

    assert_equal((loc - target).abs().mean().item(), 0, prec=0.05)


@pytest.mark.init(rng_seed=0)
def test_inference_whiten_svgp():
    N = 1000
    X = dist.Uniform(torch.zeros(N), torch.ones(N)*5).sample()
    y = 0.5 * torch.sin(3*X) + dist.Normal(torch.zeros(N), torch.ones(N)*0.5).sample()
    kernel = RBF(input_dim=1)
    Xu = torch.linspace(0, 5, 10)

    svgp = SparseVariationalGP(X, y, kernel, Xu, Gaussian(), whiten=True)
    svgp.optimize(optim.Adam({"lr": 0.01}), num_steps=1000)

    Xnew = torch.linspace(0, 5, 100)
    loc, var = svgp(Xnew, full_cov=False)
    target = 0.5 * torch.sin(3*Xnew)

    assert_equal((loc - target).abs().mean().item(), 0, prec=0.05)


@pytest.mark.parametrize("model_class, X, y, kernel, likelihood", TEST_CASES, ids=TEST_IDS)
def test_inference_with_empty_latent_shape(model_class, X, y, kernel, likelihood):
    # regression models don't use latent_shape (default=torch.Size([]))
    if model_class is GPRegression or model_class is SparseGPRegression:
        return
    elif model_class is VariationalGP:
        gp = model_class(X, y, kernel, likelihood, latent_shape=torch.Size([]))
    else:  # model_class is SparseVariationalGP
        gp = model_class(X, y, kernel, X, likelihood, latent_shape=torch.Size([]))

    gp.optimize(num_steps=1)


@pytest.mark.parametrize("model_class, X, y, kernel, likelihood", TEST_CASES, ids=TEST_IDS)
def test_inference_with_whiten(model_class, X, y, kernel, likelihood):
    # regression models don't use whiten
    if model_class is GPRegression or model_class is SparseGPRegression:
        return
    elif model_class is VariationalGP:
        gp = model_class(X, y, kernel, likelihood, whiten=True)
    else:  # model_class is SparseVariationalGP
        gp = model_class(X, y, kernel, X, likelihood, whiten=True)

    gp.optimize(num_steps=1)


@pytest.mark.parametrize("model_class, X, y, kernel, likelihood", TEST_CASES, ids=TEST_IDS)
def test_hmc(model_class, X, y, kernel, likelihood):
    if model_class is SparseGPRegression or model_class is SparseVariationalGP:
        gp = model_class(X, y, kernel, X, likelihood)
    else:
        gp = model_class(X, y, kernel, likelihood)

    kernel.set_prior("variance", dist.Uniform(torch.tensor(0.5), torch.tensor(1.5)))
    kernel.set_prior("lengthscale", dist.Uniform(torch.tensor(1.0), torch.tensor(3.0)))

    hmc_kernel = HMC(gp.model, step_size=1)
    mcmc_run = MCMC(hmc_kernel, num_samples=10)

    post_trace = defaultdict(list)
    for trace, _ in mcmc_run._traces():
        variance_name = pyro.param_with_module_name(kernel.name, "variance")
        post_trace["variance"].append(trace.nodes[variance_name]["value"])
        lengthscale_name = pyro.param_with_module_name(kernel.name, "lengthscale")
        post_trace["lengthscale"].append(trace.nodes[lengthscale_name]["value"])
        if model_class is VariationalGP:
            f_name = pyro.param_with_module_name(gp.name, "f")
            post_trace["f"].append(trace.nodes[f_name]["value"])
        if model_class is SparseVariationalGP:
            u_name = pyro.param_with_module_name(gp.name, "u")
            post_trace["u"].append(trace.nodes[u_name]["value"])

    for param in post_trace:
        param_mean = torch.mean(torch.stack(post_trace[param]), 0)
        logger.info("Posterior mean - {}".format(param))
        logger.info(param_mean)


def test_inference_deepGP():
    gp1 = GPRegression(X, None, kernel, name="GPR1")
    Z, _ = gp1.model()
    gp2 = SparseVariationalGP(Z, y2D, Matern32(input_dim=3), Z.clone(),
                              likelihood, name="GPR2")

    def model():
        Z, _ = gp1.model()
        gp2.set_data(Z, y2D)
        gp2.model()

    def guide():
        gp1.guide()
        gp2.guide()

<<<<<<< HEAD
    svi = SVI(model, guide, optim.Adam({}), "ELBO")
    svi.step()


@pytest.mark.parametrize("model_class, X, y, kernel, likelihood", TEST_CASES, ids=TEST_IDS)
def test_gplvm(model_class, X, y, kernel, likelihood):
    if model_class is SparseGPRegression or model_class is SparseVariationalGP:
        gp = model_class(X, y, kernel, X, likelihood)
    else:
        gp = model_class(X, y, kernel, likelihood)

    gplvm = GPLVM(gp)
    # test inference
    gplvm.optimize(num_steps=1)
    # test forward
    gplvm(Xnew=X)
=======
    svi = SVI(model, guide, optim.Adam({}), Trace_ELBO())
    svi.step()
>>>>>>> e3a8e54c
<|MERGE_RESOLUTION|>--- conflicted
+++ resolved
@@ -7,18 +7,12 @@
 import torch
 
 import pyro
-<<<<<<< HEAD
 from pyro.contrib.gp.kernels import Matern32, RBF, WhiteNoise
 from pyro.contrib.gp.likelihoods import Gaussian
 from pyro.contrib.gp.models import (GPLVM, GPRegression, SparseGPRegression,
                                     VariationalGP, SparseVariationalGP)
-=======
->>>>>>> e3a8e54c
 import pyro.distributions as dist
 import pyro.optim as optim
-from pyro.contrib.gp.kernels import RBF, Matern32, WhiteNoise
-from pyro.contrib.gp.likelihoods import Gaussian
-from pyro.contrib.gp.models import GPRegression, SparseGPRegression, SparseVariationalGP, VariationalGP
 from pyro.infer import SVI, Trace_ELBO
 from pyro.infer.mcmc.hmc import HMC
 from pyro.infer.mcmc.mcmc import MCMC
@@ -318,8 +312,7 @@
         gp1.guide()
         gp2.guide()
 
-<<<<<<< HEAD
-    svi = SVI(model, guide, optim.Adam({}), "ELBO")
+    svi = SVI(model, guide, optim.Adam({}), Trace_ELBO())
     svi.step()
 
 
@@ -334,8 +327,4 @@
     # test inference
     gplvm.optimize(num_steps=1)
     # test forward
-    gplvm(Xnew=X)
-=======
-    svi = SVI(model, guide, optim.Adam({}), Trace_ELBO())
-    svi.step()
->>>>>>> e3a8e54c
+    gplvm(Xnew=X)