--- conflicted
+++ resolved
@@ -93,12 +93,7 @@
             'pytest==3.7',
             'pytest-cov',
             'scipy>=0.19.0',
-<<<<<<< HEAD
-            # https://github.com/ipython/ipython/issues/11335
-            'ipython==7.00rc1',
-=======
             'ipython<=6.5.0',  # https://github.com/jupyter/jupyter_console/issues/158
->>>>>>> 31b5d636
         ],
         'profile': ['prettytable', 'pytest-benchmark', 'snakeviz'],
         'dev': EXTRAS_REQUIRE + [
