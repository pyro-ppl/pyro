--- conflicted
+++ resolved
@@ -84,14 +84,9 @@
         'numpy>=1.7',
         'opt_einsum>=2.2.0',
         'six>=1.10.0',
-<<<<<<< HEAD
         # TODO: uncomment on release; using torch-nightly build
         # 'torch>=0.4.1',
-        'tqdm>=4.25',
-=======
-        'torch==0.4.0',
         'tqdm>=4.27',
->>>>>>> 4c89c99e
     ],
     extras_require={
         'extras': EXTRAS_REQUIRE,
