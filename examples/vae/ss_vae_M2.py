--- conflicted
+++ resolved
@@ -6,11 +6,7 @@
 import pyro
 import pyro.distributions as dist
 from pyro.contrib.examples.util import print_and_log, set_seed
-<<<<<<< HEAD
 from pyro.infer import SVI, config_enumerate, Trace_ELBO, TraceEnum_ELBO
-=======
-from pyro.infer import SVI, Trace_ELBO, TraceEnum_ELBO, config_enumerate
->>>>>>> 3c7ee16b
 from pyro.nn import ClippedSigmoid, ClippedSoftmax
 from pyro.optim import Adam
 from utils.custom_mlp import MLP, Exp
@@ -329,22 +325,14 @@
     # set up the loss(es) for inference. wrapping the guide in config_enumerate builds the loss as a sum
     # by enumerating each class label for the sampled discrete categorical distribution in the model
     guide = config_enumerate(ss_vae.guide, args.enum_discrete)
-<<<<<<< HEAD
-    loss_basic = SVI(ss_vae.model, guide, optimizer, TraceEnum_ELBO(max_iarange_nesting=1))
-=======
     loss_basic = SVI(ss_vae.model, guide, optimizer, loss=TraceEnum_ELBO(max_iarange_nesting=1))
->>>>>>> 3c7ee16b
 
     # build a list of all losses considered
     losses = [loss_basic]
 
     # aux_loss: whether to use the auxiliary loss from NIPS 14 paper (Kingma et al)
     if args.aux_loss:
-<<<<<<< HEAD
-        loss_aux = SVI(ss_vae.model_classify, ss_vae.guide_classify, optimizer, Trace_ELBO())
-=======
         loss_aux = SVI(ss_vae.model_classify, ss_vae.guide_classify, optimizer, loss=Trace_ELBO())
->>>>>>> 3c7ee16b
         losses.append(loss_aux)
 
     try:
