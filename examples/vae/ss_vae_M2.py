--- conflicted
+++ resolved
@@ -7,12 +7,7 @@
 import pyro
 import pyro.distributions as dist
 from pyro.contrib.examples.util import print_and_log, set_seed
-<<<<<<< HEAD
-from pyro.infer import SVI, config_enumerate, Trace_ELBO, TraceEnum_ELBO
-=======
 from pyro.infer import SVI, Trace_ELBO, TraceEnum_ELBO, config_enumerate
-from pyro.nn import ClippedSigmoid, ClippedSoftmax
->>>>>>> 520b8e4c
 from pyro.optim import Adam
 from utils.custom_mlp import MLP, Exp
 from utils.mnist_cached import MNISTCached, mkdir_p, setup_data_loaders
@@ -388,11 +383,7 @@
 
     parser.add_argument('--cuda', action='store_true',
                         help="use GPU(s) to speed up training")
-<<<<<<< HEAD
     parser.add_argument('-n', '--num-epochs', default=50, type=int,
-=======
-    parser.add_argument('-n', '--num-epochs', default=100, type=int,
->>>>>>> 520b8e4c
                         help="number of epochs to run")
     parser.add_argument('--aux-loss', action="store_true",
                         help="whether to use the auxiliary loss from NIPS 14 paper "
