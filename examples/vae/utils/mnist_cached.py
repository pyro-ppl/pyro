import errno
import os
from functools import reduce

import numpy as np
import torch
from torch.utils.data import DataLoader
from torchvision.datasets import MNIST

<<<<<<< HEAD
=======
from pyro.contrib.examples.util import get_data_directory

>>>>>>> c4fc8d5c

# This file contains utilities for caching, transforming and splitting MNIST data
# efficiently. By default, a PyTorch DataLoader will apply the transform every epoch
# we avoid this by caching the data early on in MNISTCached class


# transformations for MNIST data
def fn_x_mnist(x, use_cuda):
    # normalize pixel values of the image to be in [0,1] instead of [0,255]
    xp = x * (1. / 255)

    # transform x to a linear tensor from bx * a1 * a2 * ... --> bs * A
    xp_1d_size = reduce(lambda a, b: a * b, xp.size()[1:])
    xp = xp.view(-1, xp_1d_size)

    # send the data to GPU(s)
    if use_cuda:
        xp = xp.cuda()

    return xp


def fn_y_mnist(y, use_cuda):
    yp = torch.zeros(y.size(0), 10)

    # send the data to GPU(s)
    if use_cuda:
        yp = yp.cuda()
        y = y.cuda()

    # transform the label y (integer between 0 and 9) to a one-hot
    yp = yp.scatter_(1, y.view(-1, 1), 1.0)
    return yp


def get_ss_indices_per_class(y, sup_per_class):
    # number of indices to consider
    n_idxs = y.size()[0]

    # calculate the indices per class
    idxs_per_class = {j: [] for j in range(10)}

    # for each index identify the class and add the index to the right class
    for i in range(n_idxs):
        curr_y = y[i]
        for j in range(10):
            if curr_y[j] == 1:
                idxs_per_class[j].append(i)
                break

    idxs_sup = []
    idxs_unsup = []
    for j in range(10):
        np.random.shuffle(idxs_per_class[j])
        idxs_sup.extend(idxs_per_class[j][:sup_per_class])
        idxs_unsup.extend(idxs_per_class[j][sup_per_class:len(idxs_per_class[j])])

    return idxs_sup, idxs_unsup


def split_sup_unsup_valid(X, y, sup_num, validation_num=10000):
    """
    helper function for splitting the data into supervised, un-supervised and validation parts
    :param X: images
    :param y: labels (digits)
    :param sup_num: what number of examples is supervised
    :param validation_num: what number of last examples to use for validation
    :return: splits of data by sup_num number of supervised examples
    """

    # validation set is the last 10,000 examples
    X_valid = X[-validation_num:]
    y_valid = y[-validation_num:]

    X = X[0:-validation_num]
    y = y[0:-validation_num]

    assert sup_num % 10 == 0, "unable to have equal number of images per class"

    # number of supervised examples per class
    sup_per_class = int(sup_num / 10)

    idxs_sup, idxs_unsup = get_ss_indices_per_class(y, sup_per_class)
    X_sup = X[idxs_sup]
    y_sup = y[idxs_sup]
    X_unsup = X[idxs_unsup]
    y_unsup = y[idxs_unsup]

    return X_sup, y_sup, X_unsup, y_unsup, X_valid, y_valid


def print_distribution_labels(y):
    """
    helper function for printing the distribution of class labels in a dataset
    :param y: tensor of class labels given as one-hots
    :return: a dictionary of counts for each label from y
    """
    counts = {j: 0 for j in range(10)}
    for i in range(y.size()[0]):
        for j in range(10):
            if y[i][j] == 1:
                counts[j] += 1
                break
    print(counts)


class MNISTCached(MNIST):
    """
    a wrapper around MNIST to load and cache the transformed data
    once at the beginning of the inference
    """

    # static class variables for caching training data
    train_data_size = 50000
    train_data_sup, train_labels_sup = None, None
    train_data_unsup, train_labels_unsup = None, None
    validation_size = 10000
    data_valid, labels_valid = None, None
    test_size = 10000

    def __init__(self, mode, sup_num, use_cuda=True, *args, **kwargs):
        super(MNISTCached, self).__init__(train=mode in ["sup", "unsup", "valid"], *args, **kwargs)

        # transformations on MNIST data (normalization and one-hot conversion for labels)
        def transform(x):
            return fn_x_mnist(x, use_cuda)

        def target_transform(y):
            return fn_y_mnist(y, use_cuda)

        self.mode = mode

        assert mode in ["sup", "unsup", "test", "valid"], "invalid train/test option values"

        if mode in ["sup", "unsup", "valid"]:

            # transform the training data if transformations are provided
            if transform is not None:
                self.train_data = (transform(self.train_data.float()))
            if target_transform is not None:
                self.train_labels = (target_transform(self.train_labels))

            if MNISTCached.train_data_sup is None:
                if sup_num is None:
                    assert mode == "unsup"
                    MNISTCached.train_data_unsup, MNISTCached.train_labels_unsup = \
                        self.train_data, self.train_labels
                else:
                    MNISTCached.train_data_sup, MNISTCached.train_labels_sup, \
                        MNISTCached.train_data_unsup, MNISTCached.train_labels_unsup, \
                        MNISTCached.data_valid, MNISTCached.labels_valid = \
                        split_sup_unsup_valid(self.train_data, self.train_labels, sup_num)

            if mode == "sup":
                self.train_data, self.train_labels = MNISTCached.train_data_sup, MNISTCached.train_labels_sup
            elif mode == "unsup":
                self.train_data = MNISTCached.train_data_unsup

                # making sure that the unsupervised labels are not available to inference
                self.train_labels = (torch.Tensor(
                    MNISTCached.train_labels_unsup.shape[0]).view(-1, 1)) * np.nan
            else:
                self.train_data, self.train_labels = MNISTCached.data_valid, MNISTCached.labels_valid

        else:
            # transform the testing data if transformations are provided
            if transform is not None:
                self.test_data = (transform(self.test_data.float()))
            if target_transform is not None:
                self.test_labels = (target_transform(self.test_labels))

    def __getitem__(self, index):
        """
        :param index: Index or slice object
        :returns tuple: (image, target) where target is index of the target class.
        """
        if self.mode in ["sup", "unsup", "valid"]:
            img, target = self.train_data[index], self.train_labels[index]
        elif self.mode == "test":
            img, target = self.test_data[index], self.test_labels[index]
        else:
            assert False, "invalid mode: {}".format(self.mode)
        return img, target


def setup_data_loaders(dataset, use_cuda, batch_size, sup_num=None, root=None, download=True, **kwargs):
    """
        helper function for setting up pytorch data loaders for a semi-supervised dataset
    :param dataset: the data to use
    :param use_cuda: use GPU(s) for training
    :param batch_size: size of a batch of data to output when iterating over the data loaders
    :param sup_num: number of supervised data examples
    :param download: download the dataset (if it doesn't exist already)
    :param kwargs: other params for the pytorch data loader
    :return: three data loaders: (supervised data for training, un-supervised data for training,
                                  supervised data for testing)
    """
    # instantiate the dataset as training/testing sets
    if root is None:
        root = get_data_directory(__file__)
    if 'num_workers' not in kwargs:
        kwargs = {'num_workers': 0, 'pin_memory': False}

    cached_data = {}
    loaders = {}
    for mode in ["unsup", "test", "sup", "valid"]:
        if sup_num is None and mode == "sup":
            # in this special case, we do not want "sup" and "valid" data loaders
            return loaders["unsup"], loaders["test"]
        cached_data[mode] = dataset(root=root, mode=mode, download=download,
                                    sup_num=sup_num, use_cuda=use_cuda)
        loaders[mode] = DataLoader(cached_data[mode], batch_size=batch_size, shuffle=True, **kwargs)

    return loaders


def mkdir_p(path):
    try:
        os.makedirs(path)
    except OSError as exc:  # Python >2.5
        if exc.errno == errno.EEXIST and os.path.isdir(path):
            pass
        else:
            raise


EXAMPLE_DIR = os.path.dirname(os.path.abspath(os.path.join(__file__, os.pardir)))
DATA_DIR = os.path.join(EXAMPLE_DIR, 'data')
RESULTS_DIR = os.path.join(EXAMPLE_DIR, 'results')<|MERGE_RESOLUTION|>--- conflicted
+++ resolved
@@ -7,11 +7,7 @@
 from torch.utils.data import DataLoader
 from torchvision.datasets import MNIST
 
-<<<<<<< HEAD
-=======
 from pyro.contrib.examples.util import get_data_directory
-
->>>>>>> c4fc8d5c
 
 # This file contains utilities for caching, transforming and splitting MNIST data
 # efficiently. By default, a PyTorch DataLoader will apply the transform every epoch
