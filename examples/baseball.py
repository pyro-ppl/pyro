--- conflicted
+++ resolved
@@ -273,22 +273,6 @@
     evaluate_log_predictive_density(not_pooled, posterior_not_pooled, baseball_dataset)
 
     # (3) Partially Pooled Model
-<<<<<<< HEAD
-    posterior_partially_pooled = MCMC(nuts_kernel,
-                                      num_samples=args.num_samples,
-                                      warmup_steps=args.warmup_steps,
-                                      num_chains=args.num_chains).run(partially_pooled, at_bats, hits)
-    logging.info("\nModel: Partially Pooled")
-    logging.info("=======================")
-    logging.info("\nphi:")
-    logging.info(summary(posterior_partially_pooled, sites=["phi"],
-                         player_names=player_names)["phi"])
-    posterior_predictive = TracePredictive(partially_pooled,
-                                           posterior_partially_pooled,
-                                           num_samples=args.num_samples)
-    sample_posterior_predictive(posterior_predictive, baseball_dataset)
-    evaluate_log_predictive_density(partially_pooled, posterior_partially_pooled, baseball_dataset)
-=======
     # TODO: remove once htps://github.com/uber/pyro/issues/1458 is resolved
     if "CI" not in os.environ:
         posterior_partially_pooled = MCMC(nuts_kernel, num_samples=args.num_samples, warmup_steps=args.warmup_steps) \
@@ -303,7 +287,6 @@
                                                num_samples=args.num_samples)
         sample_posterior_predictive(posterior_predictive, baseball_dataset)
         evaluate_log_predictive_density(partially_pooled, posterior_partially_pooled, baseball_dataset)
->>>>>>> 7076945b
 
     # (4) Partially Pooled with Logit Model
     posterior_partially_pooled_with_logit = MCMC(nuts_kernel,
