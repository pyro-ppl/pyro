import argparse
import logging
import math

import pandas as pd
import torch

import pyro
from pyro.distributions import Beta, Binomial, HalfCauchy, Normal, Pareto, Uniform
from pyro.distributions.util import scalar_like, sum_rightmost
<<<<<<< HEAD
from pyro.infer import Predictive
from pyro.infer.mcmc.api import MCMC
from pyro.infer.mcmc import NUTS
from pyro.infer.mcmc.util import initialize_model
=======
from pyro.infer import MCMC, NUTS, Predictive
from pyro.infer.mcmc.util import initialize_model, summary
>>>>>>> d818abb4
from pyro.poutine.util import site_is_subsample
from pyro.util import ignore_experimental_warning

"""
Example has been adapted from [1]. It demonstrates how to do Bayesian inference using
NUTS (or, HMC) in Pyro, and use of some common inference utilities.

As in the Stan tutorial, this uses the small baseball dataset of Efron and Morris [2]
to estimate players' batting average which is the fraction of times a player got a
base hit out of the number of times they went up at bat.

The dataset separates the initial 45 at-bats statistics from the remaining season.
We use the hits data from the initial 45 at-bats to estimate the batting average
for each player. We then use the remaining season's data to validate the predictions
from our models.

Three models are evaluated:
 - Complete pooling model: The success probability of scoring a hit is shared
     amongst all players.
 - No pooling model: Each individual player's success probability is distinct and
     there is no data sharing amongst players.
 - Partial pooling model: A hierarchical model with partial data sharing.


We recommend Radford Neal's tutorial on HMC ([3]) to users who would like to get a
more comprehensive understanding of HMC and its variants, and to [4] for details on
the No U-Turn Sampler, which provides an efficient and automated way (i.e. limited
hyper-parameters) of running HMC on different problems.

[1] Carpenter B. (2016), ["Hierarchical Partial Pooling for Repeated Binary Trials"]
    (http://mc-stan.org/users/documentation/case-studies/pool-binary-trials.html).
[2] Efron B., Morris C. (1975), "Data analysis using Stein's estimator and its
    generalizations", J. Amer. Statist. Assoc., 70, 311-319.
[3] Neal, R. (2012), "MCMC using Hamiltonian Dynamics",
    (https://arxiv.org/pdf/1206.1901.pdf)
[4] Hoffman, M. D. and Gelman, A. (2014), "The No-U-turn sampler: Adaptively setting
    path lengths in Hamiltonian Monte Carlo", (https://arxiv.org/abs/1111.4246)
"""

logging.basicConfig(format='%(message)s', level=logging.INFO)
DATA_URL = "https://d2hg8soec8ck9v.cloudfront.net/datasets/EfronMorrisBB.txt"


# ===================================
#               MODELS
# ===================================


def fully_pooled(at_bats, hits):
    r"""
    Number of hits in $K$ at bats for each player has a Binomial
    distribution with a common probability of success, $\phi$.

    :param (torch.Tensor) at_bats: Number of at bats for each player.
    :param (torch.Tensor) hits: Number of hits for the given at bats.
    :return: Number of hits predicted by the model.
    """
    phi_prior = Uniform(scalar_like(at_bats, 0), scalar_like(at_bats, 1))
    phi = pyro.sample("phi", phi_prior)
    num_players = at_bats.shape[0]
    with pyro.plate("num_players", num_players):
        return pyro.sample("obs", Binomial(at_bats, phi), obs=hits)


def not_pooled(at_bats, hits):
    r"""
    Number of hits in $K$ at bats for each player has a Binomial
    distribution with independent probability of success, $\phi_i$.

    :param (torch.Tensor) at_bats: Number of at bats for each player.
    :param (torch.Tensor) hits: Number of hits for the given at bats.
    :return: Number of hits predicted by the model.
    """
    num_players = at_bats.shape[0]
    with pyro.plate("num_players", num_players):
        phi_prior = Uniform(scalar_like(at_bats, 0), scalar_like(at_bats, 1))
        phi = pyro.sample("phi", phi_prior)
        return pyro.sample("obs", Binomial(at_bats, phi), obs=hits)


def partially_pooled(at_bats, hits):
    r"""
    Number of hits has a Binomial distribution with independent
    probability of success, $\phi_i$. Each $\phi_i$ follows a Beta
    distribution with concentration parameters $c_1$ and $c_2$, where
    $c_1 = m * kappa$, $c_2 = (1 - m) * kappa$, $m ~ Uniform(0, 1)$,
    and $kappa ~ Pareto(1, 1.5)$.

    :param (torch.Tensor) at_bats: Number of at bats for each player.
    :param (torch.Tensor) hits: Number of hits for the given at bats.
    :return: Number of hits predicted by the model.
    """
    num_players = at_bats.shape[0]
    m = pyro.sample("m", Uniform(scalar_like(at_bats, 0), scalar_like(at_bats, 1)))
    kappa = pyro.sample("kappa", Pareto(scalar_like(at_bats, 1), scalar_like(at_bats, 1.5)))
    with pyro.plate("num_players", num_players):
        phi_prior = Beta(m * kappa, (1 - m) * kappa)
        phi = pyro.sample("phi", phi_prior)
        return pyro.sample("obs", Binomial(at_bats, phi), obs=hits)


def partially_pooled_with_logit(at_bats, hits):
    r"""
    Number of hits has a Binomial distribution with a logit link function.
    The logits $\alpha$ for each player is normally distributed with the
    mean and scale parameters sharing a common prior.

    :param (torch.Tensor) at_bats: Number of at bats for each player.
    :param (torch.Tensor) hits: Number of hits for the given at bats.
    :return: Number of hits predicted by the model.
    """
    num_players = at_bats.shape[0]
    loc = pyro.sample("loc", Normal(scalar_like(at_bats, -1), scalar_like(at_bats, 1)))
    scale = pyro.sample("scale", HalfCauchy(scale=scalar_like(at_bats, 1)))
    with pyro.plate("num_players", num_players):
        alpha = pyro.sample("alpha", Normal(loc, scale))
        return pyro.sample("obs", Binomial(at_bats, logits=alpha), obs=hits)


# ===================================
#        DATA SUMMARIZE UTILS
# ===================================


def get_summary_table(posterior, sites, player_names, transforms={}, diagnostics=False, group_by_chain=False):
    """
    Return summarized statistics for each of the ``sites`` in the
    traces corresponding to the approximate posterior.
    """
    site_stats = {}

    for site_name in sites:
        marginal_site = posterior[site_name].cpu()

        if site_name in transforms:
            marginal_site = transforms[site_name](marginal_site)

        site_summary = summary({site_name: marginal_site}, prob=0.5, group_by_chain=group_by_chain)[site_name]
        if site_summary["mean"].shape:
            site_df = pd.DataFrame(site_summary, index=player_names)
        else:
            site_df = pd.DataFrame(site_summary, index=[0])
        if not diagnostics:
            site_df = site_df.drop(["n_eff", "r_hat"], axis=1)
        site_stats[site_name] = site_df.astype(float).round(2)

    return site_stats


def train_test_split(pd_dataframe):
    """
    Training data - 45 initial at-bats and hits for each player.
    Validation data - Full season at-bats and hits for each player.
    """
    device = torch.Tensor().device
    train_data = torch.tensor(pd_dataframe[["At-Bats", "Hits"]].values, dtype=torch.float, device=device)
    test_data = torch.tensor(pd_dataframe[["SeasonAt-Bats", "SeasonHits"]].values, dtype=torch.float, device=device)
    first_name = pd_dataframe["FirstName"].values
    last_name = pd_dataframe["LastName"].values
    player_names = [" ".join([first, last]) for first, last in zip(first_name, last_name)]
    return train_data, test_data, player_names


# ===================================
#       MODEL EVALUATION UTILS
# ===================================


def sample_posterior_predictive(model, posterior_samples, baseball_dataset):
    """
    Generate samples from posterior predictive distribution.
    """
    train, test, player_names = train_test_split(baseball_dataset)
    at_bats = train[:, 0]
    at_bats_season = test[:, 0]
    logging.Formatter("%(message)s")
    logging.info("\nPosterior Predictive:")
    logging.info("Hit Rate - Initial 45 At Bats")
    logging.info("-----------------------------")
    # set hits=None to convert it from observation node to sample node
<<<<<<< HEAD
    with ignore_experimental_warning():
        train_predict = Predictive(model, posterior_samples)(at_bats, None)
    train_summary = summary(train_predict,
                            sites=["obs"],
                            player_names=player_names)["obs"]
=======
    train_predict = Predictive(model, posterior_samples)(at_bats, None)
    train_summary = get_summary_table(train_predict,
                                      sites=["obs"],
                                      player_names=player_names)["obs"]
>>>>>>> d818abb4
    train_summary = train_summary.assign(ActualHits=baseball_dataset[["Hits"]].values)
    logging.info(train_summary)
    logging.info("\nHit Rate - Season Predictions")
    logging.info("-----------------------------")
<<<<<<< HEAD
    test_predict = Predictive(model, posterior_samples)(at_bats_season, None)
    test_summary = summary(test_predict,
                           sites=["obs"],
                           player_names=player_names)["obs"]
=======
    with ignore_experimental_warning():
        test_predict = Predictive(model, posterior_samples)(at_bats_season, None)
    test_summary = get_summary_table(test_predict,
                                     sites=["obs"],
                                     player_names=player_names)["obs"]
>>>>>>> d818abb4
    test_summary = test_summary.assign(ActualHits=baseball_dataset[["SeasonHits"]].values)
    logging.info(test_summary)


def evaluate_log_posterior_density(model, posterior_samples, baseball_dataset):
    """
    Evaluate the log probability density of observing the unseen data (season hits)
    given a model and posterior distribution over the parameters.
    """
    _, test, player_names = train_test_split(baseball_dataset)
    at_bats_season, hits_season = test[:, 0], test[:, 1]
<<<<<<< HEAD
    trace = Predictive(model, posterior_samples, parallel=True).get_vectorized_trace(at_bats_season, hits_season)
=======
    trace = Predictive(model, posterior_samples).get_vectorized_trace(at_bats_season, hits_season)
>>>>>>> d818abb4
    # Use LogSumExp trick to evaluate $log(1/num_samples \sum_i p(new_data | \theta^{i})) $,
    # where $\theta^{i}$ are parameter samples from the model's posterior.
    trace.compute_log_prob()
    log_joint = 0.
    for name, site in trace.nodes.items():
        if site["type"] == "sample" and not site_is_subsample(site):
            # We use `sum_rightmost(x, -1)` to take the sum of all rightmost dimensions of `x`
            # except the first dimension (which corresponding to the number of posterior samples)
            site_log_prob_sum = sum_rightmost(site['log_prob'], -1)
            log_joint += site_log_prob_sum
    posterior_pred_density = torch.logsumexp(log_joint, dim=0) - math.log(log_joint.shape[0])
    logging.info("\nLog posterior predictive density")
    logging.info("--------------------------------")
    logging.info("{:.4f}\n".format(posterior_pred_density))


def main(args):
    baseball_dataset = pd.read_csv(DATA_URL, "\t")
    train, _, player_names = train_test_split(baseball_dataset)
    at_bats, hits = train[:, 0], train[:, 1]
    logging.info("Original Dataset:")
    logging.info(baseball_dataset)

    # (1) Full Pooling Model
    # In this model, we illustrate how to use MCMC with general potential_fn.
    init_params, potential_fn, transforms, _ = initialize_model(
        fully_pooled, model_args=(at_bats, hits), num_chains=args.num_chains,
        jit_compile=args.jit, skip_jit_warnings=True)
    nuts_kernel = NUTS(potential_fn=potential_fn)
    mcmc = MCMC(nuts_kernel,
                num_samples=args.num_samples,
                warmup_steps=args.warmup_steps,
                num_chains=args.num_chains,
                initial_params=init_params,
                transforms=transforms)
    mcmc.run(at_bats, hits)
    samples_fully_pooled = mcmc.get_samples()
    logging.info("\nModel: Fully Pooled")
    logging.info("===================")
    logging.info("\nphi:")
    logging.info(get_summary_table(mcmc.get_samples(group_by_chain=True),
                                   sites=["phi"],
                                   player_names=player_names,
                                   diagnostics=True,
                                   group_by_chain=True)["phi"])
    num_divergences = sum(map(len, mcmc.diagnostics()["divergences"].values()))
    logging.info("\nNumber of divergent transitions: {}\n".format(num_divergences))
    sample_posterior_predictive(fully_pooled, samples_fully_pooled, baseball_dataset)
    evaluate_log_posterior_density(fully_pooled, samples_fully_pooled, baseball_dataset)

    # (2) No Pooling Model
    nuts_kernel = NUTS(not_pooled, jit_compile=args.jit, ignore_jit_warnings=True)
    mcmc = MCMC(nuts_kernel,
                num_samples=args.num_samples,
                warmup_steps=args.warmup_steps,
                num_chains=args.num_chains)
    mcmc.run(at_bats, hits)
    samples_not_pooled = mcmc.get_samples()
    logging.info("\nModel: Not Pooled")
    logging.info("=================")
    logging.info("\nphi:")
    logging.info(get_summary_table(mcmc.get_samples(group_by_chain=True),
                                   sites=["phi"],
                                   player_names=player_names,
                                   diagnostics=True,
                                   group_by_chain=True)["phi"])
    num_divergences = sum(map(len, mcmc.diagnostics()["divergences"].values()))
    logging.info("\nNumber of divergent transitions: {}\n".format(num_divergences))
    sample_posterior_predictive(not_pooled, samples_not_pooled, baseball_dataset)
    evaluate_log_posterior_density(not_pooled, samples_not_pooled, baseball_dataset)

    # (3) Partially Pooled Model
    nuts_kernel = NUTS(partially_pooled, jit_compile=args.jit, ignore_jit_warnings=True)
    mcmc = MCMC(nuts_kernel,
                num_samples=args.num_samples,
                warmup_steps=args.warmup_steps,
                num_chains=args.num_chains)
    mcmc.run(at_bats, hits)
    samples_partially_pooled = mcmc.get_samples()
    logging.info("\nModel: Partially Pooled")
    logging.info("=======================")
    logging.info("\nphi:")
    logging.info(get_summary_table(mcmc.get_samples(group_by_chain=True),
                                   sites=["phi"],
                                   player_names=player_names,
                                   diagnostics=True,
                                   group_by_chain=True)["phi"])
    num_divergences = sum(map(len, mcmc.diagnostics()["divergences"].values()))
    logging.info("\nNumber of divergent transitions: {}\n".format(num_divergences))
    sample_posterior_predictive(partially_pooled, samples_partially_pooled, baseball_dataset)
    evaluate_log_posterior_density(partially_pooled, samples_partially_pooled, baseball_dataset)

    # (4) Partially Pooled with Logit Model
    nuts_kernel = NUTS(partially_pooled_with_logit, jit_compile=args.jit, ignore_jit_warnings=True)
    mcmc = MCMC(nuts_kernel,
                num_samples=args.num_samples,
                warmup_steps=args.warmup_steps,
                num_chains=args.num_chains)
    mcmc.run(at_bats, hits)
    samples_partially_pooled_logit = mcmc.get_samples()
    logging.info("\nModel: Partially Pooled with Logit")
    logging.info("==================================")
    logging.info("\nSigmoid(alpha):")
    logging.info(get_summary_table(mcmc.get_samples(group_by_chain=True),
                                   sites=["alpha"],
                                   player_names=player_names,
                                   transforms={"alpha": torch.sigmoid},
                                   diagnostics=True,
                                   group_by_chain=True)["alpha"])
    num_divergences = sum(map(len, mcmc.diagnostics()["divergences"].values()))
    logging.info("\nNumber of divergent transitions: {}\n".format(num_divergences))
    sample_posterior_predictive(partially_pooled_with_logit, samples_partially_pooled_logit,
                                baseball_dataset)
    evaluate_log_posterior_density(partially_pooled_with_logit, samples_partially_pooled_logit,
                                   baseball_dataset)


if __name__ == "__main__":
    assert pyro.__version__.startswith('0.5.1')
    parser = argparse.ArgumentParser(description="Baseball batting average using HMC")
    parser.add_argument("-n", "--num-samples", nargs="?", default=200, type=int)
    parser.add_argument("--num-chains", nargs='?', default=4, type=int)
    parser.add_argument("--warmup-steps", nargs='?', default=100, type=int)
    parser.add_argument("--rng_seed", nargs='?', default=0, type=int)
    parser.add_argument("--jit", action="store_true", default=False,
                        help="use PyTorch jit")
    parser.add_argument("--cuda", action="store_true", default=False,
                        help="run this example in GPU")
    args = parser.parse_args()

    # work around the error "CUDA error: initialization error"
    # see https://github.com/pytorch/pytorch/issues/2517
    torch.multiprocessing.set_start_method("spawn")

    pyro.set_rng_seed(args.rng_seed)
    # Enable validation checks
    pyro.enable_validation(__debug__)

    # work around with the error "RuntimeError: received 0 items of ancdata"
    # see https://discuss.pytorch.org/t/received-0-items-of-ancdata-pytorch-0-4-0/19823
    torch.multiprocessing.set_sharing_strategy("file_system")

    if args.cuda:
        torch.set_default_tensor_type(torch.cuda.FloatTensor)

    main(args)<|MERGE_RESOLUTION|>--- conflicted
+++ resolved
@@ -8,15 +8,8 @@
 import pyro
 from pyro.distributions import Beta, Binomial, HalfCauchy, Normal, Pareto, Uniform
 from pyro.distributions.util import scalar_like, sum_rightmost
-<<<<<<< HEAD
-from pyro.infer import Predictive
-from pyro.infer.mcmc.api import MCMC
-from pyro.infer.mcmc import NUTS
-from pyro.infer.mcmc.util import initialize_model
-=======
 from pyro.infer import MCMC, NUTS, Predictive
 from pyro.infer.mcmc.util import initialize_model, summary
->>>>>>> d818abb4
 from pyro.poutine.util import site_is_subsample
 from pyro.util import ignore_experimental_warning
 
@@ -197,34 +190,19 @@
     logging.info("Hit Rate - Initial 45 At Bats")
     logging.info("-----------------------------")
     # set hits=None to convert it from observation node to sample node
-<<<<<<< HEAD
-    with ignore_experimental_warning():
-        train_predict = Predictive(model, posterior_samples)(at_bats, None)
-    train_summary = summary(train_predict,
-                            sites=["obs"],
-                            player_names=player_names)["obs"]
-=======
     train_predict = Predictive(model, posterior_samples)(at_bats, None)
     train_summary = get_summary_table(train_predict,
                                       sites=["obs"],
                                       player_names=player_names)["obs"]
->>>>>>> d818abb4
     train_summary = train_summary.assign(ActualHits=baseball_dataset[["Hits"]].values)
     logging.info(train_summary)
     logging.info("\nHit Rate - Season Predictions")
     logging.info("-----------------------------")
-<<<<<<< HEAD
-    test_predict = Predictive(model, posterior_samples)(at_bats_season, None)
-    test_summary = summary(test_predict,
-                           sites=["obs"],
-                           player_names=player_names)["obs"]
-=======
     with ignore_experimental_warning():
         test_predict = Predictive(model, posterior_samples)(at_bats_season, None)
     test_summary = get_summary_table(test_predict,
                                      sites=["obs"],
                                      player_names=player_names)["obs"]
->>>>>>> d818abb4
     test_summary = test_summary.assign(ActualHits=baseball_dataset[["SeasonHits"]].values)
     logging.info(test_summary)
 
@@ -236,11 +214,7 @@
     """
     _, test, player_names = train_test_split(baseball_dataset)
     at_bats_season, hits_season = test[:, 0], test[:, 1]
-<<<<<<< HEAD
-    trace = Predictive(model, posterior_samples, parallel=True).get_vectorized_trace(at_bats_season, hits_season)
-=======
     trace = Predictive(model, posterior_samples).get_vectorized_trace(at_bats_season, hits_season)
->>>>>>> d818abb4
     # Use LogSumExp trick to evaluate $log(1/num_samples \sum_i p(new_data | \theta^{i})) $,
     # where $\theta^{i}$ are parameter samples from the model's posterior.
     trace.compute_log_prob()
