--- conflicted
+++ resolved
@@ -252,10 +252,6 @@
     baseball_dataset = pd.read_csv(DATA_URL, "\t")
     train, _, player_names = train_test_split(baseball_dataset)
     at_bats, hits = train[:, 0], train[:, 1]
-<<<<<<< HEAD
-    nuts_kernel = NUTS(conditioned_model, jit_compile=args.jit)
-=======
->>>>>>> 4c89c99e
     logging.info("Original Dataset:")
     logging.info(baseball_dataset)
     num_predictive_samples = args.num_samples * args.num_chains
