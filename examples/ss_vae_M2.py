
import torch
import pyro
import sys
from torch.autograd import Variable
import pyro.distributions as dist
from utils.mnist_cached import MNISTCached, setup_data_loaders
from pyro.infer import SVI
from pyro.optim import Adam
from pyro.nn import ClippedSoftmax, ClippedSigmoid
from utils.custom_mlp import MLP, Exp
from utils.vae_plots import plot_conditional_samples_ssvae, mnist_test_tsne_ssvae
from util import set_seed, print_and_log, mkdir_p
import torch.nn as nn

version_warning = '''
11/02/2017: This example does not work with the release version 0.2 of pytorch.
Please install Pytorch from the latest master branch of pytorch or wait a week for the new release.
This example uses a data loader that requires very recent PyTorch features.
'''
torch_version = pyro.util.parse_torch_version()
if (torch_version < (0, 2, 1) and not torch_version[-1].startswith("+")):
    print(version_warning)
    sys.exit(0)


class SSVAE(nn.Module):
    """
    This class encapsulates the parameters (neural networks) and models & guides needed to train a
    semi-supervised variational auto-encoder on the MNIST image dataset

    :param output_size: size of the tensor representing the class label (10 for MNIST since
                        we represent the class labels as a one-hot vector with 10 components)
    :param input_size: size of the tensor representing the image (28*28 = 784 for our MNIST dataset
                       since we flatten the images and scale the pixels to be in [0,1])
    :param z_dim: size of the tensor representing the latent random variable z
                  (handwriting style for our MNIST dataset)
    :param hidden_layers: a tuple (or list) of MLP layers to be used in the neural networks
                          representing the parameters of the distributions in our model
    :param epsilon_scale: a small float value used to scale down the output of Softmax and Sigmoid
                          opertations in pytorch for numerical stability
    :param use_cuda: use GPUs for faster training
    :param aux_loss_multiplier: the multiplier to use with the auxiliary loss
    """
    def __init__(self, output_size=10, input_size=784, z_dim=50, hidden_layers=(500,),
                 epsilon_scale=1e-7, use_cuda=False, aux_loss_multiplier=None):

        super(SSVAE, self).__init__()

        # initialize the class with all arguments provided to the constructor
        self.output_size = output_size
        self.input_size = input_size
        self.z_dim = z_dim
        self.hidden_layers = hidden_layers
        self.epsilon_scale = epsilon_scale
        self.use_cuda = use_cuda
        self.aux_loss_multiplier = aux_loss_multiplier

        # define and instantiate the neural networks representing
        # the paramters of various distributions in the model
        self.setup_networks()

    def setup_networks(self):

        z_dim = self.z_dim
        hidden_sizes = self.hidden_layers

        # define the neural networks used later in the model and the guide.
        # these networks are MLPs (multi-layered perceptrons or simple feed-forward networks)
        # where the provided activation parameter is used on every linear layer except
        # for the output layer where we use the provided output_activation parameter
        # NOTE: we use a customized epsilon-scaled versions of Softmax and
        # Sigmoid operations for numerical stability
        self.encoder_y = MLP([self.input_size] + hidden_sizes + [self.output_size],
                             activation=nn.Softplus,
                             output_activation=ClippedSoftmax,
                             epsilon_scale=self.epsilon_scale,
                             use_cuda=self.use_cuda)

        # a split in the final layer's size is used for multiple outputs
        # and potentially applying separate activation functions on them
        # e.g. in this network the final output is of size [z_dim,z_dim]
        # to produce mu and sigma, and apply different activations [None,Exp] on them
        self.encoder_z = MLP([self.input_size + self.output_size] +
                             hidden_sizes + [[z_dim, z_dim]],
                             activation=nn.Softplus,
                             output_activation=[None, Exp],
                             use_cuda=self.use_cuda)

        self.decoder = MLP([z_dim + self.output_size] +
                           hidden_sizes + [self.input_size],
                           activation=nn.Softplus,
                           output_activation=ClippedSigmoid,
                           epsilon_scale=self.epsilon_scale,
                           use_cuda=self.use_cuda)

        # using GPUs for faster training of the networks
        if self.use_cuda:
            self.cuda()

    def model(self, xs, ys=None):
        """
        The model corresponds to the following generative process:
        p(z) = normal(0,I)              # handwriting style (latent)
        p(y|x) = categorical(I/10.)     # which digit (semi-supervised)
        p(x|y,z) = bernoulli(mu(y,z))   # an image
        mu is given by a neural network  `decoder`

        :param xs: a batch of scaled vectors of pixels from an image
        :param ys: (optional) a batch of the class labels i.e.
                   the digit corresponding to the image(s)
        :return: None
        """
        # register this pytorch module and all of its sub-modules with pyro
        pyro.module("ss_vae", self)

        batch_size = xs.size(0)
        with pyro.iarange("independent"):

            # sample the handwriting style from the constant prior distribution
            prior_mu = Variable(torch.zeros([batch_size, self.z_dim]))
            prior_sigma = Variable(torch.ones([batch_size, self.z_dim]))
            zs = pyro.sample("z", dist.normal, prior_mu, prior_sigma)

            # if the label y (which digit to write) is supervised, sample from the
            # constant prior, otherwise, observe the value (i.e. score it against the constant prior)
            alpha_prior = Variable(torch.ones([batch_size, self.output_size]) / (1.0 * self.output_size))
            if ys is None:
                ys = pyro.sample("y", dist.one_hot_categorical, alpha_prior)
            else:
<<<<<<< HEAD
                pyro.observe("y", dist.one_hot_categorical, ys, alpha_prior)
=======
                pyro.sample("y", dist.categorical, alpha_prior, obs=ys)
>>>>>>> ac5cb096

            # finally, score the image (x) using the handwriting style (z) and
            # the class label y (which digit to write) against the
            # parametrized distribution p(x|y,z) = bernoulli(decoder(y,z))
            # where `decoder` is a neural network
            mu = self.decoder.forward([zs, ys])
            pyro.sample("x", dist.bernoulli, mu, obs=xs)

    def guide(self, xs, ys=None):
        """
        The guide corresponds to the following:
        q(y|x) = categorical(alpha(x))              # infer digit from an image
        q(z|x,y) = normal(mu(x,y),sigma(x,y))       # infer handwriting style from an image and the digit
        mu, sigma are given by a neural network `encoder_z`
        alpha is given by a neural network `encoder_y`
        :param xs: a batch of scaled vectors of pixels from an image
        :param ys: (optional) a batch of the class labels i.e.
                   the digit corresponding to the image(s)
        :return: None
        """
        # inform Pyro that the variables in the batch of xs, ys are conditionally independent
        with pyro.iarange("independent"):

            # if the class label (the digit) is not supervised, sample
            # (and score) the digit with the variational distribution
            # q(y|x) = categorical(alpha(x))
            if ys is None:
                alpha = self.encoder_y.forward(xs)
                ys = pyro.sample("y", dist.one_hot_categorical, alpha)

            # sample (and score) the latent handwriting-style with the variational
            # distribution q(z|x,y) = normal(mu(x,y),sigma(x,y))
            mu, sigma = self.encoder_z.forward([xs, ys])
            zs = pyro.sample("z", dist.normal, mu, sigma)   # noqa: F841

    def classifier(self, xs):
        """
        classify an image (or a batch of images)

        :param xs: a batch of scaled vectors of pixels from an image
        :return: a batch of the corresponding class labels (as one-hots)
        """
        # use the trained model q(y|x) = categorical(alpha(x))
        # compute all class probabilities for the image(s)
        alpha = self.encoder_y.forward(xs)

        # get the index (digit) that corresponds to
        # the maximum predicted class probability
        res, ind = torch.topk(alpha, 1)

        # convert the digit(s) to one-hot tensor(s)
        ys = Variable(torch.zeros(alpha.size()))
        ys = ys.scatter_(1, ind, 1.0)
        return ys

    def model_classify(self, xs, ys=None):
        """
        this model is used to add an auxiliary (supervised) loss as described in the
        NIPS 2014 paper by Kingma et al titled
        "Semi-Supervised Learning with Deep Generative Models"
        """
        # register all pytorch (sub)modules with pyro
        pyro.module("ss_vae", self)

        # inform Pyro that the variables in the batch of xs, ys are conditionally independent
        with pyro.iarange("independent"):
            # this here is the extra Term to yield an auxiliary loss that we do gradient descend on
            # similar to the NIPS 14 paper (Kingma et al).
            if ys is not None:
                alpha = self.encoder_y.forward(xs)
<<<<<<< HEAD
                pyro.observe("y_aux", dist.one_hot_categorical, ys, alpha, log_pdf_mask=self.aux_loss_multiplier)
=======
                pyro.sample("y_aux",
                            dist.categorical,
                            alpha,
                            log_pdf_mask=self.aux_loss_multiplier,
                            obs=ys)
>>>>>>> ac5cb096

    def guide_classify(self, xs, ys=None):
        """
        dummy guide function to accompany model_classify in inference
        """
        pass

    def model_sample(self, ys, batch_size=1):
        # sample the handwriting style from the constant prior distribution
        prior_mu = Variable(torch.zeros([batch_size, self.z_dim]))
        prior_sigma = Variable(torch.ones([batch_size, self.z_dim]))
        zs = pyro.sample("z", dist.normal, prior_mu, prior_sigma)

        # sample an image using the decoder
        mu = self.decoder.forward([zs, ys])
        xs = pyro.sample("sample", dist.bernoulli, mu)
        return xs, mu


def run_inference_for_epoch(data_loaders, losses, periodic_interval_batches):
    """
    runs the inference algorithm for an epoch
    returns the values of all losses separately on supervised and unsupervised parts
    """
    num_losses = len(losses)

    # compute number of batches for an epoch
    sup_batches = len(data_loaders["sup"])
    unsup_batches = len(data_loaders["unsup"])
    batches_per_epoch = sup_batches + unsup_batches

    # initialize variables to store loss values
    epoch_losses_sup = [0.] * num_losses
    epoch_losses_unsup = [0.] * num_losses

    # setup the iterators for training data loaders
    sup_iter = iter(data_loaders["sup"])
    unsup_iter = iter(data_loaders["unsup"])

    # count the number of supervised batches seen in this epoch
    ctr_sup = 0
    for i in range(batches_per_epoch):

        # whether this batch is supervised or not
        is_supervised = (i % periodic_interval_batches == 1) and ctr_sup < sup_batches

        # extract the corresponding batch
        if is_supervised:
            (xs, ys) = next(sup_iter)
            ctr_sup += 1
        else:
            (xs, ys) = next(unsup_iter)
        xs, ys = Variable(xs), Variable(ys)

        # run the inference for each loss with supervised or un-supervised
        # data as arguments
        for loss_id in range(num_losses):
            if is_supervised:
                new_loss = losses[loss_id].step(xs, ys)
                epoch_losses_sup[loss_id] += new_loss
            else:
                new_loss = losses[loss_id].step(xs)
                epoch_losses_unsup[loss_id] += new_loss

    # return the values of all losses
    return epoch_losses_sup, epoch_losses_unsup


def get_accuracy(data_loader, classifier_fn, batch_size):
    """
    compute the accuracy over the supervised training set or the testing set
    """
    predictions, actuals = [], []

    # use the appropriate data loader
    for (xs, ys) in data_loader:
        # use classification function to compute all predictions for each batch
        xs, ys = Variable(xs), Variable(ys)
        predictions.append(classifier_fn(xs))
        actuals.append(ys)

    # compute the number of accurate predictions
    accurate_preds = 0
    for pred, act in zip(predictions, actuals):
        for i in range(pred.size(0)):
            v = torch.sum(pred[i] == act[i])
            accurate_preds += (v.data[0] == 10)

    # calculate the accuracy between 0 and 1
    accuracy = (accurate_preds * 1.0) / (len(predictions) * batch_size)
    return accuracy


def visualize(ss_vae, viz, test_loader):
    if viz is not None:
        plot_conditional_samples_ssvae(ss_vae, viz)
        mnist_test_tsne_ssvae(ssvae=ss_vae, test_loader=test_loader)


def run_inference_ss_vae(args):
    """
    run inference for SS-VAE
    :param args: arguments for SS-VAE
    :return: None
    """
    if args.use_cuda:
        torch.set_default_tensor_type('torch.cuda.FloatTensor')

    if args.seed is not None:
        set_seed(args.seed, args.use_cuda)

    viz = None
    if args.visualize:
        from visdom import Visdom
        viz = Visdom()
        mkdir_p("./vae_results")

    # batch_size: number of images (and labels) to be considered in a batch
    ss_vae = SSVAE(z_dim=args.z_dim,
                   hidden_layers=args.hidden_layers,
                   epsilon_scale=args.epsilon_scale,
                   use_cuda=args.use_cuda,
                   aux_loss_multiplier=args.aux_loss_multiplier)

    # setup the optimizer
    adam_params = {"lr": args.learning_rate, "betas": (args.beta_1, 0.999)}
    optimizer = Adam(adam_params)

    # set up the loss(es) for inference setting the enum_discrete parameter builds the loss as a sum
    # by enumerating each class label for the sampled discrete categorical distribution in the model
    loss_basic = SVI(ss_vae.model, ss_vae.guide, optimizer, loss="ELBO", enum_discrete=args.enum_discrete)

    # build a list of all losses considered
    losses = [loss_basic]

    # aux_loss: whether to use the auxiliary loss from NIPS 14 paper (Kingma et al)
    if args.aux_loss:
        loss_aux = SVI(ss_vae.model_classify, ss_vae.guide_classify, optimizer, loss="ELBO")
        losses.append(loss_aux)

    try:
        # setup the logger if a filename is provided
        logger = None if args.logfile is None else open(args.logfile, "w")

        data_loaders = setup_data_loaders(MNISTCached, args.use_cuda, args.batch_size, sup_num=args.sup_num)

        # how often would a supervised batch be encountered during inference
        # e.g. if sup_num is 3000, we would have every 16th = int(50000/3000) batch supervised
        # until we have traversed through the all supervised batches
        periodic_interval_batches = int(MNISTCached.train_data_size / (1.0 * args.sup_num))

        # number of unsupervised examples
        unsup_num = MNISTCached.train_data_size - args.sup_num

        # initializing local variables to maintain the best validation accuracy
        # seen across epochs over the supervised training set
        # and the corresponding testing set and the state of the networks
        best_valid_acc, corresponding_test_acc = 0.0, 0.0

        # run inference for a certain number of epochs
        for i in range(0, args.num_epochs):

            # get the losses for an epoch
            epoch_losses_sup, epoch_losses_unsup = \
                run_inference_for_epoch(data_loaders, losses, periodic_interval_batches)

            # compute average epoch losses i.e. losses per example
            avg_epoch_losses_sup = map(lambda v: v / args.sup_num, epoch_losses_sup)
            avg_epoch_losses_unsup = map(lambda v: v / unsup_num, epoch_losses_unsup)

            # store the loss and validation/testing accuracies in the logfile
            str_loss_sup = " ".join(map(str, avg_epoch_losses_sup))
            str_loss_unsup = " ".join(map(str, avg_epoch_losses_unsup))

            str_print = "{} epoch: avg losses {}".format(i, "{} {}".format(str_loss_sup, str_loss_unsup))

            validation_accuracy = get_accuracy(data_loaders["valid"], ss_vae.classifier, args.batch_size)
            str_print += " validation accuracy {}".format(validation_accuracy)

            # this test accuracy is only for logging, this is not used
            # to make any decisions during training
            test_accuracy = get_accuracy(data_loaders["test"], ss_vae.classifier, args.batch_size)
            str_print += " test accuracy {}".format(test_accuracy)

            # update the best validation accuracy and the corresponding
            # testing accuracy and the state of the parent module (including the networks)
            if best_valid_acc < validation_accuracy:
                best_valid_acc = validation_accuracy
                corresponding_test_acc = test_accuracy

            print_and_log(logger, str_print)

        final_test_accuracy = get_accuracy(data_loaders["test"], ss_vae.classifier, args.batch_size)
        print_and_log(logger, "best validation accuracy {} corresponding testing accuracy {} "
                      "last testing accuracy {}".format(best_valid_acc, corresponding_test_acc, final_test_accuracy))

        # visualize the conditional samples
        visualize(ss_vae, viz, data_loaders["test"])
    finally:
        # close the logger file object if we opened it earlier
        if args.logfile is not None:
            logger.close()


EXAMPLE_RUN = "example run: python example_M2.py --seed 0 -cuda -ne 2 --aux-loss -alm 300 -enum -sup 3000 " \
              "-zd 20 -hl 400 200 -lr 0.001 -b1 0.95 -bs 500 -eps 1e-7 -log ./tmp.log"

if __name__ == "__main__":
    import argparse

    parser = argparse.ArgumentParser(description="SS-VAE model inference\n{}".format(EXAMPLE_RUN))

    parser.add_argument('-cuda', '--use-cuda', action='store_true',
                        help="use GPU(s) to speed up training")
    parser.add_argument('-ne', '--num-epochs', default=1, type=int,
                        help="number of epochs to run")
    parser.add_argument('--aux-loss', action="store_true",
                        help="whether to use the auxiliary loss from NIPS 14 paper (Kingma et al)")
    parser.add_argument('-alm', '--aux-loss-multiplier', default=300, type=float,
                        help="the multiplier to use with the auxiliary loss")
    parser.add_argument('-enum', '--enum-discrete', action="store_true",
                        help="whether to enumerate the discrete support of the categorical distribution"
                             "while computing the ELBO loss")
    parser.add_argument('-sup', '--sup-num', default=3000,
                        type=float, help="supervised amount of the data i.e. "
                                         "how many of the images have supervised labels")
    parser.add_argument('-zd', '--z-dim', default=50, type=int,
                        help="size of the tensor representing the latent variable z "
                             "variable (handwriting style for our MNIST dataset)")
    parser.add_argument('-hl', '--hidden-layers', nargs='+', default=[500], type=int,
                        help="a tuple (or list) of MLP layers to be used in the neural networks "
                             "representing the parameters of the distributions in our model")
    parser.add_argument('-lr', '--learning-rate', default=0.0003, type=float,
                        help="learning rate for Adam optimizer")
    parser.add_argument('-b1', '--beta-1', default=0.9, type=float,
                        help="beta-1 parameter for Adam optimizer")
    parser.add_argument('-bs', '--batch-size', default=200, type=int,
                        help="number of images (and labels) to be considered in a batch")
    parser.add_argument('-eps', '--epsilon-scale', default=1e-7, type=float,
                        help="a small float value used to scale down the output of Softmax "
                             "and Sigmoid opertations in pytorch for numerical stability")
    parser.add_argument('-log', '--logfile', default="./tmp.log", type=str,
                        help="filename for logging the outputs")
    parser.add_argument('--seed', default=None, type=int,
                        help="seed for controlling randomness in this example")
    parser.add_argument('--visualize', action="store_true",
                        help="use a visdom server to visualize the embeddings")
    args = parser.parse_args()

    # some assertions to make sure that batching math assumptions are met
    assert args.sup_num % args.batch_size == 0, "assuming simplicity of batching math"
    assert MNISTCached.validation_size % args.batch_size == 0, \
        "batch size should divide the number of validation examples"
    assert MNISTCached.train_data_size % args.batch_size == 0, \
        "batch size doesn't divide total number of training data examples"
    assert MNISTCached.test_size % args.batch_size == 0, "batch size should divide the number of test examples"

    run_inference_ss_vae(args)<|MERGE_RESOLUTION|>--- conflicted
+++ resolved
@@ -128,11 +128,7 @@
             if ys is None:
                 ys = pyro.sample("y", dist.one_hot_categorical, alpha_prior)
             else:
-<<<<<<< HEAD
-                pyro.observe("y", dist.one_hot_categorical, ys, alpha_prior)
-=======
-                pyro.sample("y", dist.categorical, alpha_prior, obs=ys)
->>>>>>> ac5cb096
+                pyro.sample("y", dist.one_hot_categorical, alpha_prior, obs=ys)
 
             # finally, score the image (x) using the handwriting style (z) and
             # the class label y (which digit to write) against the
@@ -203,15 +199,11 @@
             # similar to the NIPS 14 paper (Kingma et al).
             if ys is not None:
                 alpha = self.encoder_y.forward(xs)
-<<<<<<< HEAD
-                pyro.observe("y_aux", dist.one_hot_categorical, ys, alpha, log_pdf_mask=self.aux_loss_multiplier)
-=======
                 pyro.sample("y_aux",
-                            dist.categorical,
+                            dist.one_hot_categorical,
                             alpha,
                             log_pdf_mask=self.aux_loss_multiplier,
                             obs=ys)
->>>>>>> ac5cb096
 
     def guide_classify(self, xs, ys=None):
         """
