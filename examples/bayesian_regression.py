import numpy as np
import argparse
import torch
import torch.nn as nn
from torch.nn.functional import normalize  # noqa: F401

from torch.autograd import Variable

import pyro
from pyro.distributions import DiagNormal, Bernoulli  # noqa: F401
from pyro.infer import SVI
from pyro.optim import Adam

"""
Bayesian Regression
Learning a function of the form:
    y = wx + b
"""


# generate toy dataset
def build_linear_dataset(N, p, noise_std=0.1):
    X = np.linspace(-6, 6, num=N)
    y = 3 * X + 1 + np.random.normal(0, noise_std, size=N)
    X = X.reshape((N, p))
    y = y.reshape((N, 1))
    X, y = Variable(torch.Tensor(X)), Variable(torch.Tensor(y))
    return torch.cat((X, y), 1)


# NN with one linear layer
class RegressionModel(nn.Module):
    def __init__(self, p):
        super(RegressionModel, self).__init__()
        self.linear = nn.Linear(p, 1)

    def forward(self, x):
        # x * w + b
        return self.linear(x)


N = 100  # size of toy data
p = 1  # number of features

softplus = nn.Softplus()
regression_model = RegressionModel(p)


def model(data):
    # Create unit normal priors over the parameters
<<<<<<< HEAD
    mu = Variable(torch.zeros(p, 1))
    sigma = Variable(torch.ones(p, 1))
    bias_mu = Variable(torch.zeros(1))
    bias_sigma = Variable(torch.ones(1))
    w_prior = DiagNormal(mu, sigma)
    b_prior = DiagNormal(bias_mu, bias_sigma)
=======
    mu = Variable(torch.zeros(p, 1)).type_as(data)
    sigma = Variable(torch.ones(p, 1)).type_as(data)
    bias_mu = Variable(torch.zeros(1)).type_as(data)
    bias_sigma = Variable(torch.ones(1)).type_as(data)
    w_prior, b_prior = DiagNormal(mu, sigma), DiagNormal(bias_mu, bias_sigma)
>>>>>>> f6196eb3
    priors = {'linear.weight': w_prior, 'linear.bias': b_prior}
    # wrap regression model that lifts module parameters to random variables
    # sampled from the priors
    lifted_module = pyro.random_module("module", regression_model, priors)
    # sample a nn
    lifted_nn = lifted_module()

    with pyro.iarange("map", N, subsample=data):
        x_data = data[:, :-1]
        y_data = data[:, -1]
        # run the nn with the data
        latent = lifted_nn(x_data).squeeze()
<<<<<<< HEAD
        pyro.observe("obs", DiagNormal(latent, Variable(torch.ones(data.size(0)))), y_data.squeeze())


def guide(data):
    w_mu = Variable(torch.randn(p, 1), requires_grad=True)
    w_log_sig = Variable(-3.0 * torch.ones(p, 1) + 0.05 * torch.randn(p, 1), requires_grad=True)
    b_mu = Variable(torch.randn(1), requires_grad=True)
    b_log_sig = Variable(-3.0 * torch.ones(1) + 0.05 * torch.randn(1), requires_grad=True)
=======
        pyro.observe("obs", DiagNormal(latent, Variable(torch.ones(data.size(0))).type_as(data)), y_data.squeeze())


def guide(data):
    w_mu = Variable(torch.randn(p, 1).type_as(data.data), requires_grad=True)
    w_log_sig = Variable((-3.0 * torch.ones(p, 1) + 0.05 * torch.randn(p, 1)).type_as(data.data), requires_grad=True)
    b_mu = Variable(torch.randn(1).type_as(data.data), requires_grad=True)
    b_log_sig = Variable((-3.0 * torch.ones(1) + 0.05 * torch.randn(1)).type_as(data.data), requires_grad=True)
>>>>>>> f6196eb3
    # register learnable params in the param store
    mw_param = pyro.param("guide_mean_weight", w_mu)
    sw_param = softplus(pyro.param("guide_log_sigma_weight", w_log_sig))
    mb_param = pyro.param("guide_mean_bias", b_mu)
<<<<<<< HEAD
    sb_param = softplus(pyro.param("guide_sigma_bias", b_log_sig))
=======
    sb_param = softplus(pyro.param("guide_log_sigma_bias", b_log_sig))
>>>>>>> f6196eb3
    # gaussian priors for w and b
    w_prior = DiagNormal(mw_param, sw_param)
    b_prior = DiagNormal(mb_param, sb_param)
    priors = {'linear.weight': w_prior, 'linear.bias': b_prior}
    # overloading the parameters in the module with random samples from the prior
    lifted_module = pyro.random_module("module", regression_model, priors)
    # sample a nn
    lifted_module()


# instantiate optim and inference objects
optim = Adam({"lr": 0.01})
svi = SVI(model, guide, optim, loss="ELBO")


# get array of batch indices
def get_batch_indices(N, batch_size):
    all_batches = np.arange(0, N, batch_size)
    if all_batches[-1] != N:
        all_batches = list(all_batches) + [N]
    return all_batches


def main():
    parser = argparse.ArgumentParser(description="parse args")
    parser.add_argument('-n', '--num-epochs', default=1000, type=int)
    parser.add_argument('-b', '--batch-size', default=N, type=int)
<<<<<<< HEAD
    args = parser.parse_args()
    data = build_linear_dataset(N, p)
=======
    parser.add_argument('--cuda', action='store_true')
    args = parser.parse_args()
    data = build_linear_dataset(N, p)
    if args.cuda:
        # make tensors and modules CUDA
        data = data.cuda()
        softplus.cuda()
        regression_model.cuda()
>>>>>>> f6196eb3
    for j in range(args.num_epochs):
        if args.batch_size == N:
            # use the entire data set
            epoch_loss = svi.step(data)
        else:
            # mini batch
            epoch_loss = 0.0
            perm = torch.randperm(N) if not args.cuda else torch.randperm(N).cuda()
            # shuffle data
<<<<<<< HEAD
            data = data[torch.randperm(N)]
=======
            data = data[perm]
>>>>>>> f6196eb3
            # get indices of each batch
            all_batches = get_batch_indices(N, args.batch_size)
            for ix, batch_start in enumerate(all_batches[:-1]):
                batch_end = all_batches[ix + 1]
                batch_data = data[batch_start: batch_end]
                epoch_loss += svi.step(batch_data)
        if j % 100 == 0:
            print("epoch avg loss {}".format(epoch_loss/float(N)))


if __name__ == '__main__':
    main()<|MERGE_RESOLUTION|>--- conflicted
+++ resolved
@@ -48,20 +48,11 @@
 
 def model(data):
     # Create unit normal priors over the parameters
-<<<<<<< HEAD
-    mu = Variable(torch.zeros(p, 1))
-    sigma = Variable(torch.ones(p, 1))
-    bias_mu = Variable(torch.zeros(1))
-    bias_sigma = Variable(torch.ones(1))
-    w_prior = DiagNormal(mu, sigma)
-    b_prior = DiagNormal(bias_mu, bias_sigma)
-=======
     mu = Variable(torch.zeros(p, 1)).type_as(data)
     sigma = Variable(torch.ones(p, 1)).type_as(data)
     bias_mu = Variable(torch.zeros(1)).type_as(data)
     bias_sigma = Variable(torch.ones(1)).type_as(data)
     w_prior, b_prior = DiagNormal(mu, sigma), DiagNormal(bias_mu, bias_sigma)
->>>>>>> f6196eb3
     priors = {'linear.weight': w_prior, 'linear.bias': b_prior}
     # wrap regression model that lifts module parameters to random variables
     # sampled from the priors
@@ -74,16 +65,6 @@
         y_data = data[:, -1]
         # run the nn with the data
         latent = lifted_nn(x_data).squeeze()
-<<<<<<< HEAD
-        pyro.observe("obs", DiagNormal(latent, Variable(torch.ones(data.size(0)))), y_data.squeeze())
-
-
-def guide(data):
-    w_mu = Variable(torch.randn(p, 1), requires_grad=True)
-    w_log_sig = Variable(-3.0 * torch.ones(p, 1) + 0.05 * torch.randn(p, 1), requires_grad=True)
-    b_mu = Variable(torch.randn(1), requires_grad=True)
-    b_log_sig = Variable(-3.0 * torch.ones(1) + 0.05 * torch.randn(1), requires_grad=True)
-=======
         pyro.observe("obs", DiagNormal(latent, Variable(torch.ones(data.size(0))).type_as(data)), y_data.squeeze())
 
 
@@ -92,16 +73,11 @@
     w_log_sig = Variable((-3.0 * torch.ones(p, 1) + 0.05 * torch.randn(p, 1)).type_as(data.data), requires_grad=True)
     b_mu = Variable(torch.randn(1).type_as(data.data), requires_grad=True)
     b_log_sig = Variable((-3.0 * torch.ones(1) + 0.05 * torch.randn(1)).type_as(data.data), requires_grad=True)
->>>>>>> f6196eb3
     # register learnable params in the param store
     mw_param = pyro.param("guide_mean_weight", w_mu)
     sw_param = softplus(pyro.param("guide_log_sigma_weight", w_log_sig))
     mb_param = pyro.param("guide_mean_bias", b_mu)
-<<<<<<< HEAD
-    sb_param = softplus(pyro.param("guide_sigma_bias", b_log_sig))
-=======
     sb_param = softplus(pyro.param("guide_log_sigma_bias", b_log_sig))
->>>>>>> f6196eb3
     # gaussian priors for w and b
     w_prior = DiagNormal(mw_param, sw_param)
     b_prior = DiagNormal(mb_param, sb_param)
@@ -129,10 +105,6 @@
     parser = argparse.ArgumentParser(description="parse args")
     parser.add_argument('-n', '--num-epochs', default=1000, type=int)
     parser.add_argument('-b', '--batch-size', default=N, type=int)
-<<<<<<< HEAD
-    args = parser.parse_args()
-    data = build_linear_dataset(N, p)
-=======
     parser.add_argument('--cuda', action='store_true')
     args = parser.parse_args()
     data = build_linear_dataset(N, p)
@@ -141,7 +113,6 @@
         data = data.cuda()
         softplus.cuda()
         regression_model.cuda()
->>>>>>> f6196eb3
     for j in range(args.num_epochs):
         if args.batch_size == N:
             # use the entire data set
@@ -151,11 +122,7 @@
             epoch_loss = 0.0
             perm = torch.randperm(N) if not args.cuda else torch.randperm(N).cuda()
             # shuffle data
-<<<<<<< HEAD
-            data = data[torch.randperm(N)]
-=======
             data = data[perm]
->>>>>>> f6196eb3
             # get indices of each batch
             all_batches = get_batch_indices(N, args.batch_size)
             for ix, batch_start in enumerate(all_batches[:-1]):
