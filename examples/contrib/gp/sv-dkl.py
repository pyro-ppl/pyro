"""
An example to use Gaussian Process (GP) module to classify MNIST. Follow the idea
from reference [1], we will combine a convolutional neural network with a RBF kernel
to create a "deep" kernel. Then we train a SparseVariationalGP model using SVI. Note
that the model is trained end-to-end in mini-batch.

With default arguments (trained on CPU), the accuracy is 98.59%.

Reference:

[1] Stochastic Variational Deep Kernel Learning
    Andrew G. Wilson, Zhiting Hu, Ruslan R. Salakhutdinov, Eric P. Xing
"""

# Code adapted from https://github.com/pytorch/examples/tree/master/mnist
from __future__ import absolute_import, division, print_function

import argparse
import time

import torch
import torch.nn as nn
import torch.nn.functional as F
from torchvision import transforms

import pyro
import pyro.contrib.gp as gp
import pyro.infer as infer
import pyro.optim as optim
from pyro.contrib.examples.util import get_data_loader, get_data_directory


class CNN(nn.Module):
    def __init__(self):
        super(CNN, self).__init__()
        self.conv1 = nn.Conv2d(1, 10, kernel_size=5)
        self.conv2 = nn.Conv2d(10, 20, kernel_size=5)
        self.fc1 = nn.Linear(320, 50)
        self.fc2 = nn.Linear(50, 10)

    def forward(self, x):
        x = F.relu(F.max_pool2d(self.conv1(x), 2))
        x = F.relu(F.max_pool2d(self.conv2(x), 2))
        x = x.view(-1, 320)
        x = F.relu(self.fc1(x))
        x = self.fc2(x)
        return x


def train(args, train_loader, gpmodule, svi, epoch):
    for batch_idx, (data, target) in enumerate(train_loader):
        if args.cuda:
            data, target = data.cuda(), target.cuda()
        gpmodule.set_data(data, target)
        loss = svi.step()
        if batch_idx % args.log_interval == 0:
            print("Train Epoch: {:2d} [{:5d}/{} ({:2.0f}%)]\tLoss: {:.6f}"
                  .format(epoch, batch_idx * len(data), len(train_loader.dataset),
                          100. * batch_idx / len(train_loader), loss))


def test(args, test_loader, gpmodule):
    correct = 0
    for data, target in test_loader:
        if args.cuda:
            data, target = data.cuda(), target.cuda()
        # get prediction of GP model on new data
        f_loc, f_var = gpmodule(data)
        # use its likelihood to give prediction class
        pred = gpmodule.likelihood(f_loc, f_var)
        # compare prediction and target to count accuaracy
        correct += pred.eq(target).long().cpu().sum()

    print("\nTest set: Accuracy: {}/{} ({:.0f}%)\n"
          .format(correct, len(test_loader.dataset), 100. * correct / len(test_loader.dataset)))


def main(args):
    data_dir = args.data_dir if args.data_dir is not None else get_data_directory(__file__)
    train_loader = get_data_loader(dataset_name='MNIST',
                                   data_dir=data_dir,
                                   batch_size=args.batch_size,
                                   dataset_transforms=[transforms.Normalize((0.1307,), (0.3081,))],
                                   is_training_set=True,
                                   shuffle=True)
    test_loader = get_data_loader(dataset_name='MNIST',
                                  data_dir=data_dir,
                                  batch_size=args.batch_size,
                                  dataset_transforms=[transforms.Normalize((0.1307,), (0.3081,))],
                                  is_training_set=False,
                                  shuffle=True)

    cnn = CNN().cuda() if args.cuda else CNN()

    # optimizer in SVI just works with params which are active inside its model/guide scope;
    # so we need this helper to mark cnn's parameters active for each `svi.step()` call.
    def cnn_fn(x):
        return pyro.module("CNN", cnn)(x)

    # Create deep kernel by warping RBF with CNN.
    # CNN will transform a high dimension image into a low dimension 2D tensors for RBF kernel.
<<<<<<< HEAD
    # This kernel accepts inputs are inputs of CNN and gives outputs are covariance matrix of RBF on
    # outputs of CNN.
    kernel = gp.kernels.Warping(gp.kernels.RBF(input_dim=10, lengthscale=torch.ones(10)),
                                iwarping_fn=cnn_fn)
=======
    # This kernel accepts inputs are inputs of CNN and gives outputs are covariance matrix of RBF
    # on outputs of CNN.
    kernel = gp.kernels.Warp(gp.kernels.RBF(input_dim=10, lengthscale=torch.ones(10)),
                             iwarping_fn=cnn_fn)
>>>>>>> db2bf408

    # init inducing points (taken randomly from dataset)
    Xu = next(iter(train_loader))[0][:args.num_inducing]
    # use MultiClass likelihood for 10-class classification problem
    likelihood = gp.likelihoods.MultiClass(num_classes=10)
    # Because we use Categorical distribution in MultiClass likelihood, we need GP model returns
    # a list of probabilities of each class. Hence it is required to use latent_shape = 10.
    # Turns on "whiten" flag will help optimization for variational models.
    gpmodule = gp.models.VariationalSparseGP(X=Xu, y=None, kernel=kernel, Xu=Xu,
                                             likelihood=likelihood, latent_shape=torch.Size([10]),
                                             num_data=60000, whiten=True)
    if args.cuda:
        gpmodule.cuda()

    optimizer = optim.Adam({"lr": args.lr})

    elbo = infer.JitTrace_ELBO() if args.jit else infer.Trace_ELBO()
    svi = infer.SVI(gpmodule.model, gpmodule.guide, optimizer, elbo)

    for epoch in range(1, args.epochs + 1):
        start_time = time.time()
        train(args, train_loader, gpmodule, svi, epoch)
        with torch.no_grad():
            test(args, test_loader, gpmodule)
        print("Amount of time spent for epoch {}: {}s\n"
              .format(epoch, int(time.time() - start_time)))


if __name__ == '__main__':
    assert pyro.__version__.startswith('0.3.0')
    parser = argparse.ArgumentParser(description='Pyro GP MNIST Example')
    parser.add_argument('--data-dir', type=str, default=None, metavar='PATH',
                        help='default directory to cache MNIST data')
    parser.add_argument('--num-inducing', type=int, default=70, metavar='N',
                        help='number of inducing input (default: 70)')
    parser.add_argument('--batch-size', type=int, default=64, metavar='N',
                        help='input batch size for training (default: 64)')
    parser.add_argument('--test-batch-size', type=int, default=1000, metavar='N',
                        help='input batch size for testing (default: 1000)')
    parser.add_argument('--epochs', type=int, default=10, metavar='N',
                        help='number of epochs to train (default: 10)')
    parser.add_argument('--lr', type=float, default=0.01, metavar='LR',
                        help='learning rate (default: 0.01)')
    parser.add_argument('--cuda', action='store_true', default=False,
                        help='enables CUDA training')
    parser.add_argument('--jit', action='store_true', default=False,
                        help='enables PyTorch jit')
    parser.add_argument('--seed', type=int, default=1, metavar='S',
                        help='random seed (default: 1)')
    parser.add_argument('--log-interval', type=int, default=10, metavar='N',
                        help='how many batches to wait before logging training status')
    args = parser.parse_args()

    pyro.set_rng_seed(args.seed)

    main(args)<|MERGE_RESOLUTION|>--- conflicted
+++ resolved
@@ -99,17 +99,10 @@
 
     # Create deep kernel by warping RBF with CNN.
     # CNN will transform a high dimension image into a low dimension 2D tensors for RBF kernel.
-<<<<<<< HEAD
-    # This kernel accepts inputs are inputs of CNN and gives outputs are covariance matrix of RBF on
-    # outputs of CNN.
+    # This kernel accepts inputs are inputs of CNN and gives outputs are covariance matrix of RBF
+    # on outputs of CNN.
     kernel = gp.kernels.Warping(gp.kernels.RBF(input_dim=10, lengthscale=torch.ones(10)),
                                 iwarping_fn=cnn_fn)
-=======
-    # This kernel accepts inputs are inputs of CNN and gives outputs are covariance matrix of RBF
-    # on outputs of CNN.
-    kernel = gp.kernels.Warp(gp.kernels.RBF(input_dim=10, lengthscale=torch.ones(10)),
-                             iwarping_fn=cnn_fn)
->>>>>>> db2bf408
 
     # init inducing points (taken randomly from dataset)
     Xu = next(iter(train_loader))[0][:args.num_inducing]
