--- conflicted
+++ resolved
@@ -78,11 +78,7 @@
                          .format(max_obs, args.max_obs_portion))
 
 
-<<<<<<< HEAD
-def infer(args, model):
-=======
 def infer_mcmc(args, model):
->>>>>>> fe9540ff
     parallel = args.num_chains > 1
     energies = []
 
@@ -92,21 +88,6 @@
         if args.verbose:
             logging.info("potential = {:0.6g}".format(e))
 
-<<<<<<< HEAD
-    mcmc = model.fit(heuristic_num_particles=args.num_particles,
-                     heuristic_ess_threshold=args.ess_threshold,
-                     warmup_steps=args.warmup_steps,
-                     num_samples=args.num_samples,
-                     num_chains=args.num_chains,
-                     mp_context="spawn" if parallel else None,
-                     max_tree_depth=args.max_tree_depth,
-                     arrowhead_mass=args.arrowhead_mass,
-                     num_quant_bins=args.num_bins,
-                     haar=args.haar,
-                     haar_full_mass=args.haar_full_mass,
-                     jit_compile=args.jit,
-                     hook_fn=None if parallel else hook_fn)
-=======
     mcmc = model.fit_mcmc(heuristic_num_particles=args.smc_particles,
                           heuristic_ess_threshold=args.ess_threshold,
                           warmup_steps=args.warmup_steps,
@@ -120,7 +101,6 @@
                           haar_full_mass=args.haar_full_mass,
                           jit_compile=args.jit,
                           hook_fn=None if parallel else hook_fn)
->>>>>>> fe9540ff
 
     mcmc.summary()
     if args.plot and energies:
