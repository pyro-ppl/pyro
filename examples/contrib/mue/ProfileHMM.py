# Copyright Contributors to the Pyro project.
# SPDX-License-Identifier: Apache-2.0

"""
A standard profile HMM model [1], which corresponds to a constant (delta
function) distribution with a MuE observation [2]. This is a standard
generative model of variable-length biological sequences (e.g. proteins) which
does not require preprocessing the data by building a multiple sequence
alignment. It can be compared to a more complex MuE model in this package,
the FactorMuE.

An example dataset consisting of proteins similar to the human papillomavirus E6
protein, collected from a non-redundant sequence dataset using jackhmmer, can
be found at
https://github.com/debbiemarkslab/MuE/blob/master/models/examples/ve6_full.fasta

Example run:
python ProfileHMM.py -f PATH/ve6_full.fasta -b 10 -M 174 --indel-prior-bias 10.
    -e 15 -lr 0.01 --jit --cuda
This should take about 9 minutes to run on a GPU. The perplexity should be
around 6.

References:
[1] R. Durbin, S. R. Eddy, A. Krogh, and G. Mitchison (1998)
"Biological sequence analysis: probabilistic models of proteins and nucleic
acids"
Cambridge university press

[2] E. N. Weinstein, D. S. Marks (2021)
"A structured observation distribution for generative biological sequence
prediction and forecasting"
https://www.biorxiv.org/content/10.1101/2020.07.31.231381v2.full.pdf
"""

import argparse
import datetime
import json
import os

import matplotlib.pyplot as plt
import numpy as np
import torch
from torch.optim import Adam

import pyro
from pyro.contrib.mue.dataloaders import BiosequenceDataset
from pyro.contrib.mue.models import ProfileHMM
from pyro.optim import MultiStepLR


def generate_data(small_test, include_stop, device):
    """Generate mini example dataset."""
    if small_test:
        mult_dat = 1
    else:
        mult_dat = 10

    seqs = ["BABBA"] * mult_dat + ["BAAB"] * mult_dat + ["BABBB"] * mult_dat
    dataset = BiosequenceDataset(
        seqs, "list", "AB", include_stop=include_stop, device=device
    )

    return dataset


def main(args):

    pyro.set_rng_seed(args.rng_seed)

    # Load dataset.
<<<<<<< HEAD
    if args.cpu_data or not args.cuda:
        device = torch.device('cpu')
=======
    if args.cpu_data and args.cuda:
        device = torch.device("cpu")
>>>>>>> 7cf026f2
    else:
        device = torch.device('cuda')
    if args.test:
        dataset = generate_data(args.small, args.include_stop, device)
    else:
        dataset = BiosequenceDataset(
            args.file,
            "fasta",
            args.alphabet,
            include_stop=args.include_stop,
            device=device,
        )
    args.batch_size = min([dataset.data_size, args.batch_size])
    if args.split > 0.0:
        # Train test split.
        heldout_num = int(np.ceil(args.split * len(dataset)))
        data_lengths = [len(dataset) - heldout_num, heldout_num]
        # Specific data split seed, for comparability across models and
        # parameter initializations.
        pyro.set_rng_seed(args.rng_data_seed)
        indices = torch.randperm(sum(data_lengths),
                                 generator=torch.Generator(device=device)
                                 ).tolist()
        dataset_train, dataset_test = [
            torch.utils.data.Subset(dataset, indices[(offset - length) : offset])
            for offset, length in zip(
                torch._utils._accumulate(data_lengths), data_lengths
            )
        ]
    else:
        dataset_train = dataset
        dataset_test = None

    # Construct model.
    latent_seq_length = args.latent_seq_length
    if latent_seq_length is None:
        latent_seq_length = int(dataset.max_length * 1.1)
    model = ProfileHMM(
        latent_seq_length,
        dataset.alphabet_length,
        prior_scale=args.prior_scale,
        indel_prior_bias=args.indel_prior_bias,
        cuda=args.cuda,
        pin_memory=args.pin_mem,
    )

    # Infer with SVI.
    scheduler = MultiStepLR(
        {
            "optimizer": Adam,
            "optim_args": {"lr": args.learning_rate},
            "milestones": json.loads(args.milestones),
            "gamma": args.learning_gamma,
        }
    )
    n_epochs = args.n_epochs
<<<<<<< HEAD
    losses = model.fit_svi(dataset, n_epochs, args.batch_size, scheduler,
                           args.jit, device)
=======
    losses = model.fit_svi(dataset, n_epochs, args.batch_size, scheduler, args.jit)
>>>>>>> 7cf026f2

    # Evaluate.
    train_lp, test_lp, train_perplex, test_perplex = model.evaluate(
        dataset_train, dataset_test, args.jit
    )
    print("train logp: {} perplex: {}".format(train_lp, train_perplex))
    print("test logp: {} perplex: {}".format(test_lp, test_perplex))

    # Plots.
    time_stamp = datetime.datetime.now().strftime("%Y%m%d-%H%M%S")
    if not args.no_plots:
        plt.figure(figsize=(6, 6))
        plt.plot(losses)
        plt.xlabel("step")
        plt.ylabel("loss")
        if not args.no_save:
            plt.savefig(
                os.path.join(
                    args.out_folder, "ProfileHMM_plot.loss_{}.pdf".format(time_stamp)
                )
            )

        plt.figure(figsize=(6, 6))
        insert = pyro.param("insert_q_mn").detach()
        insert_expect = torch.exp(insert - insert.logsumexp(-1, True))
        plt.plot(insert_expect[:, :, 1].cpu().numpy())
        plt.xlabel("position")
        plt.ylabel("probability of insert")
        plt.legend([r"$r_0$", r"$r_1$", r"$r_2$"])
        if not args.no_save:
            plt.savefig(
                os.path.join(
                    args.out_folder,
                    "ProfileHMM_plot.insert_prob_{}.pdf".format(time_stamp),
                )
            )
        plt.figure(figsize=(6, 6))
        delete = pyro.param("delete_q_mn").detach()
        delete_expect = torch.exp(delete - delete.logsumexp(-1, True))
        plt.plot(delete_expect[:, :, 1].cpu().numpy())
        plt.xlabel("position")
        plt.ylabel("probability of delete")
        plt.legend([r"$u_0$", r"$u_1$", r"$u_2$"])
        if not args.no_save:
            plt.savefig(
                os.path.join(
                    args.out_folder,
                    "ProfileHMM_plot.delete_prob_{}.pdf".format(time_stamp),
                )
            )

    if not args.no_save:
        pyro.get_param_store().save(
            os.path.join(
                args.out_folder, "ProfileHMM_results.params_{}.out".format(time_stamp)
            )
        )
        with open(
            os.path.join(
                args.out_folder,
<<<<<<< HEAD
                'ProfileHMM_results.params_{}.out'.format(time_stamp)))
        with open(os.path.join(
                args.out_folder,
                'ProfileHMM_results.evaluation_{}.txt'.format(time_stamp)),
                'w') as ow:
            ow.write('train_lp,test_lp,train_perplex,test_perplex\n')
            ow.write('{},{},{},{}\n'.format(train_lp, test_lp, train_perplex,
                                            test_perplex))
        with open(os.path.join(
                args.out_folder,
                'ProfileHMM_results.input_{}.txt'.format(time_stamp)),
                'w') as ow:
            ow.write('[args]\n')
            args.latent_seq_length = model.latent_seq_length
            for elem in list(args.__dict__.keys()):
                ow.write('{} = {}\n'.format(elem, args.__getattribute__(elem)))
            ow.write('alphabet_str = {}\n'.format(''.join(dataset.alphabet)))
            ow.write('max_length = {}\n'.format(dataset.max_length))
=======
                "ProfileHMM_results.evaluation_{}.txt".format(time_stamp),
            ),
            "w",
        ) as ow:
            ow.write("train_lp,test_lp,train_perplex,test_perplex\n")
            ow.write(
                "{},{},{},{}\n".format(train_lp, test_lp, train_perplex, test_perplex)
            )
        with open(
            os.path.join(
                args.out_folder, "ProfileHMM_results.input_{}.txt".format(time_stamp)
            ),
            "w",
        ) as ow:
            ow.write("[args]\n")
            for elem in list(args.__dict__.keys()):
                ow.write("{} = {}\n".format(elem, args.__getattribute__(elem)))
>>>>>>> 7cf026f2


if __name__ == "__main__":
    # Parse command line arguments.
    parser = argparse.ArgumentParser(description="Profile HMM model.")
    parser.add_argument(
        "--test",
        action="store_true",
        default=False,
        help="Run with generated example dataset.",
    )
    parser.add_argument(
        "--small",
        action="store_true",
        default=False,
        help="Run with small example dataset.",
    )
    parser.add_argument("-r", "--rng-seed", default=0, type=int)
    parser.add_argument("--rng-data-seed", default=0, type=int)
    parser.add_argument(
        "-f", "--file", default=None, type=str, help="Input file (fasta format)."
    )
    parser.add_argument(
        "-a",
        "--alphabet",
        default="amino-acid",
        help="Alphabet (amino-acid OR dna OR ATGC ...).",
    )
    parser.add_argument("-b", "--batch-size", default=10, type=int, help="Batch size.")
    parser.add_argument(
        "-M",
        "--latent-seq-length",
        default=None,
        type=int,
        help="Latent sequence length.",
    )
    parser.add_argument(
        "--include-stop",
        default=False,
        action="store_true",
        help="Include stop symbol at the end of each sequence.",
    )
    parser.add_argument(
        "--prior-scale",
        default=1.0,
        type=float,
        help="Prior scale parameter (all parameters).",
    )
    parser.add_argument(
        "--indel-prior-bias",
        default=10.0,
        type=float,
        help="Indel prior bias parameter.",
    )
    parser.add_argument(
        "-lr",
        "--learning-rate",
        default=0.001,
        type=float,
        help="Learning rate for Adam optimizer.",
    )
    parser.add_argument(
        "--milestones",
        default="[]",
        type=str,
        help="Milestones for multistage learning rate.",
    )
    parser.add_argument(
        "--learning-gamma",
        default=0.5,
        type=float,
        help="Gamma parameter for multistage learning rate.",
    )
    parser.add_argument(
        "-e", "--n-epochs", default=10, type=int, help="Number of epochs of training."
    )
    parser.add_argument(
        "--no-plots", default=False, action="store_true", help="Make plots."
    )
    parser.add_argument(
        "--no-save",
        default=False,
        action="store_true",
        help="Do not save plots and results.",
    )
    parser.add_argument(
        "-outf", "--out-folder", default=".", help="Folder to save plots."
    )
    parser.add_argument(
        "--split",
        default=0.2,
        type=float,
        help=("Fraction of dataset to holdout for testing"),
    )
    parser.add_argument(
        "--jit", default=False, action="store_true", help="JIT compile the ELBO."
    )
    parser.add_argument("--cuda", default=False, action="store_true", help="Use GPU.")
    parser.add_argument(
        "--cpu-data",
        default=False,
        action="store_true",
        help="Keep data on CPU (for large datasets).",
    )
    parser.add_argument(
        "--pin-mem",
        default=False,
        action="store_true",
        help="Use pin_memory for faster GPU transfer.",
    )
    args = parser.parse_args()

    if args.cuda:
        torch.set_default_tensor_type(torch.cuda.DoubleTensor)
    else:
        torch.set_default_dtype(torch.float64)

    main(args)<|MERGE_RESOLUTION|>--- conflicted
+++ resolved
@@ -68,13 +68,8 @@
     pyro.set_rng_seed(args.rng_seed)
 
     # Load dataset.
-<<<<<<< HEAD
     if args.cpu_data or not args.cuda:
         device = torch.device('cpu')
-=======
-    if args.cpu_data and args.cuda:
-        device = torch.device("cpu")
->>>>>>> 7cf026f2
     else:
         device = torch.device('cuda')
     if args.test:
@@ -131,12 +126,8 @@
         }
     )
     n_epochs = args.n_epochs
-<<<<<<< HEAD
     losses = model.fit_svi(dataset, n_epochs, args.batch_size, scheduler,
                            args.jit, device)
-=======
-    losses = model.fit_svi(dataset, n_epochs, args.batch_size, scheduler, args.jit)
->>>>>>> 7cf026f2
 
     # Evaluate.
     train_lp, test_lp, train_perplex, test_perplex = model.evaluate(
@@ -197,44 +188,26 @@
         with open(
             os.path.join(
                 args.out_folder,
-<<<<<<< HEAD
-                'ProfileHMM_results.params_{}.out'.format(time_stamp)))
-        with open(os.path.join(
-                args.out_folder,
-                'ProfileHMM_results.evaluation_{}.txt'.format(time_stamp)),
-                'w') as ow:
-            ow.write('train_lp,test_lp,train_perplex,test_perplex\n')
-            ow.write('{},{},{},{}\n'.format(train_lp, test_lp, train_perplex,
-                                            test_perplex))
-        with open(os.path.join(
-                args.out_folder,
-                'ProfileHMM_results.input_{}.txt'.format(time_stamp)),
-                'w') as ow:
-            ow.write('[args]\n')
-            args.latent_seq_length = model.latent_seq_length
-            for elem in list(args.__dict__.keys()):
-                ow.write('{} = {}\n'.format(elem, args.__getattribute__(elem)))
-            ow.write('alphabet_str = {}\n'.format(''.join(dataset.alphabet)))
-            ow.write('max_length = {}\n'.format(dataset.max_length))
-=======
-                "ProfileHMM_results.evaluation_{}.txt".format(time_stamp),
+                "ProfileHMM_results.evaluation_{}.txt".format(time_stamp)
             ),
             "w",
         ) as ow:
             ow.write("train_lp,test_lp,train_perplex,test_perplex\n")
-            ow.write(
-                "{},{},{},{}\n".format(train_lp, test_lp, train_perplex, test_perplex)
-            )
+            ow.write("{},{},{},{}\n".format(train_lp, test_lp, train_perplex,
+                                            test_perplex))
         with open(
             os.path.join(
-                args.out_folder, "ProfileHMM_results.input_{}.txt".format(time_stamp)
+                args.out_folder,
+                "ProfileHMM_results.input_{}.txt".format(time_stamp)
             ),
             "w",
         ) as ow:
             ow.write("[args]\n")
+            args.latent_seq_length = model.latent_seq_length
             for elem in list(args.__dict__.keys()):
                 ow.write("{} = {}\n".format(elem, args.__getattribute__(elem)))
->>>>>>> 7cf026f2
+            ow.write("alphabet_str = {}\n".format(''.join(dataset.alphabet)))
+            ow.write("max_length = {}\n".format(dataset.max_length))
 
 
 if __name__ == "__main__":
