--- conflicted
+++ resolved
@@ -36,10 +36,7 @@
 warn_return_any = True
 warn_unused_configs = True
 warn_incomplete_stub = True
-<<<<<<< HEAD
-=======
 ignore_missing_imports = True
->>>>>>> a9ab3e09
 
 # Per-module options:
 
